--- conflicted
+++ resolved
@@ -4,15 +4,9 @@
 \begin{document}
 
 \begin{code}%
-<<<<<<< HEAD
-\>[0]\AgdaComment{-- We use non-standard spaces between the name of the term and the}\<%
+\>[0]\AgdaComment{{-}{-} We use non{-}standard spaces between the name of the term and the}\<%
 \\
-\>[0]\AgdaComment{-- colon.}\<%
-=======
-\>\AgdaComment{{-}{-} We use non{-}standard spaces between the name of the term and the}\<%
-\\
-\>\AgdaComment{{-}{-} colon.}\<%
->>>>>>> 7540b4a9
+\>[0]\AgdaComment{{-}{-} colon.}\<%
 \\
 \>[0]\AgdaKeyword{postulate}\<%
 \\

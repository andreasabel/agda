--- conflicted
+++ resolved
@@ -1,7 +1,3 @@
-<<<<<<< HEAD
-Issue1303.agda:13,1-23,7
-=======
 Issue1303.agda:10,1-20,8
->>>>>>> 97c5415e
 Panic: unbound variable @1
 when checking that the expression @1 has type Set
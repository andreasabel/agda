--- conflicted
+++ resolved
@@ -10,12 +10,7 @@
 (agda2-status-action "")
 (agda2-info-action "*All Goals*" "?0 : .A × .B " nil)
 ((last . 1) . (agda2-goals-action '(0)))
-<<<<<<< HEAD
-Agda2> (agda2-info-action "*Error*" "SplitOnResultCopatternsDisabled.agda:7,12-16 OPTION --copatterns needed to split on result here when checking that the expression ? has type .A × .B" nil)
+(agda2-info-action "*Error*" "SplitOnResultCopatternsDisabled.agda:7,12-16 OPTION --copatterns needed to split on result here when checking that the expression ? has type .A × .B" nil)
 ((last . 3) . (agda2-maybe-goto '("SplitOnResultCopatternsDisabled.agda" . 140)))
-=======
-(agda2-info-action "*Error*" "SplitOnResultCopatternsDisabled.agda:7,12-16 OPTION --copatterns needed to split on result here when checking that the expression ? has type .A × .B" nil)
-((last . 3) . (agda2-goto '("SplitOnResultCopatternsDisabled.agda" . 140)))
->>>>>>> dee4c13a
 (agda2-highlight-load-and-delete-action)
 (agda2-status-action "")
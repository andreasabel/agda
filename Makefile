# Top-level Makefile for Agda 2
# Authors: Ulf Norell, Nils Anders Danielsson

# Profiling verbosity for library-test
PROFVERB=7

SHELL=bash
## Includes ###############################################################

TOP = .

is_configured = $(shell if test -f mk/config.mk; \
						then echo Yes; \
						else echo No; \
						fi \
				 )

include mk/paths.mk

ifeq ($(is_configured),Yes)
include mk/config.mk
include mk/rules.mk
endif


## Phony targets ##########################################################

.PHONY : default all clean install full prof core \
		 debug doc dist make_configure clean_test examples \
		 test tests succeed fail interaction benchmark up-to-date-std-lib \
		 install-lib install-bin install-emacs-mode

## Default target #########################################################

ifeq ($(is_configured),Yes)
default : install-bin
# tags
else
default : make_configure
endif

## Cabal-based installation ###############################################

# The cabal command.
CABAL_CMD=cabal

CABAL_OPTS=$(CABAL_OPTIONS)

# Options used by cabal install.
CABAL_OPTS+=--builddir=dist/$(VERSION)
#  -f old-time
#  -f epic

<<<<<<< HEAD
ifeq ($(HAVE_GHC_7_7),Yes)
CABAL_OPTS+=--ghc-option=-j3
endif
=======
CABAL_OPTS+=--program-suffix=-$(VERSION)

# If you want to make use of parallel compilation with ghc>=7.8,
# enable the flag below, or set the "jobs" field in your
# ".cabal/config".
#
# ifeq ($(HAVE_GHC_7_7),Yes)
# CABAL_OPTS+=--ghc-option=-j3
# endif
>>>>>>> 8da68082

install : install-bin compile-emacs-mode setup-emacs-mode

prof : install-prof-bin

# Installs the Emacs mode, but does not set it up.
install-bin :
	time $(CABAL_CMD) install --disable-library-profiling --disable-documentation $(CABAL_OPTS)

install-O0-bin :
	$(CABAL_CMD) install -O0 --disable-library-profiling --disable-documentation $(CABAL_OPTS)

install-O2-bin :
	$(CABAL_CMD) install -O2 --disable-library-profiling --disable-documentation $(CABAL_OPTS)

install-prof-bin :
	$(CABAL_CMD) install --enable-library-profiling --enable-executable-profiling \
                             --program-suffix=_p --disable-documentation $(CABAL_OPTS)

compile-emacs-mode : install-bin
	agda-mode compile

setup-emacs-mode : install-bin
	@echo
	@echo "If the agda-mode command is not found, make sure that the directory"
	@echo "in which it was installed is located on your shell's search path."
	@echo
	agda-mode setup

## Making the make system #################################################

m4_macros	= $(wildcard $(MACRO_DIR)/*.m4)

make_configure : configure
	@echo "Run './configure' to set up the build system."

configure : aclocal.m4 $(m4_macros) configure.ac
	autoconf

##
## The following targets are only available after running configure #######
##

ifeq ($(is_configured),Yes)

## Making the documentation ###############################################

doc :
	$(MAKE) -C $(HADDOCK_DIR)

## Making the full language ###############################################

ifeq ($(HAVE_RUNHASKELL),Yes)

SETUP	   = Setup.hs
RUNSETUP   = $(RUNHASKELL) $(SETUP)

else

SETUP	   = setup
RUNSETUP   = ./setup

$(SETUP) : Setup.hs
	ghc --make -o $@ $<

endif

CONFIG	= dist/setup-config
CABAL		= Agda.cabal
BUILD		= dist/build-complete
INPLACE = dist/installed-inplace
SOURCES = $(shell $(FIND) $(FULL_SRC_DIR) -name '*hs') \
					$(shell $(FIND) $(FULL_SRC_DIR) -name '*.y') \
					$(shell $(FIND) $(FULL_SRC_DIR) -name '*.x')

$(CONFIG) : $(CABAL) $(SETUP)
	$(RUNSETUP) configure

$(BUILD) : $(CONFIG) $(SOURCES)
	$(RUNSETUP) build
	@date > $@

$(INPLACE) : $(BUILD)
	$(RUNSETUP) register --user --inplace
	@date > $@

$(AGDA_BIN) : $(INPLACE) $(MAIN_SRC_DIR)/Main.hs
	$(MAKE) -C $(MAIN_SRC_DIR)

full : $(AGDA_BIN)

## Making the core language ###############################################

core :
	$(MAKE) -C $(CORE_SRC_DIR)

## Making the Agda 1 to Agda 2 translator #################################

transl :
	(cd $(TRANSL_SRC_DIR); cabal configure && cabal build)

## Making the source distribution #########################################

ifeq ($(HAVE_DARCS)-$(shell if test -d _darcs; then echo darcs; fi),Yes-darcs)
  is_darcs_repo = Yes
else
  is_darcs_repo = No
endif

ifeq ($(is_darcs_repo),Yes)

dist : agda2.tar.gz

agda2.tar.gz :
	$(DARCS) dist -d agda2

else

dist :
	@echo You can only "'make dist'" from the darcs repository.
	@$(FALSE)

endif

tags :
	$(MAKE) -C $(FULL_SRC_DIR) tags
TAGS :
	$(MAKE) -C $(FULL_SRC_DIR) TAGS

## Testing ###########################################################

quick : install-O0-bin quicktest

test : check-whitespace succeed fail interaction latex-test examples library-test lib-succeed compiler-test epic-test tests

quicktest : succeed fail

tests :
	@echo "======================================================================"
	@echo "======================== Internal test suite ========================="
	@echo "======================================================================"
	$(AGDA_BIN) --test +RTS -M1g

succeed :
	@echo "======================================================================"
	@echo "===================== Suite of successfull tests ====================="
	@echo "======================================================================"
	@chmod +x test/succeed/checkOutput
	@$(MAKE) -C test/succeed

interaction :
	@echo "======================================================================"
	@echo "===================== Suite of interaction tests ====================="
	@echo "======================================================================"
	@$(MAKE) -C test/interaction

examples :
	@echo "======================================================================"
	@echo "========================= Suite of examples =========================="
	@echo "======================================================================"
	@$(MAKE) -C examples

fail :
	@echo "======================================================================"
	@echo "======================= Suite of failing tests ======================="
	@echo "======================================================================"
	@$(MAKE) -C test/fail

latex-test :
	@echo "======================================================================"
	@echo "================== Suite of tests for LaTeX backend =================="
	@echo "======================================================================"
	@$(MAKE) -C test/latex-backend clean
	@$(MAKE) -C test/latex-backend all
	@$(MAKE) -C test/latex-backend clean

std-lib :
	git clone https://github.com/agda/agda-stdlib.git $@

up-to-date-std-lib : std-lib
	@(cd std-lib && \
          git fetch && git checkout master && git merge origin/master && \
          make setup)

library-test : # up-to-date-std-lib
	@echo "======================================================================"
	@echo "========================== Standard library =========================="
	@echo "======================================================================"
	@(cd std-lib && \
          time $(PWD)/$(AGDA_BIN) -v profile:$(PROFVERB) -i. -isrc README.agda $(AGDA_TEST_FLAGS) \
            +RTS -s -H1G -M1.5G)

continue-library-test :
	@(cd std-lib && \
          time $(PWD)/$(AGDA_BIN) -v profile:$(PROFVERB) -i. -isrc README.agda +RTS -s -H1G -M1.5G)

compiler-test : # up-to-date-std-lib
	@echo "======================================================================"
	@echo "============================== Compiler =============================="
	@echo "======================================================================"
	@$(MAKE) -C test/compiler

lib-succeed :
	@echo "======================================================================"
	@echo "========== Successfull tests using the standard library =============="
	@echo "======================================================================"
	@$(MAKE) -C test/$@

epic-test :
	@echo "======================================================================"
	@echo "============================ Epic backend ============================"
	@echo "======================================================================"
	@$(MAKE) -C test/epic

benchmark :
	@$(MAKE) -C benchmark

## Clean ##################################################################

clean :
	$(MAKE) -C $(HADDOCK_DIR) clean
	rm -rf $(OUT_DIR)
	rm -rf dist

veryclean :
	$(MAKE) -C $(HADDOCK_DIR) veryclean
	rm -rf $(OUT_DIR)
	rm -rf configure config.log config.status autom4te.cache mk/config.mk

## Debugging the Makefile #################################################

info :
	@echo "The agda binary is at:         $(AGDA_BIN)"
	@echo "Do we have ghc 7.7?            $(HAVE_GHC_7_7)"
	@echo "Is this the darcs repository?  $(is_darcs_repo)"
	@echo "Agda test flags are:           $(AGDA_TEST_FLAGS)"
	@echo "Cabal flags are:               $(CABAL_OPTS)"

else	# is_configured

info :
	@echo "You haven't run configure."

endif	# is_configured

## Whitespace-related #####################################################

# Agda can fail to compile on Windows if files which are CPP-processed
# don't end with a newline character (because we use -Werror).

.PHONY:
fix-whitespace :
	fix-agda-whitespace

.PHONY:
check-whitespace :
	fix-agda-whitespace --check

.PHONY:
install-fix-agda-whitespace :
	cd src/fix-agda-whitespace && \
	$(CABAL_CMD) install $(CABAL_OPTS)<|MERGE_RESOLUTION|>--- conflicted
+++ resolved
@@ -51,11 +51,6 @@
 #  -f old-time
 #  -f epic
 
-<<<<<<< HEAD
-ifeq ($(HAVE_GHC_7_7),Yes)
-CABAL_OPTS+=--ghc-option=-j3
-endif
-=======
 CABAL_OPTS+=--program-suffix=-$(VERSION)
 
 # If you want to make use of parallel compilation with ghc>=7.8,
@@ -65,7 +60,6 @@
 # ifeq ($(HAVE_GHC_7_7),Yes)
 # CABAL_OPTS+=--ghc-option=-j3
 # endif
->>>>>>> 8da68082
 
 install : install-bin compile-emacs-mode setup-emacs-mode
 

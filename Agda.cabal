name:            Agda
version:         2.6.2
cabal-version:   >= 1.10
build-type:      Custom
license:         OtherLicense
license-file:    LICENSE
copyright:       (c) 2005-2020 The Agda Team.
author:          Ulf Norell and The Agda Team, see https://agda.readthedocs.io/en/latest/team.html
maintainer:      Ulf Norell <ulfn@chalmers.se>
homepage:        http://wiki.portal.chalmers.se/agda/
bug-reports:     https://github.com/agda/agda/issues
category:        Dependent types
synopsis:        A dependently typed functional programming language and proof assistant
description:
  Agda is a dependently typed functional programming language: It has
  inductive families, which are similar to Haskell's GADTs, but they
  can be indexed by values and not just types. It also has
  parameterised modules, mixfix operators, Unicode characters, and an
  interactive Emacs interface (the type checker can assist in the
  development of your code).
  .
  Agda is also a proof assistant: It is an interactive system for
  writing and checking proofs. Agda is based on intuitionistic type
  theory, a foundational system for constructive mathematics developed
  by the Swedish logician Per Martin-L&#xf6;f. It has many
  similarities with other proof assistants based on dependent types,
  such as Coq, Epigram and NuPRL.
  .
  This package includes both a command-line program (agda) and an
  Emacs mode. If you want to use the Emacs mode you can set it up by
  running @agda-mode setup@ (see the README).
  .
  Note that the Agda package does not follow the package versioning
  policy, because it is not intended to be used by third-party
  packages.

tested-with:        GHC == 8.0.2
                    GHC == 8.2.2
                    GHC == 8.4.4
                    GHC == 8.6.5
                    GHC == 8.8.4
                    GHC == 8.10.2

extra-source-files: CHANGELOG.md
                    README.md
                    doc/release-notes/2.6.1.1.md
                    doc/release-notes/2.6.1.md
                    doc/release-notes/2.6.0.1.md
                    doc/release-notes/2.6.0.md
                    doc/release-notes/2.5.4.2.md
                    doc/release-notes/2.5.4.1.md
                    doc/release-notes/2.5.4.md
                    doc/release-notes/2.5.3.md
                    doc/release-notes/2.5.2.md
                    doc/release-notes/2.5.1.2.md
                    doc/release-notes/2.5.1.1.md
                    doc/release-notes/2.5.1.md
                    doc/release-notes/2.4.2.5.md
                    doc/release-notes/2.4.2.4.md
                    doc/release-notes/2.4.2.3.md
                    doc/release-notes/2.4.2.2.md
                    doc/release-notes/2.4.2.1.md
                    doc/release-notes/2.4.2.md
                    doc/release-notes/2.4.0.2.md
                    doc/release-notes/2.4.0.1.md
                    doc/release-notes/2.4.0.md
                    doc/release-notes/2.3.2.2.md
                    doc/release-notes/2.3.2.1.md
                    doc/release-notes/2.3.2.md
                    doc/release-notes/2.3.0.md
                    doc/release-notes/2.2.10.md
                    doc/release-notes/2.2.8.md
                    doc/release-notes/2.2.6.md
                    doc/release-notes/2.2.2.md
                    doc/release-notes/2.2.4.md
                    doc/release-notes/2.2.0.md
-- Liang-Ting (2019-11-26): See Issues #4216
--                    doc/user-manual.pdf
                    stack-8.10.2.yaml
                    stack-8.10.1.yaml
                    stack-8.8.4.yaml
                    stack-8.8.3.yaml
                    stack-8.6.5.yaml
                    stack-8.4.4.yaml
                    stack-8.2.2.yaml
                    stack-8.0.2.yaml

data-dir:           src/data
data-files:         Agda.css
                    agda.sty
                    emacs-mode/*.el
                    JS/agda-rts.js
                    JS/biginteger.js
                    JS/highlight-hover.js
                    lib/prim/Agda/Builtin/Bool.agda
                    lib/prim/Agda/Builtin/Char.agda
                    lib/prim/Agda/Builtin/Char/Properties.agda
                    lib/prim/Agda/Builtin/Coinduction.agda
                    lib/prim/Agda/Builtin/Cubical/Path.agda
                    lib/prim/Agda/Builtin/Cubical/Id.agda
                    lib/prim/Agda/Builtin/Cubical/Sub.agda
                    lib/prim/Agda/Builtin/Cubical/Glue.agda
                    lib/prim/Agda/Builtin/Cubical/HCompU.agda
                    lib/prim/Agda/Builtin/Equality.agda
                    lib/prim/Agda/Builtin/Equality/Erase.agda
                    lib/prim/Agda/Builtin/Equality/Rewrite.agda
                    lib/prim/Agda/Builtin/Float.agda
                    lib/prim/Agda/Builtin/Float/Properties.agda
                    lib/prim/Agda/Builtin/FromNat.agda
                    lib/prim/Agda/Builtin/FromNeg.agda
                    lib/prim/Agda/Builtin/FromString.agda
                    lib/prim/Agda/Builtin/IO.agda
                    lib/prim/Agda/Builtin/Int.agda
                    lib/prim/Agda/Builtin/List.agda
                    lib/prim/Agda/Builtin/Maybe.agda
                    lib/prim/Agda/Builtin/Nat.agda
                    lib/prim/Agda/Builtin/Reflection.agda
                    lib/prim/Agda/Builtin/Reflection/External.agda
                    lib/prim/Agda/Builtin/Reflection/Properties.agda
                    lib/prim/Agda/Builtin/Sigma.agda
                    lib/prim/Agda/Builtin/Size.agda
                    lib/prim/Agda/Builtin/Strict.agda
                    lib/prim/Agda/Builtin/String.agda
                    lib/prim/Agda/Builtin/String/Properties.agda
                    lib/prim/Agda/Builtin/TrustMe.agda
                    lib/prim/Agda/Builtin/Unit.agda
                    lib/prim/Agda/Builtin/Word.agda
                    lib/prim/Agda/Builtin/Word/Properties.agda
                    lib/prim/Agda/Primitive.agda
                    lib/prim/Agda/Primitive/Cubical.agda
                    MAlonzo/src/MAlonzo/*.hs
                    MAlonzo/src/MAlonzo/RTE/*.hs
                    postprocess-latex.pl

source-repository head
  type:     git
  location: https://github.com/agda/agda.git

source-repository this
  type:     git
  location: https://github.com/agda/agda.git
  tag:      v2.6.2

flag cpphs
  default:     False
  manual:      True
  description: Use cpphs instead of cpp.

flag debug
  default: False
  manual: True
  description:
    Enable debugging features that may slow Agda down.

flag enable-cluster-counting
  default: False
  description:
    Enable the --count-clusters flag. (If enable-cluster-counting is
    False, then the --count-clusters flag triggers an error message.)

custom-setup
  setup-depends:  base >= 4.9.0.0 && < 4.15
                , Cabal >= 1.24.0.0 && < 3.3
                , directory >= 1.2.6.2 && < 1.4
                , filepath >= 1.4.1.0 && < 1.5
                , process >= 1.4.2.0 && < 1.7

library
  hs-source-dirs:   src/full

  if flag(cpphs)
    -- We don't write an upper bound for cpphs because the
    -- `build-tools` field can not be modified in Hackage.

    build-tools: cpphs >= 1.20.9
    ghc-options: -pgmP cpphs -optP --cpp

  if flag(debug)
    cpp-options:    -DDEBUG

  if flag(enable-cluster-counting)
    cpp-options:    -DCOUNT_CLUSTERS
    build-depends:  text-icu == 0.7.*

  if os(windows)
    build-depends:  Win32 >= 2.3.1.1 && < 2.7

  -- Agda cannot be built with GHC 8.6.1 due to a compiler bug, see
  -- Agda Issue #3344.
  if impl(ghc == 8.6.1)
    buildable: False

  -- Agda cannot be built with Windows and GHC 8.6.3 due to a compiler
  -- bug, see Agda Issue #3657.
  if os(windows) && impl(ghc == 8.6.3)
    buildable: False

  build-depends:  aeson >= 1.1.2.0 && < 1.6
                , array >= 0.5.1.1 && < 0.6
                , async >= 2.2 && < 2.3
                , base >= 4.9.0.0 && < 4.15
                , bifunctors >= 5.4 && < 6.1
                , binary >= 0.8.3.0 && < 0.9
                , blaze-html >= 0.8 && < 0.10
                , boxes >= 0.1.3 && < 0.2
                , bytestring >= 0.10.8.1 && < 0.11
                , case-insensitive >= 1.2.0.4 && < 1.3
                , containers >= 0.5.7.1 && < 0.7
                , data-hash >= 0.2.0.0 && < 0.3
                , deepseq >= 1.4.2.0 && < 1.5
                , directory >= 1.2.6.2 && < 1.4
                , edit-distance >= 0.2.1.2 && < 0.3
                , equivalence >= 0.3.2 && < 0.4
                -- exceptions-0.8 instead of 0.10 because of stack
                , exceptions >= 0.8 && < 0.11
                , filepath >= 1.4.1.0 && < 1.5
                , gitrev >= 1.3.1 && < 2.0
                -- hashable 1.2.0.10 makes library-test 10x
                -- slower. The issue was fixed in hashable 1.2.1.0.
                -- https://github.com/tibbe/hashable/issues/57.
                , hashable >= 1.2.1.0 && < 1.4
                -- There is a "serious bug"
                -- (https://hackage.haskell.org/package/hashtables-1.2.0.2/changelog)
                -- in hashtables 1.2.0.0/1.2.0.1. This bug seems to
                -- have made Agda much slower (infinitely slower?) in
                -- some cases.
                , hashtables >= 1.2.0.2 && < 1.3
                , haskeline >= 0.7.2.3 && < 0.9
                -- monad-control-1.0.1.0 is the first to contain liftThrough
                , monad-control >= 1.0.1.0 && < 1.1
                -- mtl-2.1 contains a severe bug.
                --
                -- mtl >= 2.2 && < 2.2.1 doesn't export Control.Monad.Except.
                -- Need mtl 2.2.2  for export of Control.Monad.IdentityT (ghc 8.2.2+)
                , mtl >= 2.2.1 && < 2.3
                , murmur-hash >= 0.1 && < 0.2
                , pretty >= 1.1.3.3 && < 1.2
                , process >= 1.4.2.0 && < 1.7
                , regex-tdfa >= 1.3.1.0 && < 1.4
                , split >= 0.2.0.0 && < 0.2.4
                , stm >= 2.4.4 && < 2.6
                , strict >= 0.3.2 && < 0.5
                , template-haskell >= 2.11.0.0 && < 2.17
                , time >= 1.6.0.1 && < 1.10
                , unordered-containers >= 0.2.5.0 && < 0.3
                , uri-encode >= 1.5.0.4 && < 1.6
                , zlib == 0.6.*

  -- In hTags the mtl library must be compiled with the version of
  -- transformers shipped with GHC, so we use that version in Agda (see,
  -- for example, Issue #2983).
  if impl(ghc >= 8.6.4) && impl(ghc < 8.11)
    build-depends: transformers == 0.5.6.2

  if impl(ghc >= 8.4) && impl(ghc < 8.6.4)
    build-depends: transformers == 0.5.5.0

  if impl(ghc < 8.4)
    build-depends: transformers == 0.5.2.0

  -- ASR (2018-10-16). Required for supporting GHC 8.4.1, 8.4.2 and
  -- 8.4.3. See Issue #3277.
  if impl(ghc >= 8.4.1) && impl(ghc <= 8.4.3)
    build-depends: text >= 1.2.3.0 && < 1.3
  else
    build-depends: text >= 1.2.3.1 && < 1.3

  if impl(ghc >= 8.4)
    build-depends: ghc-compact == 0.1.*

  -- We don't write upper bounds for Alex nor Happy because the
  -- `build-tools` field can not be modified in Hackage. Agda doesn't
  -- build with Alex 3.2.0 and segfaults with 3.2.2.
  build-tools:  alex >= 3.1.0 && < 3.2.0 || == 3.2.1 || >= 3.2.3
              , happy >= 1.19.4

  exposed-modules:  Agda.Auto.Auto
                    Agda.Auto.Options
                    Agda.Auto.CaseSplit
                    Agda.Auto.Convert
                    Agda.Auto.NarrowingSearch
                    Agda.Auto.SearchControl
                    Agda.Auto.Syntax
                    Agda.Auto.Typecheck
                    Agda.Benchmarking
                    Agda.Compiler.Backend
                    Agda.Compiler.Builtin
                    Agda.Compiler.CallCompiler
                    Agda.Compiler.Common
                    Agda.Compiler.JS.Compiler
                    Agda.Compiler.JS.Syntax
                    Agda.Compiler.JS.Substitution
                    Agda.Compiler.JS.Pretty
                    Agda.Compiler.MAlonzo.Coerce
                    Agda.Compiler.MAlonzo.Compiler
                    Agda.Compiler.MAlonzo.Encode
                    Agda.Compiler.MAlonzo.HaskellTypes
                    Agda.Compiler.MAlonzo.Misc
                    Agda.Compiler.MAlonzo.Pragmas
                    Agda.Compiler.MAlonzo.Pretty
                    Agda.Compiler.MAlonzo.Primitives
                    Agda.Compiler.ToTreeless
                    Agda.Compiler.Treeless.AsPatterns
                    Agda.Compiler.Treeless.Builtin
                    Agda.Compiler.Treeless.Compare
                    Agda.Compiler.Treeless.EliminateDefaults
                    Agda.Compiler.Treeless.EliminateLiteralPatterns
                    Agda.Compiler.Treeless.Erase
                    Agda.Compiler.Treeless.GuardsToPrims
                    Agda.Compiler.Treeless.Identity
                    Agda.Compiler.Treeless.NormalizeNames
                    Agda.Compiler.Treeless.Pretty
                    Agda.Compiler.Treeless.Simplify
                    Agda.Compiler.Treeless.Subst
                    Agda.Compiler.Treeless.Uncase
                    Agda.Compiler.Treeless.Unused
                    Agda.ImpossibleTest
                    Agda.Interaction.AgdaTop
                    Agda.Interaction.Base
                    Agda.Interaction.BasicOps
                    Agda.Interaction.SearchAbout
                    Agda.Interaction.CommandLine
                    Agda.Interaction.EmacsCommand
                    Agda.Interaction.EmacsTop
                    Agda.Interaction.ExitCode
                    Agda.Interaction.JSONTop
                    Agda.Interaction.JSON
                    Agda.Interaction.FindFile
                    Agda.Interaction.Highlighting.Common
                    Agda.Interaction.Highlighting.Dot
                    Agda.Interaction.Highlighting.Emacs
                    Agda.Interaction.Highlighting.FromAbstract
                    Agda.Interaction.Highlighting.Generate
                    Agda.Interaction.Highlighting.HTML
                    Agda.Interaction.Highlighting.JSON
                    Agda.Interaction.Highlighting.Precise
                    Agda.Interaction.Highlighting.Range
                    Agda.Interaction.Highlighting.Vim
                    Agda.Interaction.Highlighting.LaTeX
                    Agda.Interaction.Imports
                    Agda.Interaction.InteractionTop
                    Agda.Interaction.Response
                    Agda.Interaction.MakeCase
                    Agda.Interaction.Monad
                    Agda.Interaction.Library
                    Agda.Interaction.Library.Base
                    Agda.Interaction.Library.Parse
                    Agda.Interaction.Options
                    Agda.Interaction.Options.Help
                    Agda.Interaction.Options.Lenses
                    Agda.Interaction.Options.Warnings
                    Agda.Main
                    Agda.Syntax.Abstract.Name
                    Agda.Syntax.Abstract.Pattern
                    Agda.Syntax.Abstract.PatternSynonyms
                    Agda.Syntax.Abstract.Pretty
                    Agda.Syntax.Abstract.Views
                    Agda.Syntax.Abstract
                    Agda.Syntax.Builtin
                    Agda.Syntax.Common
                    Agda.Syntax.Concrete.Attribute
                    Agda.Syntax.Concrete.Definitions
                    Agda.Syntax.Concrete.Definitions.Errors
                    Agda.Syntax.Concrete.Definitions.Monad
                    Agda.Syntax.Concrete.Definitions.Types
                    Agda.Syntax.Concrete.Fixity
                    Agda.Syntax.Concrete.Generic
                    Agda.Syntax.Concrete.Glyph
                    Agda.Syntax.Concrete.Name
                    Agda.Syntax.Concrete.Operators.Parser
                    Agda.Syntax.Concrete.Operators.Parser.Monad
                    Agda.Syntax.Concrete.Operators
                    Agda.Syntax.Concrete.Pattern
                    Agda.Syntax.Concrete.Pretty
                    Agda.Syntax.Concrete
                    Agda.Syntax.DoNotation
                    Agda.Syntax.Fixity
                    Agda.Syntax.IdiomBrackets
                    Agda.Syntax.Info
                    Agda.Syntax.Internal
                    Agda.Syntax.Internal.Blockers
                    Agda.Syntax.Internal.Defs
                    Agda.Syntax.Internal.Elim
                    Agda.Syntax.Internal.Generic
                    Agda.Syntax.Internal.MetaVars
                    Agda.Syntax.Internal.Names
                    Agda.Syntax.Internal.Pattern
                    Agda.Syntax.Internal.SanityCheck
                    Agda.Syntax.Literal
                    Agda.Syntax.Notation
                    Agda.Syntax.Parser.Alex
                    Agda.Syntax.Parser.Comments
                    Agda.Syntax.Parser.Layout
                    Agda.Syntax.Parser.LexActions
                    Agda.Syntax.Parser.Lexer
                    Agda.Syntax.Parser.Literate
                    Agda.Syntax.Parser.LookAhead
                    Agda.Syntax.Parser.Monad
                    Agda.Syntax.Parser.Parser
                    Agda.Syntax.Parser.StringLiterals
                    Agda.Syntax.Parser.Tokens
                    Agda.Syntax.Parser
                    Agda.Syntax.Position
                    Agda.Syntax.Reflected
                    Agda.Syntax.Scope.Base
                    Agda.Syntax.Scope.Monad
                    Agda.Syntax.Translation.AbstractToConcrete
                    Agda.Syntax.Translation.ConcreteToAbstract
                    Agda.Syntax.Translation.InternalToAbstract
                    Agda.Syntax.Translation.ReflectedToAbstract
                    Agda.Syntax.Treeless
                    Agda.Termination.CallGraph
                    Agda.Termination.CallMatrix
                    Agda.Termination.CutOff
                    Agda.Termination.Monad
                    Agda.Termination.Order
                    Agda.Termination.RecCheck
                    Agda.Termination.SparseMatrix
                    Agda.Termination.Semiring
                    Agda.Termination.TermCheck
                    Agda.Termination.Termination
                    Agda.TheTypeChecker
                    Agda.TypeChecking.Abstract
                    Agda.TypeChecking.CheckInternal
                    Agda.TypeChecking.CompiledClause
                    Agda.TypeChecking.CompiledClause.Compile
                    Agda.TypeChecking.CompiledClause.Match
                    Agda.TypeChecking.Constraints
                    Agda.TypeChecking.Conversion
                    Agda.TypeChecking.Conversion.Pure
                    Agda.TypeChecking.Coverage
                    Agda.TypeChecking.Coverage.Match
                    Agda.TypeChecking.Coverage.SplitTree
                    Agda.TypeChecking.Datatypes
                    Agda.TypeChecking.DeadCode
                    Agda.TypeChecking.DisplayForm
                    Agda.TypeChecking.DropArgs
                    Agda.TypeChecking.Empty
                    Agda.TypeChecking.EtaContract
                    Agda.TypeChecking.EtaExpand
                    Agda.TypeChecking.Errors
                    Agda.TypeChecking.Free
                    Agda.TypeChecking.Free.Lazy
                    Agda.TypeChecking.Free.Precompute
                    Agda.TypeChecking.Free.Reduce
                    Agda.TypeChecking.Forcing
                    Agda.TypeChecking.Functions
                    Agda.TypeChecking.Generalize
                    Agda.TypeChecking.IApplyConfluence
                    Agda.TypeChecking.Implicit
                    Agda.TypeChecking.Injectivity
                    Agda.TypeChecking.Inlining
                    Agda.TypeChecking.InstanceArguments
                    Agda.TypeChecking.Irrelevance
                    Agda.TypeChecking.Level
                    Agda.TypeChecking.LevelConstraints
                    Agda.TypeChecking.Lock
                    Agda.TypeChecking.Level.Solve
                    Agda.TypeChecking.MetaVars
                    Agda.TypeChecking.MetaVars.Mention
                    Agda.TypeChecking.MetaVars.Occurs
                    Agda.TypeChecking.Monad.Base
                    Agda.TypeChecking.Monad.Benchmark
                    Agda.TypeChecking.Monad.Builtin
                    Agda.TypeChecking.Monad.Caching
                    Agda.TypeChecking.Monad.Closure
                    Agda.TypeChecking.Monad.Constraints
                    Agda.TypeChecking.Monad.Context
                    Agda.TypeChecking.Monad.Debug
                    Agda.TypeChecking.Monad.Env
                    Agda.TypeChecking.Monad.Imports
                    Agda.TypeChecking.Monad.MetaVars
                    Agda.TypeChecking.Monad.Mutual
                    Agda.TypeChecking.Monad.Open
                    Agda.TypeChecking.Monad.Options
                    Agda.TypeChecking.Monad.Pure
                    Agda.TypeChecking.Monad.Signature
                    Agda.TypeChecking.Monad.SizedTypes
                    Agda.TypeChecking.Monad.State
                    Agda.TypeChecking.Monad.Statistics
                    Agda.TypeChecking.Monad.Trace
                    Agda.TypeChecking.Monad
                    Agda.TypeChecking.Names
                    Agda.TypeChecking.Patterns.Abstract
                    Agda.TypeChecking.Patterns.Internal
                    Agda.TypeChecking.Patterns.Match
                    Agda.TypeChecking.Polarity
                    Agda.TypeChecking.Positivity
                    Agda.TypeChecking.Positivity.Occurrence
                    Agda.TypeChecking.Pretty
                    Agda.TypeChecking.Pretty.Call
                    Agda.TypeChecking.Pretty.Constraint
                    Agda.TypeChecking.Pretty.Warning
                    Agda.TypeChecking.Primitive
                    Agda.TypeChecking.Primitive.Base
                    Agda.TypeChecking.Primitive.Cubical
                    Agda.TypeChecking.ProjectionLike
                    Agda.TypeChecking.Quote
                    Agda.TypeChecking.ReconstructParameters
                    Agda.TypeChecking.RecordPatterns
                    Agda.TypeChecking.Records
                    Agda.TypeChecking.Reduce
                    Agda.TypeChecking.Reduce.Fast
                    Agda.TypeChecking.Reduce.Monad
                    Agda.TypeChecking.Rewriting
                    Agda.TypeChecking.Rewriting.Clause
                    Agda.TypeChecking.Rewriting.Confluence
                    Agda.TypeChecking.Rewriting.NonLinMatch
                    Agda.TypeChecking.Rewriting.NonLinPattern
                    Agda.TypeChecking.Rules.Application
                    Agda.TypeChecking.Rules.Builtin
                    Agda.TypeChecking.Rules.Builtin.Coinduction
                    Agda.TypeChecking.Rules.Data
                    Agda.TypeChecking.Rules.Decl
                    Agda.TypeChecking.Rules.Def
                    Agda.TypeChecking.Rules.Display
                    Agda.TypeChecking.Rules.LHS
                    Agda.TypeChecking.Rules.LHS.Implicit
                    Agda.TypeChecking.Rules.LHS.Problem
                    Agda.TypeChecking.Rules.LHS.ProblemRest
                    Agda.TypeChecking.Rules.LHS.Unify
                    Agda.TypeChecking.Rules.Record
                    Agda.TypeChecking.Rules.Term
                    Agda.TypeChecking.Serialise
                    Agda.TypeChecking.Serialise.Base
                    Agda.TypeChecking.Serialise.Instances
                    Agda.TypeChecking.Serialise.Instances.Abstract
                    Agda.TypeChecking.Serialise.Instances.Common
                    Agda.TypeChecking.Serialise.Instances.Compilers
                    Agda.TypeChecking.Serialise.Instances.Highlighting
                    Agda.TypeChecking.Serialise.Instances.Internal
                    Agda.TypeChecking.Serialise.Instances.Errors
                    Agda.TypeChecking.SizedTypes
                    Agda.TypeChecking.SizedTypes.Solve
                    Agda.TypeChecking.SizedTypes.Syntax
                    Agda.TypeChecking.SizedTypes.Utils
                    Agda.TypeChecking.SizedTypes.WarshallSolver
                    Agda.TypeChecking.Sort
                    Agda.TypeChecking.Substitute
                    Agda.TypeChecking.Substitute.Class
                    Agda.TypeChecking.Substitute.DeBruijn
                    Agda.TypeChecking.SyntacticEquality
                    Agda.TypeChecking.Telescope
                    Agda.TypeChecking.Telescope.Path
                    Agda.TypeChecking.Unquote
                    Agda.TypeChecking.Warnings
                    Agda.TypeChecking.With
                    Agda.Utils.AffineHole
                    Agda.Utils.Applicative
                    Agda.Utils.AssocList
                    Agda.Utils.Bag
                    Agda.Utils.Benchmark
                    Agda.Utils.BiMap
                    Agda.Utils.CallStack
                    Agda.Utils.Cluster
                    Agda.Utils.Empty
                    Agda.Utils.Environment
                    Agda.Utils.Either
                    Agda.Utils.Fail
                    Agda.Utils.Favorites
                    Agda.Utils.FileName
                    Agda.Utils.Float
                    Agda.Utils.Functor
                    Agda.Utils.Function
                    Agda.Utils.Graph.AdjacencyMap.Unidirectional
                    Agda.Utils.Graph.TopSort
                    Agda.Utils.Hash
                    Agda.Utils.Haskell.Syntax
                    Agda.Utils.Impossible
                    Agda.Utils.IndexedList
                    Agda.Utils.IntSet.Infinite
                    Agda.Utils.IO
                    Agda.Utils.IO.Binary
                    Agda.Utils.IO.Directory
                    Agda.Utils.IO.TempFile
                    Agda.Utils.IO.UTF8
                    Agda.Utils.IORef
                    Agda.Utils.Lens
                    Agda.Utils.Lens.Examples
                    Agda.Utils.List
                    Agda.Utils.List1
                    Agda.Utils.List2
                    Agda.Utils.ListT
                    Agda.Utils.Map
                    Agda.Utils.Maybe
                    Agda.Utils.Maybe.Strict
                    Agda.Utils.Memo
                    Agda.Utils.Monad
                    Agda.Utils.Monoid
                    Agda.Utils.Null
                    Agda.Utils.Parser.MemoisedCPS
                    Agda.Utils.PartialOrd
                    Agda.Utils.Permutation
                    Agda.Utils.Pointer
                    Agda.Utils.POMonoid
                    Agda.Utils.Pretty
                    Agda.Utils.SemiRing
                    Agda.Utils.Semigroup
                    Agda.Utils.Singleton
                    Agda.Utils.Size
                    Agda.Utils.SmallSet
                    Agda.Utils.String
                    Agda.Utils.Suffix
                    Agda.Utils.Three
                    Agda.Utils.Time
                    Agda.Utils.Trie
                    Agda.Utils.Tuple
                    Agda.Utils.TypeLevel
                    Agda.Utils.TypeLits
                    Agda.Utils.Update
                    Agda.Utils.VarSet
                    Agda.Utils.Warshall
                    Agda.Utils.WithDefault
                    Agda.Utils.Zipper
                    Agda.Version
                    Agda.VersionCommit

  other-modules:    Paths_Agda
<<<<<<< HEAD
                    Agda.Interaction.Highlighting.Dot.Backend
                    Agda.Interaction.Highlighting.Dot.Base
                    Agda.Interaction.Highlighting.LaTeX.Backend
                    Agda.Interaction.Highlighting.LaTeX.Base
=======
                    Agda.Interaction.Highlighting.HTML.Backend
                    Agda.Interaction.Highlighting.HTML.Base
>>>>>>> 0f2f6e82
                    Agda.Utils.CallStack.Base
                    Agda.Utils.CallStack.Pretty

  -- NOTE: If adding flags, also add to `.ghci-8.0`
  if impl(ghc <= 8.0.2)
    ghc-options: -fexpose-all-unfoldings
                 -fspecialise-aggressively
                 -fprint-potential-instances
                 -- Initially, we disable all the warnings.
                 -w
                 -Werror
                 -- This option must be the first one after disabling the
                 -- warnings. See Issue #2094.
                 -Wunrecognised-warning-flags
                 -Wdeprecated-flags
                 -Wderiving-typeable
                 -Wdodgy-exports
                 -Wdodgy-foreign-imports
                 -Wdodgy-imports
                 -Wduplicate-exports
                 -Wempty-enumerations
                 -Widentities
                 -Wincomplete-patterns
                 -Winline-rule-shadowing
                 -Wmissing-fields
                 -Wmissing-methods
                 -Wmissing-pattern-synonym-signatures
                 -Wmissing-signatures
                 -Wnoncanonical-monad-instances
                 -Wnoncanonical-monoid-instances
                 -Woverflowed-literals
                 -Woverlapping-patterns
                 -Wsemigroup
                 -Wtabs
                 -Wtyped-holes
                 -Wunrecognised-pragmas
                 -Wunticked-promoted-constructors
                 -Wunused-do-bind
                 -Wunused-foralls
                 -Wwarnings-deprecations
                 -Wwrong-do-bind
  else
    ghc-options: -fexpose-all-unfoldings
                 -fspecialise-aggressively
                 -fprint-potential-instances
                 -Werror=unrecognised-warning-flags
                 -Werror=deprecated-flags
                 -Werror=deriving-typeable
                 -Werror=dodgy-exports
                 -Werror=dodgy-foreign-imports
                 -Werror=dodgy-imports
                 -Werror=duplicate-exports
                 -Werror=empty-enumerations
                 -Werror=identities
                 -Werror=incomplete-patterns
                 -Werror=inline-rule-shadowing
                 -Werror=missing-fields
                 -Werror=missing-methods
                 -Werror=missing-pattern-synonym-signatures
                 -Werror=missing-signatures
                 -Werror=noncanonical-monad-instances
                 -Werror=noncanonical-monoid-instances
                 -Werror=overflowed-literals
                 -Werror=overlapping-patterns
                 -Werror=semigroup
                 -Werror=tabs
                 -Werror=typed-holes
                 -Werror=unrecognised-pragmas
                 -Werror=unticked-promoted-constructors
                 -Werror=unused-do-bind
                 -Werror=unused-foralls
                 -Werror=warnings-deprecations
                 -Werror=wrong-do-bind

  -- NOTE: If adding or removing flags, also change `.ghci-8.2`
  if impl(ghc >= 8.2)
    ghc-options: -Wcpp-undef
                 -- ASR TODO (2017-07-23): `make haddock` fails when
                 -- this flag is on.
                 -- -Wmissing-home-modules
                 -Werror=simplifiable-class-constraints
                 -Werror=unbanged-strict-patterns

  -- NOTE: If adding or removing flags, also change `.ghci-8.6`
  if impl(ghc >= 8.6)
    ghc-options: -Werror=inaccessible-code
                 -Werror=star-binder
                 -Werror=star-is-type

  ghc-prof-options: -fprof-auto

  default-language: Haskell2010

  -- NOTE: If adding or removing default extensions, also change:
  --         .ghci-8.0
  --         .hlint.yaml
  -- This should also use the same extensions as the `test-suite` target below.
  default-extensions: BangPatterns
                    , ConstraintKinds
                    --L-T Chen (2019-07-15):
                    -- Enabling DataKinds only locally makes the compile time
                    -- slightly shorter, see PR #3920.
                    --, DataKinds
                    , DefaultSignatures
                    , DeriveDataTypeable
                    , DeriveFoldable
                    , DeriveFunctor
                    , DeriveTraversable
                    , ExistentialQuantification
                    , FlexibleContexts
                    , FlexibleInstances
                    , FunctionalDependencies
                    , GeneralizedNewtypeDeriving
                    , InstanceSigs
                    , LambdaCase
                    , MultiParamTypeClasses
                    , MultiWayIf
                    , NamedFieldPuns
                    , OverloadedStrings
                    , PatternSynonyms
                    , RankNTypes
                    , RecordWildCards
                    , ScopedTypeVariables
                    , StandaloneDeriving
                    , TupleSections
                    , TypeFamilies
                    , TypeSynonymInstances

executable agda
  hs-source-dirs: src/main
  main-is:        Main.hs
  build-depends:  Agda
                  -- A version range on Agda generates a warning with
                  -- some versions of Cabal and GHC
                  -- (e.g. cabal-install version 1.24.0.2 compiled
                  -- using version 1.24.2.0 of the Cabal library and
                  -- GHC 8.2.1 RC1).

                  -- Nothing is used from the following package,
                  -- except for the prelude.
                , base >= 4.9.0.0 && < 6
  default-language: Haskell2010
  -- If someone installs Agda with the setuid bit set, then the
  -- presence of +RTS may be a security problem (see GHC bug #3910).
  -- However, we sometimes recommend people to use +RTS to control
  -- Agda's memory usage, so we want this functionality enabled by
  -- default.

  -- The threaded RTS by default starts a major GC after a program has
  -- been idle for 0.3 s. This feature turned out to be annoying, so
  -- the idle GC is now by default turned off (-I0).
  ghc-options: -threaded -rtsopts
               "-with-rtsopts=-M3.5G -I0"

executable agda-mode
  hs-source-dirs:   src/agda-mode
  main-is:          Main.hs
  other-modules:    Paths_Agda
  build-depends:    base >= 4.9.0.0 && < 4.15
                  , directory >= 1.2.6.2 && < 1.4
                  , filepath >= 1.4.1.0 && < 1.5
                  , process >= 1.4.2.0 && < 1.7
  default-language: Haskell2010

-- Cabal testsuite integration has some serious bugs, but we
-- can still make it work. See also:
-- https://github.com/haskell/cabal/issues/1938
-- https://github.com/haskell/cabal/issues/2214
-- https://github.com/haskell/cabal/issues/1953
--
-- This test suite should only be run using the Makefile.
-- The Makefile sets up the required environment,
-- executing the tests using cabal directly is almost
-- guarantued to fail. See also Issue 1490.
test-suite agda-tests
  type:             exitcode-stdio-1.0
  hs-source-dirs:   test/
  main-is:          Main.hs
  other-modules:      Bugs.Tests
                    , Compiler.Tests
                    , Fail.Tests
                    , Interactive.Tests
                    , Internal.Compiler.MAlonzo.Encode
                    , Internal.Helpers
                    , Internal.Interaction.Highlighting.Precise
                    , Internal.Interaction.Highlighting.Range
                    , Internal.Interaction.Library
                    , Internal.Interaction.Options
                    , Internal.Syntax.Abstract.Name
                    , Internal.Syntax.Common
                    , Internal.Syntax.Concrete.Name
                    , Internal.Syntax.Internal
                    , Internal.Syntax.Parser.Parser
                    , Internal.Syntax.Position
                    , Internal.Termination.CallGraph
                    , Internal.Termination.CallMatrix
                    , Internal.Termination.Order
                    , Internal.Termination.Semiring
                    , Internal.Termination.SparseMatrix
                    , Internal.Termination.Termination
                    , Internal.Tests
                    , Internal.TypeChecking
                    , Internal.TypeChecking.Free
                    , Internal.TypeChecking.Free.Lazy
                    , Internal.TypeChecking.Generators
                    , Internal.TypeChecking.Irrelevance
                    , Internal.TypeChecking.Monad.Base
                    , Internal.TypeChecking.Positivity
                    , Internal.TypeChecking.Positivity.Occurrence
                    , Internal.TypeChecking.Rules.LHS.Problem
                    , Internal.TypeChecking.SizedTypes
                    , Internal.TypeChecking.SizedTypes.Syntax
                    , Internal.TypeChecking.SizedTypes.WarshallSolver
                    , Internal.TypeChecking.Substitute
                    , Internal.Utils.AssocList
                    , Internal.Utils.Bag
                    , Internal.Utils.BiMap
                    , Internal.Utils.Cluster
                    , Internal.Utils.Either
                    , Internal.Utils.Favorites
                    , Internal.Utils.FileName
                    , Internal.Utils.Graph.AdjacencyMap.Unidirectional
                    , Internal.Utils.IntSet
                    , Internal.Utils.List
                    , Internal.Utils.ListT
                    , Internal.Utils.Maybe.Strict
                    , Internal.Utils.Monoid
                    , Internal.Utils.NonEmptyList
                    , Internal.Utils.PartialOrd
                    , Internal.Utils.Permutation
                    , Internal.Utils.SmallSet
                    , Internal.Utils.Three
                    , Internal.Utils.Trie
                    , Internal.Utils.Warshall
                    , LaTeXAndHTML.Tests
                    , LibSucceed.Tests
                    , Succeed.Tests
                    , UserManual.Tests
                    , Utils

  build-depends:  Agda
                , array >= 0.5.1.1 && < 0.6
                , base >= 4.9.0.0 && < 4.15
                , bytestring >= 0.10.8.1 && < 0.11
                -- containers-0.5.11.0 is the first to contain IntSet.intersection
                , containers >= 0.5.11.0 && < 0.7
                , directory >= 1.2.6.2 && < 1.4
                , filepath >= 1.4.1.0 && < 1.5
                , filemanip >= 0.3.6.3 && < 0.4
                , ieee754 >= 0.7.8 && < 0.9
                -- monad-control-1.0.1.0 is the first to contain liftThrough
                , monad-control >= 1.0.1.0 && < 1.1
                , mtl >= 2.2.1 && < 2.3
                , process >= 1.4.2.0 && < 1.7
                , process-extras >= 0.3.0 && < 0.3.4 || >= 0.4.1.3 && < 0.5 || >= 0.7.1 && < 0.8
                , QuickCheck >= 2.13.1 && < 2.14
                , regex-tdfa >= 1.3.1.0 && < 1.4
                , tasty >= 1.1.0.4 && < 1.3
                --, tasty >= 1.2.2 && < 1.3
                , tasty-hunit >= 0.9.2 && < 0.11
                , tasty-quickcheck >= 0.9.2 && < 0.11
                -- tasty-silver 3.1.13 has option --ansi-tricks=false
                , tasty-silver >= 3.1.13 && < 3.2
                , temporary >= 1.2.0.3 && < 1.4
                , unix-compat >= 0.4.3.1 && < 0.6
                , uri-encode >= 1.5.0.4 && < 1.6

  -- ASR (2018-10-16). Required for supporting GHC 8.4.1, 8.4.2 and
  -- 8.4.3. See Issue #3277.
  if impl(ghc >= 8.4.1) && impl(ghc <= 8.4.3)
    build-depends: text >= 1.2.3.0 && < 1.3
  else
    build-depends: text >= 1.2.3.1 && < 1.3

  -- Agda cannot be built with GHC 8.6.1 due to a compiler bug, see
  -- Agda Issue #3344.
  if impl(ghc == 8.6.1)
    buildable: False

  -- Agda cannot be built with Windows and GHC 8.6.3 due to a compiler
  -- bug, see Agda Issue #3657.
  if os(windows) && impl(ghc == 8.6.3)
    buildable: False

  default-language:  Haskell2010

  -- NOTE: If adding or removing default extensions, also change:
  --         .ghci-8.0
  --         .hlint.yaml
  -- This should also use the same extensions as the `library` target above.
  default-extensions:  BangPatterns
                     , ConstraintKinds
                     --L-T Chen (2019-07-15):
                     -- Enabling DataKinds only locally makes the compile time
                     -- slightly shorter, see PR #3920.
                     --, DataKinds
                     , DefaultSignatures
                     , DeriveDataTypeable
                     , DeriveFoldable
                     , DeriveFunctor
                     , DeriveTraversable
                     , ExistentialQuantification
                     , FlexibleContexts
                     , FlexibleInstances
                     , FunctionalDependencies
                     , GeneralizedNewtypeDeriving
                     , InstanceSigs
                     , LambdaCase
                     , MultiParamTypeClasses
                     , MultiWayIf
                     , NamedFieldPuns
                     , OverloadedStrings
                     , PatternSynonyms
                     , RankNTypes
                     , RecordWildCards
                     , ScopedTypeVariables
                     , StandaloneDeriving
                     , TupleSections
                     , TypeFamilies
                     , TypeSynonymInstances

  -- NOTE: If adding or removing flags, also change `.ghci-8.0`
  if impl(ghc <= 8.0.2)
    ghc-options: -fexpose-all-unfoldings
                 -fspecialise-aggressively
                 -threaded
                 -- Initially, we disable all the warnings.
                 -w
                 -Werror
                 -- This option must be the first one after disabling the
                 -- warnings. See Issue #2094.
                 -Wunrecognised-warning-flags
                 -Wdeprecated-flags
                 -Wderiving-typeable
                 -Wdodgy-exports
                 -Wdodgy-foreign-imports
                 -Wdodgy-imports
                 -Wduplicate-exports
                 -Wempty-enumerations
                 -Widentities
                 -Wincomplete-patterns
                 -Winline-rule-shadowing
                 -Wmissing-fields
                 -Wmissing-methods
                 -Wmissing-pattern-synonym-signatures
                 -Wmissing-signatures
                 -Wnoncanonical-monad-instances
                 -Wnoncanonical-monoid-instances
                 -Woverflowed-literals
                 -Woverlapping-patterns
                 -Wsemigroup
                 -Wtabs
                 -Wtyped-holes
                 -Wunrecognised-pragmas
                 -Wunticked-promoted-constructors
                 -Wunused-do-bind
                 -Wunused-foralls
                 -Wwarnings-deprecations
                 -Wwrong-do-bind
  else
    ghc-options: -fexpose-all-unfoldings
                 -fspecialise-aggressively
                 -threaded
                 -Werror=unrecognised-warning-flags
                 -Werror=deprecated-flags
                 -Werror=deriving-typeable
                 -Werror=dodgy-exports
                 -Werror=dodgy-foreign-imports
                 -Werror=dodgy-imports
                 -Werror=duplicate-exports
                 -Werror=empty-enumerations
                 -Werror=identities
                 -Werror=incomplete-patterns
                 -Werror=inline-rule-shadowing
                 -Werror=missing-fields
                 -Werror=missing-methods
                 -Werror=missing-pattern-synonym-signatures
                 -Werror=missing-signatures
                 -Werror=noncanonical-monad-instances
                 -Werror=noncanonical-monoid-instances
                 -Werror=overflowed-literals
                 -Werror=overlapping-patterns
                 -Werror=semigroup
                 -Werror=tabs
                 -Werror=typed-holes
                 -Werror=unrecognised-pragmas
                 -Werror=unticked-promoted-constructors
                 -Werror=unused-do-bind
                 -Werror=unused-foralls
                 -Werror=warnings-deprecations
                 -Werror=wrong-do-bind

  -- ASR (2017-04-11). TODO: Using -Werror=missing-home-modules generates an
  -- error.
  -- NOTE: If adding or removing flags, also change `.ghci-8.2`
  if impl(ghc >= 8.2)
    ghc-options: -Werror=cpp-undef
                 -Werror=simplifiable-class-constraints
                 -Werror=unbanged-strict-patterns

  -- NOTE: If adding or removing flags, also change `.ghci-8.6`
  if impl(ghc >= 8.6)
    ghc-options: -Werror=inaccessible-code
                 -Werror=star-binder
                 -Werror=star-is-type<|MERGE_RESOLUTION|>--- conflicted
+++ resolved
@@ -616,15 +616,12 @@
                     Agda.VersionCommit
 
   other-modules:    Paths_Agda
-<<<<<<< HEAD
                     Agda.Interaction.Highlighting.Dot.Backend
                     Agda.Interaction.Highlighting.Dot.Base
                     Agda.Interaction.Highlighting.LaTeX.Backend
                     Agda.Interaction.Highlighting.LaTeX.Base
-=======
                     Agda.Interaction.Highlighting.HTML.Backend
                     Agda.Interaction.Highlighting.HTML.Base
->>>>>>> 0f2f6e82
                     Agda.Utils.CallStack.Base
                     Agda.Utils.CallStack.Pretty
 

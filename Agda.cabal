name:            Agda
version:         2.5
cabal-version:   >= 1.8
build-type:      Custom
license:         OtherLicense
license-file:    LICENSE
author:          Ulf Norell, Andreas Abel, Nils Anders Danielsson, Makoto Takeyama, Catarina Coquand, with contributions by Stevan Andjelkovic, Marcin Benke, Jean-Philippe Bernardy, James Chapman, Jesper Cockx, Dominique Devriese, Peter Divanski, Fredrik Nordvall Forsberg, Olle Fredriksson, Daniel Gustafsson, Philipp Hausmann, Patrik Jansson, Alan Jeffrey, Wolfram Kahl, Fredrik Lindblad, Francesco Mazzoli, Stefan Monnier, Darin Morrison, Guilhem Moulin, Nicolas Pouillard, Andrés Sicard-Ramírez, Andrea Vezzosi and many more.
maintainer:      Ulf Norell <ulfn@chalmers.se>
homepage:        http://wiki.portal.chalmers.se/agda/
bug-reports:     http://code.google.com/p/agda/issues/list
category:        Dependent types
synopsis:        A dependently typed functional programming language and proof assistant
description:
  Agda is a dependently typed functional programming language: It has
  inductive families, which are similar to Haskell's GADTs, but they
  can be indexed by values and not just types. It also has
  parameterised modules, mixfix operators, Unicode characters, and an
  interactive Emacs interface (the type checker can assist in the
  development of your code).
  .
  Agda is also a proof assistant: It is an interactive system for
  writing and checking proofs. Agda is based on intuitionistic type
  theory, a foundational system for constructive mathematics developed
  by the Swedish logician Per Martin-L&#xf6;f. It has many
  similarities with other proof assistants based on dependent types,
  such as Coq, Epigram and NuPRL.
  .
  This package includes both a command-line program (agda) and an
  Emacs mode. If you want to use the Emacs mode you can set it up by
  running @agda-mode setup@ (see the README).
  .
  Note that the Agda library does not follow the package versioning
  policy, because it is not intended to be used by third-party
  packages.
tested-with:        GHC == 7.6.3
                    GHC == 7.8.4
                    GHC == 7.10.3
extra-source-files: src/full/undefined.h
                    README.md
                    CHANGELOG
data-dir:           src/data
data-files:         Agda.css
                    emacs-mode/*.el
                    -- EpicInclude/AgdaPrelude.e
                    -- EpicInclude/stdagda.c
                    -- EpicInclude/stdagda.h
                    agda.sty
                    postprocess-latex.pl
                    lib/prim/Agda/Primitive.agda
                    uhc-agda-base/LICENSE
                    uhc-agda-base/uhc-agda-base.cabal
                    uhc-agda-base/src/UHC/Agda/*.hs
                    MAlonzo/src/MAlonzo/*.hs

source-repository head
  type:     git
  location: https://github.com/agda/agda.git

flag cpphs
  default:     True
  manual:      True
  description: Use cpphs instead of cpp.

flag uhc
  default: False
  manual:  True
  description:
    Install the UHC backend (requires GHC 7.6 or newer).

library
  hs-source-dirs:   src/full
  include-dirs:     src/full

  if flag(cpphs)
    build-tools: cpphs >= 1.19 && < 1.20
    ghc-options: -pgmP cpphs -optP --cpp

  if flag(uhc)
    build-depends:    uhc-light >= 1.1.9.0 && < 1.2
                    , uhc-util >= 0.1.5.5
                    , uulib >= 0.9.20
    cpp-options:    -DUHC_BACKEND

  if os(windows)
    build-depends:  Win32 >= 2.2 && < 2.4

  build-depends:
    array >= 0.4.0.1 && < 0.6
    , base >= 4.6.0.1 && < 4.9
    , binary >= 0.7.2.1 && < 0.8
    , boxes >= 0.1.3 && < 0.2
    , bytestring >= 0.10.0.2 && < 0.11
    , containers >= 0.5.0.0 && < 0.6
    , data-hash >= 0.2.0.0 && < 0.3
    , deepseq >= 1.3.0.1 && < 1.5
    , directory >= 1.2.0.1 && < 1.3
    , edit-distance >= 0.2.1.2 && < 0.3
    , equivalence >= 0.2.5 && < 0.4
    , filepath >= 1.3.0.1 && < 1.5
    , geniplate-mirror >= 0.6.0.6 && < 0.8
    -- hashable 1.2.0.10 makes library-test 10x slower. The issue was
    -- fixed in hashable 1.2.1.0.
    -- https://github.com/tibbe/hashable/issues/57.
    , hashable >= 1.2.1.0 && < 1.3
    -- There is a "serious bug"
    -- (https://hackage.haskell.org/package/hashtables-1.2.0.2/changelog)
    -- in hashtables 1.2.0.0/1.2.0.1. This bug seems to have made Agda
    -- much slower (infinitely slower?) in some cases.
    , hashtables >= 1.0.1.8 && < 1.2 || >= 1.2.0.2 && < 1.3
    , haskeline >= 0.7.1.3 && < 0.8
    , haskell-src-exts >= 1.16.0.1 && < 1.18
    -- mtl-2.1 contains a severe bug.
    --
    -- mtl >= 2.2 && < 2.2.1 doesn't export Control.Monad.Except.
    , mtl >= 2.1.1 && <= 2.1.3.1 || >= 2.2.1 && < 2.3
    , QuickCheck >= 2.8 && < 2.9
    , parallel >= 3.2.0.4 && < 3.3
    , parsec >= 3.1 && < 3.2

    -- pretty 1.1.1.2 and 1.1.1.3 do not follow the package versioning
    -- policy.
    , pretty >= 1.1.1.0 && < 1.1.1.2 || >= 1.1.2 && < 1.2
    , process >= 1.1.0.2 && < 1.3
    , strict >= 0.3.2 && < 0.4
    , template-haskell >= 2.8.0.0 && < 2.11
    , text >= 0.11.3.1 && < 1.3
    , time >= 1.4.0.1 && < 1.6
    -- transformers 0.4.0.0 was deprecated.
    , transformers >= 0.3 && < 0.4 || >= 0.4.1.0 && < 0.5
    , transformers-compat >= 0.3.3.3 && < 0.5
    , unordered-containers >= 0.2.5.0 && < 0.3
    , xhtml >= 3000.2.1 && < 3000.3

  if impl(ghc < 7.8)
    build-depends: base-orphans >= 0.3.1 && < 0.5

  if impl(ghc < 7.10)
    build-depends: void >= 0.5.4 && < 0.9

  -- zlib >= 0.6.1 is broken with GHC < 7.10.3. See Issue 1518.
  if impl(ghc < 7.10.3)
    build-depends: zlib >= 0.4.0.1 && < 0.6.1
  else
    build-depends: zlib >= 0.4.0.1 && < 0.7

  build-tools:
    alex >= 3.1.0 && < 3.2
    , happy >= 1.19.4 && < 2

  -- required to make the code compile, as the EH library is not present when the uhc backend is disabled
  if flag(uhc)
    cpp-options:    -DUHC_BACKEND

  exposed-modules:  Agda.Auto.Auto
                    Agda.Auto.CaseSplit
                    Agda.Auto.Convert
                    Agda.Auto.NarrowingSearch
                    Agda.Auto.SearchControl
                    Agda.Auto.Syntax
                    Agda.Auto.Typecheck
                    Agda.Benchmarking
                    Agda.Compiler.CallCompiler
                    Agda.Compiler.Common
                    Agda.Compiler.Epic.AuxAST
                    Agda.Compiler.Epic.CaseOpts
                    Agda.Compiler.Epic.Compiler
                    Agda.Compiler.Epic.CompileState
                    Agda.Compiler.Epic.Epic
                    Agda.Compiler.Epic.Erasure
                    Agda.Compiler.Epic.ForceConstrs
                    Agda.Compiler.Epic.Forcing
                    Agda.Compiler.Epic.FromAgda
                    Agda.Compiler.Epic.Injection
                    Agda.Compiler.Epic.Interface
                    Agda.Compiler.Epic.NatDetection
                    Agda.Compiler.Epic.Primitive
                    Agda.Compiler.Epic.Smashing
                    Agda.Compiler.Epic.Static
                    Agda.Compiler.HaskellTypes
                    Agda.Compiler.JS.Case
                    Agda.Compiler.JS.Compiler
                    Agda.Compiler.JS.Syntax
                    Agda.Compiler.JS.Substitution
                    Agda.Compiler.JS.Parser
                    Agda.Compiler.JS.Pretty
                    Agda.Compiler.MAlonzo.Compiler
                    Agda.Compiler.MAlonzo.Encode
                    Agda.Compiler.MAlonzo.Misc
                    Agda.Compiler.MAlonzo.Pretty
                    Agda.Compiler.MAlonzo.Primitives
                    Agda.Compiler.ToTreeless
                    Agda.Compiler.Treeless.Builtin
                    Agda.Compiler.Treeless.Compare
                    Agda.Compiler.Treeless.Erase
                    Agda.Compiler.Treeless.GuardsToPrims
                    Agda.Compiler.Treeless.Pretty
                    Agda.Compiler.Treeless.Simplify
                    Agda.Compiler.Treeless.Subst
                    Agda.Compiler.Treeless.Uncase
                    Agda.Compiler.Treeless.Unused
                    Agda.Compiler.UHC.Bridge
                    Agda.Compiler.UHC.Compiler
                    Agda.Compiler.UHC.CompileState
                    Agda.Compiler.UHC.FromAgda
                    Agda.Compiler.UHC.MagicTypes
                    Agda.Compiler.UHC.Pragmas.Base
                    Agda.Compiler.UHC.Pragmas.Parse
                    Agda.Compiler.UHC.Primitives
                    Agda.Compiler.UHC.Smashing
                    Agda.ImpossibleTest
                    Agda.Interaction.BasicOps
                    Agda.Interaction.SearchAbout
                    Agda.Interaction.CommandLine
                    Agda.Interaction.EmacsCommand
                    Agda.Interaction.EmacsTop
                    Agda.Interaction.Exceptions
                    Agda.Interaction.FindFile
                    Agda.Interaction.Highlighting.Dot
                    Agda.Interaction.Highlighting.Emacs
                    Agda.Interaction.Highlighting.Generate
                    Agda.Interaction.Highlighting.HTML
                    Agda.Interaction.Highlighting.Precise
                    Agda.Interaction.Highlighting.Range
                    Agda.Interaction.Highlighting.Vim
                    Agda.Interaction.Highlighting.LaTeX
                    Agda.Interaction.Imports
                    Agda.Interaction.InteractionTop
                    Agda.Interaction.Response
                    Agda.Interaction.MakeCase
                    Agda.Interaction.Monad
                    Agda.Interaction.Library
                    Agda.Interaction.Library.Base
                    Agda.Interaction.Library.Parse
                    Agda.Interaction.Options
                    Agda.Interaction.Options.Lenses
                    Agda.Main
                    Agda.Syntax.Abstract.Copatterns
                    Agda.Syntax.Abstract.Name
                    Agda.Syntax.Abstract.Pretty
                    Agda.Syntax.Abstract.Views
                    Agda.Syntax.Abstract
                    Agda.Syntax.Common
                    Agda.Syntax.Concrete.Definitions
                    Agda.Syntax.Concrete.Generic
                    Agda.Syntax.Concrete.Name
                    Agda.Syntax.Concrete.Operators.Parser
                    Agda.Syntax.Concrete.Operators
                    Agda.Syntax.Concrete.Pretty
                    Agda.Syntax.Concrete
                    Agda.Syntax.Fixity
                    Agda.Syntax.Info
                    Agda.Syntax.Internal
                    Agda.Syntax.Internal.Defs
                    Agda.Syntax.Internal.Generic
                    Agda.Syntax.Internal.Pattern
                    Agda.Syntax.Literal
                    Agda.Syntax.Notation
                    Agda.Syntax.Parser.Alex
                    Agda.Syntax.Parser.Comments
                    Agda.Syntax.Parser.Layout
                    Agda.Syntax.Parser.LexActions
                    Agda.Syntax.Parser.Lexer
                    Agda.Syntax.Parser.LookAhead
                    Agda.Syntax.Parser.Monad
                    Agda.Syntax.Parser.Parser
                    Agda.Syntax.Parser.StringLiterals
                    Agda.Syntax.Parser.Tokens
                    Agda.Syntax.Parser
                    Agda.Syntax.Position
                    Agda.Syntax.Reflected
                    Agda.Syntax.Scope.Base
                    Agda.Syntax.Scope.Monad
                    Agda.Syntax.Translation.AbstractToConcrete
                    Agda.Syntax.Translation.ConcreteToAbstract
                    Agda.Syntax.Translation.InternalToAbstract
                    Agda.Syntax.Translation.ReflectedToAbstract
                    Agda.Syntax.Treeless
                    Agda.Termination.CallGraph
                    Agda.Termination.CallMatrix
                    Agda.Termination.CutOff
                    Agda.Termination.Inlining
                    Agda.Termination.Monad
                    Agda.Termination.Order
                    Agda.Termination.RecCheck
                    Agda.Termination.SparseMatrix
                    Agda.Termination.Semiring
                    Agda.Termination.TermCheck
                    Agda.Termination.Termination
                    Agda.Tests
                    Agda.TheTypeChecker
                    Agda.TypeChecking.Abstract
                    Agda.TypeChecking.CheckInternal
                    Agda.TypeChecking.CompiledClause
                    Agda.TypeChecking.CompiledClause.Compile
                    Agda.TypeChecking.CompiledClause.Match
                    Agda.TypeChecking.Constraints
                    Agda.TypeChecking.Conversion
                    Agda.TypeChecking.Coverage
                    Agda.TypeChecking.Coverage.Match
                    Agda.TypeChecking.Coverage.SplitTree
                    Agda.TypeChecking.Datatypes
                    Agda.TypeChecking.DeadCode
                    Agda.TypeChecking.DisplayForm
                    Agda.TypeChecking.DropArgs
                    Agda.TypeChecking.Empty
                    Agda.TypeChecking.EtaContract
                    Agda.TypeChecking.Errors
                    Agda.TypeChecking.Free
                    Agda.TypeChecking.Free.Lazy
                    Agda.TypeChecking.Free.Old
                    Agda.TypeChecking.Free.Tests
                    Agda.TypeChecking.Forcing
                    Agda.TypeChecking.Implicit
                    Agda.TypeChecking.Injectivity
                    Agda.TypeChecking.InstanceArguments
                    Agda.TypeChecking.Irrelevance
                    Agda.TypeChecking.Level
                    Agda.TypeChecking.LevelConstraints
                    Agda.TypeChecking.MetaVars
                    Agda.TypeChecking.MetaVars.Mention
                    Agda.TypeChecking.MetaVars.Occurs
                    Agda.TypeChecking.Monad.Base
                    Agda.TypeChecking.Monad.Benchmark
                    Agda.TypeChecking.Monad.Builtin
                    Agda.TypeChecking.Monad.Caching
                    Agda.TypeChecking.Monad.Closure
                    Agda.TypeChecking.Monad.Constraints
                    Agda.TypeChecking.Monad.Context
                    Agda.TypeChecking.Monad.Env
                    Agda.TypeChecking.Monad.Exception
                    Agda.TypeChecking.Monad.Imports
                    Agda.TypeChecking.Monad.MetaVars
                    Agda.TypeChecking.Monad.Mutual
                    Agda.TypeChecking.Monad.Open
                    Agda.TypeChecking.Monad.Options
                    Agda.TypeChecking.Monad.Sharing
                    Agda.TypeChecking.Monad.Signature
                    Agda.TypeChecking.Monad.SizedTypes
                    Agda.TypeChecking.Monad.State
                    Agda.TypeChecking.Monad.Statistics
                    Agda.TypeChecking.Monad.Trace
                    Agda.TypeChecking.Monad
                    Agda.TypeChecking.Patterns.Abstract
                    Agda.TypeChecking.Patterns.Match
                    Agda.TypeChecking.Polarity
                    Agda.TypeChecking.Positivity
                    Agda.TypeChecking.Positivity.Occurrence
                    Agda.TypeChecking.Positivity.Tests
                    Agda.TypeChecking.Pretty
                    Agda.TypeChecking.Primitive
                    Agda.TypeChecking.ProjectionLike
                    Agda.TypeChecking.Quote
                    Agda.TypeChecking.RecordPatterns
                    Agda.TypeChecking.Records
                    Agda.TypeChecking.Reduce
                    Agda.TypeChecking.Reduce.Monad
                    Agda.TypeChecking.Rewriting
                    Agda.TypeChecking.Rewriting.NonLinMatch
                    Agda.TypeChecking.Rules.Builtin
                    Agda.TypeChecking.Rules.Builtin.Coinduction
                    Agda.TypeChecking.Rules.Data
                    Agda.TypeChecking.Rules.Decl
                    Agda.TypeChecking.Rules.Def
                    Agda.TypeChecking.Rules.Display
                    Agda.TypeChecking.Rules.LHS
                    Agda.TypeChecking.Rules.LHS.Implicit
                    Agda.TypeChecking.Rules.LHS.Instantiate
                    Agda.TypeChecking.Rules.LHS.Problem
                    Agda.TypeChecking.Rules.LHS.ProblemRest
                    Agda.TypeChecking.Rules.LHS.Split
                    Agda.TypeChecking.Rules.LHS.Unify
                    Agda.TypeChecking.Rules.Record
                    Agda.TypeChecking.Rules.Term
                    Agda.TypeChecking.Serialise
                    Agda.TypeChecking.Serialise.Base
                    Agda.TypeChecking.Serialise.Instances
                    Agda.TypeChecking.Serialise.Instances.Abstract
                    Agda.TypeChecking.Serialise.Instances.Common
                    Agda.TypeChecking.Serialise.Instances.Compilers
                    Agda.TypeChecking.Serialise.Instances.Highlighting
                    Agda.TypeChecking.Serialise.Instances.Internal
                    Agda.TypeChecking.SizedTypes
                    Agda.TypeChecking.SizedTypes.Main
                    Agda.TypeChecking.SizedTypes.Parser
                    Agda.TypeChecking.SizedTypes.Solve
                    Agda.TypeChecking.SizedTypes.Syntax
                    Agda.TypeChecking.SizedTypes.Tests
                    Agda.TypeChecking.SizedTypes.Utils
                    Agda.TypeChecking.SizedTypes.WarshallSolver
                    Agda.TypeChecking.Substitute
                    Agda.TypeChecking.Substitute.Pattern
                    Agda.TypeChecking.SyntacticEquality
                    Agda.TypeChecking.Telescope
                    Agda.TypeChecking.Test.Generators
                    Agda.TypeChecking.Tests
                    Agda.TypeChecking.Unquote
                    Agda.TypeChecking.With
                    Agda.Utils.AssocList
                    Agda.Utils.Bag
                    Agda.Utils.Benchmark
                    Agda.Utils.BiMap
                    Agda.Utils.Char
                    Agda.Utils.Cluster
                    Agda.Utils.Empty
                    Agda.Utils.Environment
                    Agda.Utils.Except
                    Agda.Utils.Either
                    Agda.Utils.Favorites
                    Agda.Utils.FileName
                    Agda.Utils.Functor
                    Agda.Utils.Function
                    Agda.Utils.Geniplate
                    Agda.Utils.Graph.AdjacencyMap.Unidirectional
                    Agda.Utils.Graph.AdjacencyMap.Unidirectional.Tests
                    Agda.Utils.Hash
                    Agda.Utils.HashMap
                    Agda.Utils.Impossible
                    Agda.Utils.IO.Binary
                    Agda.Utils.IO.Directory
                    Agda.Utils.IO.UTF8
                    Agda.Utils.IORef
                    Agda.Utils.Lens
                    Agda.Utils.Lens.Examples
                    Agda.Utils.List
                    Agda.Utils.ListT
                    Agda.Utils.ListT.Tests
                    Agda.Utils.Map
                    Agda.Utils.Maybe
                    Agda.Utils.Maybe.Strict
                    Agda.Utils.Memo
                    Agda.Utils.Monad
                    Agda.Utils.Null
                    Agda.Utils.Parser.MemoisedCPS
                    Agda.Utils.Parser.ReadP
                    Agda.Utils.PartialOrd
                    Agda.Utils.Permutation
                    Agda.Utils.Permutation.Tests
                    Agda.Utils.Pointer
                    Agda.Utils.Pretty
                    Agda.Utils.QuickCheck
                    Agda.Utils.SemiRing
                    Agda.Utils.Singleton
                    Agda.Utils.Size
                    Agda.Utils.String
                    Agda.Utils.Suffix
                    Agda.Utils.TestHelpers
                    Agda.Utils.Time
                    Agda.Utils.Trie
                    Agda.Utils.Tuple
                    Agda.Utils.Update
                    Agda.Utils.VarSet
                    Agda.Utils.Warshall
                    Agda.Version

  other-modules:    Paths_Agda

  if impl(ghc >= 7.6.3)
    ghc-options: -w
                 -Werror
                 -fwarn-deprecated-flags
                 -fwarn-dodgy-exports
                 -fwarn-dodgy-foreign-imports
                 -fwarn-dodgy-imports
                 -fwarn-duplicate-exports
                 -fwarn-hi-shadowing
                 -fwarn-identities
                 -fwarn-incomplete-patterns
                 -fwarn-missing-fields
                 -fwarn-missing-methods
                 -fwarn-missing-signatures
                 -fwarn-monomorphism-restriction
                 -fwarn-orphans
                 -fwarn-pointless-pragmas
                 -fwarn-tabs
                 -fwarn-overlapping-patterns
                 -fwarn-unrecognised-pragmas
                 -fwarn-unused-do-bind
                 -fwarn-warnings-deprecations
                 -fwarn-wrong-do-bind

  if impl(ghc >= 7.8)
    ghc-options: -fwarn-duplicate-constraints
                 -fwarn-empty-enumerations
                 -fwarn-overflowed-literals
                 -fwarn-typed-holes
                 -fwarn-inline-rule-shadowing

  if impl(ghc >= 7.10)
     ghc-options: -fwarn-context-quantification
                  -fwarn-unticked-promoted-constructors

  -- The -fwarn-amp flag is deprected in GHC 7.10.1.
  if impl(ghc >= 7.8) && impl(ghc < 7.10)
    ghc-options: -fwarn-amp

  ghc-prof-options: -fprof-auto

executable agda
  hs-source-dirs: src/main
  main-is:        Main.hs
  build-depends:
    Agda == 2.5
    -- Nothing is used from the following package, except for the
    -- prelude.
    , base >= 4.6.0.1 && < 6
  if impl(ghc >= 7)
    -- If someone installs Agda with the setuid bit set, then the
    -- presence of +RTS may be a security problem (see GHC bug #3910).
    -- However, we sometimes recommend people to use +RTS to control
    -- Agda's memory usage, so we want this functionality enabled by
    -- default.
    ghc-options:  -rtsopts

executable agda-mode
  hs-source-dirs:   src/agda-mode
  main-is:          Main.hs
  other-modules:    Paths_Agda
  build-depends:
    base >= 4.6.0.1 && < 4.9
    , directory >= 1.2.0.1 && < 1.3
    , filepath >= 1.3.0.1 && < 1.5
    , process >= 1.1.0.2 && < 1.3

executable agda-ghc-names
  hs-source-dirs:   src/agda-ghc-names
  main-is:          agda-ghc-names.hs
  other-modules:    ExtractNames
                    , Find
                    , FixProf
                    , ResolveHsNames
  build-depends:
    base >= 4.6.0.1 && < 4.9
    , binary >= 0.7.2.1 && < 0.8
    , containers >= 0.5.0.0 && < 0.6
    , filemanip >= 0.3.6.3 && < 0.4
    , haskell-src-exts >= 1.16.0.1 && < 1.18
    , mtl >= 2.1.1 && <= 2.1.3.1 || >= 2.2.1 && < 2.3
    , filepath >= 1.3.0.1 && < 1.5
  ghc-options:  -rtsopts


-- Cabal testsuite integration has some serious bugs, but we
-- can still make it work. See also:
-- https://github.com/haskell/cabal/issues/1938
-- https://github.com/haskell/cabal/issues/2214
-- https://github.com/haskell/cabal/issues/1953
--
-- This test suite should only be run using the Makefile.
-- The Makefile sets up the required environment,
-- executing the tests using cabal directly is almost
-- guarantued to fail. See also Issue 1490.
test-suite agda-tests
  type:             exitcode-stdio-1.0
  hs-source-dirs:   test/
  main-is:          Main.hs
  other-modules:    Compiler.Tests
                    , Fail.Tests
                    , LaTeXAndHTML.Tests
                    , Succeed.Tests
                    , Utils
  build-depends:      array >= 0.4.0.1 && < 0.6
                    , base >= 4.6.0.1 && < 4.9
                    , bytestring >= 0.10.0.2 && < 0.11
                    , directory >= 1.2.0.1 && < 1.3
                    , containers >= 0.5.0.0 && < 0.6
                    , filepath >= 1.3.0.1 && < 1.5
                    , process >= 1.1.0.2 && < 1.3
                    , process-extras >= 0.3.0 && < 0.4
                    , regex-tdfa >= 1.2.0 && < 1.3
                    , regex-tdfa-text >= 1.0.0.3 && < 1.1
                    , tasty >= 0.10 && < 0.12
                    , tasty-silver >= 3.1.8 && < 3.2
                    , temporary >= 1.2.0.3 && < 1.3
                    , text >= 0.11.3.1 && < 1.3

<<<<<<< HEAD
  if flag(uhc)
    cpp-options:    -DUHC_BACKEND

  ghc-options:      -threaded -Wall -Werror
=======
  ghc-options:      -threaded
                    -Wall
                    -fwarn-identities
                    -fwarn-missing-local-sigs
                    -Werror
>>>>>>> 61694fe2
<|MERGE_RESOLUTION|>--- conflicted
+++ resolved
@@ -573,15 +573,11 @@
                     , temporary >= 1.2.0.3 && < 1.3
                     , text >= 0.11.3.1 && < 1.3
 
-<<<<<<< HEAD
   if flag(uhc)
     cpp-options:    -DUHC_BACKEND
 
-  ghc-options:      -threaded -Wall -Werror
-=======
   ghc-options:      -threaded
                     -Wall
                     -fwarn-identities
                     -fwarn-missing-local-sigs
-                    -Werror
->>>>>>> 61694fe2
+                    -Werror
name:            Agda
version:         2.6.2
cabal-version:   >= 1.10
build-type:      Custom
license:         OtherLicense
license-file:    LICENSE
copyright:       (c) 2005-2020 The Agda Team.
author:          Ulf Norell and The Agda Team, see https://agda.readthedocs.io/en/latest/team.html
maintainer:      Ulf Norell <ulfn@chalmers.se>
homepage:        http://wiki.portal.chalmers.se/agda/
bug-reports:     https://github.com/agda/agda/issues
category:        Dependent types
synopsis:        A dependently typed functional programming language and proof assistant
description:
  Agda is a dependently typed functional programming language: It has
  inductive families, which are similar to Haskell's GADTs, but they
  can be indexed by values and not just types. It also has
  parameterised modules, mixfix operators, Unicode characters, and an
  interactive Emacs interface (the type checker can assist in the
  development of your code).
  .
  Agda is also a proof assistant: It is an interactive system for
  writing and checking proofs. Agda is based on intuitionistic type
  theory, a foundational system for constructive mathematics developed
  by the Swedish logician Per Martin-L&#xf6;f. It has many
  similarities with other proof assistants based on dependent types,
  such as Coq, Epigram and NuPRL.
  .
  This package includes both a command-line program (agda) and an
  Emacs mode. If you want to use the Emacs mode you can set it up by
  running @agda-mode setup@ (see the README).
  .
  Note that the Agda package does not follow the package versioning
  policy, because it is not intended to be used by third-party
  packages.

tested-with:        GHC == 8.0.2
                    GHC == 8.2.2
                    GHC == 8.4.4
                    GHC == 8.6.5
                    GHC == 8.8.4
                    GHC == 8.10.2

extra-source-files: CHANGELOG.md
                    README.md
                    doc/release-notes/2.6.1.1.md
                    doc/release-notes/2.6.1.md
                    doc/release-notes/2.6.0.1.md
                    doc/release-notes/2.6.0.md
                    doc/release-notes/2.5.4.2.md
                    doc/release-notes/2.5.4.1.md
                    doc/release-notes/2.5.4.md
                    doc/release-notes/2.5.3.md
                    doc/release-notes/2.5.2.md
                    doc/release-notes/2.5.1.2.md
                    doc/release-notes/2.5.1.1.md
                    doc/release-notes/2.5.1.md
                    doc/release-notes/2.4.2.5.md
                    doc/release-notes/2.4.2.4.md
                    doc/release-notes/2.4.2.3.md
                    doc/release-notes/2.4.2.2.md
                    doc/release-notes/2.4.2.1.md
                    doc/release-notes/2.4.2.md
                    doc/release-notes/2.4.0.2.md
                    doc/release-notes/2.4.0.1.md
                    doc/release-notes/2.4.0.md
                    doc/release-notes/2.3.2.2.md
                    doc/release-notes/2.3.2.1.md
                    doc/release-notes/2.3.2.md
                    doc/release-notes/2.3.0.md
                    doc/release-notes/2.2.10.md
                    doc/release-notes/2.2.8.md
                    doc/release-notes/2.2.6.md
                    doc/release-notes/2.2.2.md
                    doc/release-notes/2.2.4.md
                    doc/release-notes/2.2.0.md
-- Liang-Ting (2019-11-26): See Issues #4216
--                    doc/user-manual.pdf
                    stack-8.10.2.yaml
                    stack-8.10.1.yaml
                    stack-8.8.4.yaml
                    stack-8.8.3.yaml
                    stack-8.6.5.yaml
                    stack-8.4.4.yaml
                    stack-8.2.2.yaml
                    stack-8.0.2.yaml

data-dir:           src/data
data-files:         Agda.css
                    agda.sty
                    emacs-mode/*.el
                    JS/agda-rts.js
                    JS/biginteger.js
                    JS/highlight-hover.js
                    lib/prim/Agda/Builtin/Bool.agda
                    lib/prim/Agda/Builtin/Char.agda
                    lib/prim/Agda/Builtin/Char/Properties.agda
                    lib/prim/Agda/Builtin/Coinduction.agda
                    lib/prim/Agda/Builtin/Cubical/Path.agda
                    lib/prim/Agda/Builtin/Cubical/Id.agda
                    lib/prim/Agda/Builtin/Cubical/Sub.agda
                    lib/prim/Agda/Builtin/Cubical/Glue.agda
                    lib/prim/Agda/Builtin/Cubical/HCompU.agda
                    lib/prim/Agda/Builtin/Equality.agda
                    lib/prim/Agda/Builtin/Equality/Erase.agda
                    lib/prim/Agda/Builtin/Equality/Rewrite.agda
                    lib/prim/Agda/Builtin/Float.agda
                    lib/prim/Agda/Builtin/Float/Properties.agda
                    lib/prim/Agda/Builtin/FromNat.agda
                    lib/prim/Agda/Builtin/FromNeg.agda
                    lib/prim/Agda/Builtin/FromString.agda
                    lib/prim/Agda/Builtin/IO.agda
                    lib/prim/Agda/Builtin/Int.agda
                    lib/prim/Agda/Builtin/List.agda
                    lib/prim/Agda/Builtin/Maybe.agda
                    lib/prim/Agda/Builtin/Nat.agda
                    lib/prim/Agda/Builtin/Reflection.agda
                    lib/prim/Agda/Builtin/Reflection/External.agda
                    lib/prim/Agda/Builtin/Reflection/Properties.agda
                    lib/prim/Agda/Builtin/Sigma.agda
                    lib/prim/Agda/Builtin/Size.agda
                    lib/prim/Agda/Builtin/Strict.agda
                    lib/prim/Agda/Builtin/String.agda
                    lib/prim/Agda/Builtin/String/Properties.agda
                    lib/prim/Agda/Builtin/TrustMe.agda
                    lib/prim/Agda/Builtin/Unit.agda
                    lib/prim/Agda/Builtin/Word.agda
                    lib/prim/Agda/Builtin/Word/Properties.agda
                    lib/prim/Agda/Primitive.agda
                    lib/prim/Agda/Primitive/Cubical.agda
                    MAlonzo/src/MAlonzo/*.hs
                    MAlonzo/src/MAlonzo/RTE/*.hs
                    postprocess-latex.pl

source-repository head
  type:     git
  location: https://github.com/agda/agda.git

source-repository this
  type:     git
  location: https://github.com/agda/agda.git
  tag:      v2.6.2

flag cpphs
  default:     False
  manual:      True
  description: Use cpphs instead of cpp.

flag debug
  default: False
  manual: True
  description:
    Enable debugging features that may slow Agda down.

flag enable-cluster-counting
  default: False
  description:
    Enable the --count-clusters flag. (If enable-cluster-counting is
    False, then the --count-clusters flag triggers an error message.)

custom-setup
  setup-depends:  base >= 4.9.0.0 && < 4.15
                , Cabal >= 1.24.0.0 && < 3.3
                , directory >= 1.2.6.2 && < 1.4
                , filepath >= 1.4.1.0 && < 1.5
                , process >= 1.4.2.0 && < 1.7

library
  hs-source-dirs:   src/full

  if flag(cpphs)
    -- We don't write an upper bound for cpphs because the
    -- `build-tools` field can not be modified in Hackage.

    build-tools: cpphs >= 1.20.9
    ghc-options: -pgmP cpphs -optP --cpp

  if flag(debug)
    cpp-options:    -DDEBUG

  if flag(enable-cluster-counting)
    cpp-options:    -DCOUNT_CLUSTERS
    build-depends:  text-icu == 0.7.*

  if os(windows)
    build-depends:  Win32 >= 2.3.1.1 && < 2.7

  -- Agda cannot be built with GHC 8.6.1 due to a compiler bug, see
  -- Agda Issue #3344.
  if impl(ghc == 8.6.1)
    buildable: False

  -- Agda cannot be built with Windows and GHC 8.6.3 due to a compiler
  -- bug, see Agda Issue #3657.
  if os(windows) && impl(ghc == 8.6.3)
    buildable: False

  build-depends:  aeson >= 1.1.2.0 && < 1.6
                , array >= 0.5.1.1 && < 0.6
                , async >= 2.2 && < 2.3
                , base >= 4.9.0.0 && < 4.15
                , bifunctors >= 5.4 && < 6.1
                , binary >= 0.8.3.0 && < 0.9
                , blaze-html >= 0.8 && < 0.10
                , boxes >= 0.1.3 && < 0.2
                , bytestring >= 0.10.8.1 && < 0.11
                , case-insensitive >= 1.2.0.4 && < 1.3
                , containers >= 0.5.7.1 && < 0.7
                , data-hash >= 0.2.0.0 && < 0.3
                , deepseq >= 1.4.2.0 && < 1.5
                , directory >= 1.2.6.2 && < 1.4
                , edit-distance >= 0.2.1.2 && < 0.3
                , equivalence >= 0.3.2 && < 0.4
                -- exceptions-0.8 instead of 0.10 because of stack
                , exceptions >= 0.8 && < 0.11
                , filepath >= 1.4.1.0 && < 1.5
                , gitrev >= 1.3.1 && < 2.0
                -- hashable 1.2.0.10 makes library-test 10x
                -- slower. The issue was fixed in hashable 1.2.1.0.
                -- https://github.com/tibbe/hashable/issues/57.
                , hashable >= 1.2.1.0 && < 1.4
                -- There is a "serious bug"
                -- (https://hackage.haskell.org/package/hashtables-1.2.0.2/changelog)
                -- in hashtables 1.2.0.0/1.2.0.1. This bug seems to
                -- have made Agda much slower (infinitely slower?) in
                -- some cases.
                , hashtables >= 1.2.0.2 && < 1.3
                , haskeline >= 0.7.2.3 && < 0.9
                -- monad-control-1.0.1.0 is the first to contain liftThrough
                , monad-control >= 1.0.1.0 && < 1.1
                -- mtl-2.1 contains a severe bug.
                --
                -- mtl >= 2.2 && < 2.2.1 doesn't export Control.Monad.Except.
                -- Need mtl 2.2.2  for export of Control.Monad.IdentityT (ghc 8.2.2+)
                , mtl >= 2.2.1 && < 2.3
                , murmur-hash >= 0.1 && < 0.2
                , pretty >= 1.1.3.3 && < 1.2
                , process >= 1.4.2.0 && < 1.7
                , regex-tdfa >= 1.3.1.0 && < 1.4
                , split >= 0.2.0.0 && < 0.2.4
                , stm >= 2.4.4 && < 2.6
                , strict >= 0.3.2 && < 0.5
                , template-haskell >= 2.11.0.0 && < 2.17
                , time >= 1.6.0.1 && < 1.10
                , unordered-containers >= 0.2.5.0 && < 0.3
                , uri-encode >= 1.5.0.4 && < 1.6
                , zlib == 0.6.*

  -- In hTags the mtl library must be compiled with the version of
  -- transformers shipped with GHC, so we use that version in Agda (see,
  -- for example, Issue #2983).
  if impl(ghc >= 8.6.4) && impl(ghc < 8.11)
    build-depends: transformers == 0.5.6.2

  if impl(ghc >= 8.4) && impl(ghc < 8.6.4)
    build-depends: transformers == 0.5.5.0

  if impl(ghc < 8.4)
    build-depends: transformers == 0.5.2.0

  -- ASR (2018-10-16). Required for supporting GHC 8.4.1, 8.4.2 and
  -- 8.4.3. See Issue #3277.
  if impl(ghc >= 8.4.1) && impl(ghc <= 8.4.3)
    build-depends: text >= 1.2.3.0 && < 1.3
  else
    build-depends: text >= 1.2.3.1 && < 1.3

  if impl(ghc >= 8.4)
    build-depends: ghc-compact == 0.1.*

  -- We don't write upper bounds for Alex nor Happy because the
  -- `build-tools` field can not be modified in Hackage. Agda doesn't
  -- build with Alex 3.2.0 and segfaults with 3.2.2.
  build-tools:  alex >= 3.1.0 && < 3.2.0 || == 3.2.1 || >= 3.2.3
              , happy >= 1.19.4

  exposed-modules:  Agda.Auto.Auto
                    Agda.Auto.Options
                    Agda.Auto.CaseSplit
                    Agda.Auto.Convert
                    Agda.Auto.NarrowingSearch
                    Agda.Auto.SearchControl
                    Agda.Auto.Syntax
                    Agda.Auto.Typecheck
                    Agda.Benchmarking
                    Agda.Compiler.Backend
                    Agda.Compiler.Builtin
                    Agda.Compiler.CallCompiler
                    Agda.Compiler.Common
                    Agda.Compiler.JS.Compiler
                    Agda.Compiler.JS.Syntax
                    Agda.Compiler.JS.Substitution
                    Agda.Compiler.JS.Pretty
                    Agda.Compiler.MAlonzo.Coerce
                    Agda.Compiler.MAlonzo.Compiler
                    Agda.Compiler.MAlonzo.Encode
                    Agda.Compiler.MAlonzo.HaskellTypes
                    Agda.Compiler.MAlonzo.Misc
                    Agda.Compiler.MAlonzo.Pragmas
                    Agda.Compiler.MAlonzo.Pretty
                    Agda.Compiler.MAlonzo.Primitives
                    Agda.Compiler.ToTreeless
                    Agda.Compiler.Treeless.AsPatterns
                    Agda.Compiler.Treeless.Builtin
                    Agda.Compiler.Treeless.Compare
                    Agda.Compiler.Treeless.EliminateDefaults
                    Agda.Compiler.Treeless.EliminateLiteralPatterns
                    Agda.Compiler.Treeless.Erase
                    Agda.Compiler.Treeless.GuardsToPrims
                    Agda.Compiler.Treeless.Identity
                    Agda.Compiler.Treeless.NormalizeNames
                    Agda.Compiler.Treeless.Pretty
                    Agda.Compiler.Treeless.Simplify
                    Agda.Compiler.Treeless.Subst
                    Agda.Compiler.Treeless.Uncase
                    Agda.Compiler.Treeless.Unused
                    Agda.ImpossibleTest
                    Agda.Interaction.AgdaTop
                    Agda.Interaction.Base
                    Agda.Interaction.BasicOps
                    Agda.Interaction.SearchAbout
                    Agda.Interaction.CommandLine
                    Agda.Interaction.EmacsCommand
                    Agda.Interaction.EmacsTop
                    Agda.Interaction.ExitCode
                    Agda.Interaction.JSONTop
                    Agda.Interaction.JSON
                    Agda.Interaction.FindFile
                    Agda.Interaction.Highlighting.Common
                    Agda.Interaction.Highlighting.Dot
                    Agda.Interaction.Highlighting.Emacs
                    Agda.Interaction.Highlighting.FromAbstract
                    Agda.Interaction.Highlighting.Generate
                    Agda.Interaction.Highlighting.HTML
                    Agda.Interaction.Highlighting.JSON
                    Agda.Interaction.Highlighting.Precise
                    Agda.Interaction.Highlighting.Range
                    Agda.Interaction.Highlighting.Vim
                    Agda.Interaction.Highlighting.LaTeX
                    Agda.Interaction.Imports
                    Agda.Interaction.InteractionTop
                    Agda.Interaction.Response
                    Agda.Interaction.MakeCase
                    Agda.Interaction.Monad
                    Agda.Interaction.Library
                    Agda.Interaction.Library.Base
                    Agda.Interaction.Library.Parse
                    Agda.Interaction.Options
                    Agda.Interaction.Options.Help
                    Agda.Interaction.Options.Lenses
                    Agda.Interaction.Options.Warnings
                    Agda.Main
                    Agda.Syntax.Abstract.Name
                    Agda.Syntax.Abstract.Pattern
                    Agda.Syntax.Abstract.PatternSynonyms
                    Agda.Syntax.Abstract.Pretty
                    Agda.Syntax.Abstract.Views
                    Agda.Syntax.Abstract
                    Agda.Syntax.Builtin
                    Agda.Syntax.Common
                    Agda.Syntax.Concrete.Attribute
                    Agda.Syntax.Concrete.Definitions
                    Agda.Syntax.Concrete.Definitions.Errors
                    Agda.Syntax.Concrete.Definitions.Monad
                    Agda.Syntax.Concrete.Definitions.Types
                    Agda.Syntax.Concrete.Fixity
                    Agda.Syntax.Concrete.Generic
                    Agda.Syntax.Concrete.Glyph
                    Agda.Syntax.Concrete.Name
                    Agda.Syntax.Concrete.Operators.Parser
                    Agda.Syntax.Concrete.Operators.Parser.Monad
                    Agda.Syntax.Concrete.Operators
                    Agda.Syntax.Concrete.Pattern
                    Agda.Syntax.Concrete.Pretty
                    Agda.Syntax.Concrete
                    Agda.Syntax.DoNotation
                    Agda.Syntax.Fixity
                    Agda.Syntax.IdiomBrackets
                    Agda.Syntax.Info
                    Agda.Syntax.Internal
                    Agda.Syntax.Internal.Blockers
                    Agda.Syntax.Internal.Defs
                    Agda.Syntax.Internal.Elim
                    Agda.Syntax.Internal.Generic
                    Agda.Syntax.Internal.MetaVars
                    Agda.Syntax.Internal.Names
                    Agda.Syntax.Internal.Pattern
                    Agda.Syntax.Internal.SanityCheck
                    Agda.Syntax.Literal
                    Agda.Syntax.Notation
                    Agda.Syntax.Parser.Alex
                    Agda.Syntax.Parser.Comments
                    Agda.Syntax.Parser.Layout
                    Agda.Syntax.Parser.LexActions
                    Agda.Syntax.Parser.Lexer
                    Agda.Syntax.Parser.Literate
                    Agda.Syntax.Parser.LookAhead
                    Agda.Syntax.Parser.Monad
                    Agda.Syntax.Parser.Parser
                    Agda.Syntax.Parser.StringLiterals
                    Agda.Syntax.Parser.Tokens
                    Agda.Syntax.Parser
                    Agda.Syntax.Position
                    Agda.Syntax.Reflected
                    Agda.Syntax.Scope.Base
                    Agda.Syntax.Scope.Monad
                    Agda.Syntax.Translation.AbstractToConcrete
                    Agda.Syntax.Translation.ConcreteToAbstract
                    Agda.Syntax.Translation.InternalToAbstract
                    Agda.Syntax.Translation.ReflectedToAbstract
                    Agda.Syntax.Treeless
                    Agda.Termination.CallGraph
                    Agda.Termination.CallMatrix
                    Agda.Termination.CutOff
                    Agda.Termination.Monad
                    Agda.Termination.Order
                    Agda.Termination.RecCheck
                    Agda.Termination.SparseMatrix
                    Agda.Termination.Semiring
                    Agda.Termination.TermCheck
                    Agda.Termination.Termination
                    Agda.TheTypeChecker
                    Agda.TypeChecking.Abstract
                    Agda.TypeChecking.CheckInternal
                    Agda.TypeChecking.CompiledClause
                    Agda.TypeChecking.CompiledClause.Compile
                    Agda.TypeChecking.CompiledClause.Match
                    Agda.TypeChecking.Constraints
                    Agda.TypeChecking.Conversion
                    Agda.TypeChecking.Conversion.Pure
                    Agda.TypeChecking.Coverage
                    Agda.TypeChecking.Coverage.Match
                    Agda.TypeChecking.Coverage.SplitTree
                    Agda.TypeChecking.Datatypes
                    Agda.TypeChecking.DeadCode
                    Agda.TypeChecking.DisplayForm
                    Agda.TypeChecking.DropArgs
                    Agda.TypeChecking.Empty
                    Agda.TypeChecking.EtaContract
                    Agda.TypeChecking.EtaExpand
                    Agda.TypeChecking.Errors
                    Agda.TypeChecking.Free
                    Agda.TypeChecking.Free.Lazy
                    Agda.TypeChecking.Free.Precompute
                    Agda.TypeChecking.Free.Reduce
                    Agda.TypeChecking.Forcing
                    Agda.TypeChecking.Functions
                    Agda.TypeChecking.Generalize
                    Agda.TypeChecking.IApplyConfluence
                    Agda.TypeChecking.Implicit
                    Agda.TypeChecking.Injectivity
                    Agda.TypeChecking.Inlining
                    Agda.TypeChecking.InstanceArguments
                    Agda.TypeChecking.Irrelevance
                    Agda.TypeChecking.Level
                    Agda.TypeChecking.LevelConstraints
                    Agda.TypeChecking.Lock
                    Agda.TypeChecking.Level.Solve
                    Agda.TypeChecking.MetaVars
                    Agda.TypeChecking.MetaVars.Mention
                    Agda.TypeChecking.MetaVars.Occurs
                    Agda.TypeChecking.Monad.Base
                    Agda.TypeChecking.Monad.Benchmark
                    Agda.TypeChecking.Monad.Builtin
                    Agda.TypeChecking.Monad.Caching
                    Agda.TypeChecking.Monad.Closure
                    Agda.TypeChecking.Monad.Constraints
                    Agda.TypeChecking.Monad.Context
                    Agda.TypeChecking.Monad.Debug
                    Agda.TypeChecking.Monad.Env
                    Agda.TypeChecking.Monad.Imports
                    Agda.TypeChecking.Monad.MetaVars
                    Agda.TypeChecking.Monad.Mutual
                    Agda.TypeChecking.Monad.Open
                    Agda.TypeChecking.Monad.Options
                    Agda.TypeChecking.Monad.Pure
                    Agda.TypeChecking.Monad.Signature
                    Agda.TypeChecking.Monad.SizedTypes
                    Agda.TypeChecking.Monad.State
                    Agda.TypeChecking.Monad.Statistics
                    Agda.TypeChecking.Monad.Trace
                    Agda.TypeChecking.Monad
                    Agda.TypeChecking.Names
                    Agda.TypeChecking.Patterns.Abstract
                    Agda.TypeChecking.Patterns.Internal
                    Agda.TypeChecking.Patterns.Match
                    Agda.TypeChecking.Polarity
                    Agda.TypeChecking.Positivity
                    Agda.TypeChecking.Positivity.Occurrence
                    Agda.TypeChecking.Pretty
                    Agda.TypeChecking.Pretty.Call
                    Agda.TypeChecking.Pretty.Constraint
                    Agda.TypeChecking.Pretty.Warning
                    Agda.TypeChecking.Primitive
                    Agda.TypeChecking.Primitive.Base
                    Agda.TypeChecking.Primitive.Cubical
                    Agda.TypeChecking.ProjectionLike
                    Agda.TypeChecking.Quote
                    Agda.TypeChecking.ReconstructParameters
                    Agda.TypeChecking.RecordPatterns
                    Agda.TypeChecking.Records
                    Agda.TypeChecking.Reduce
                    Agda.TypeChecking.Reduce.Fast
                    Agda.TypeChecking.Reduce.Monad
                    Agda.TypeChecking.Rewriting
                    Agda.TypeChecking.Rewriting.Clause
                    Agda.TypeChecking.Rewriting.Confluence
                    Agda.TypeChecking.Rewriting.NonLinMatch
                    Agda.TypeChecking.Rewriting.NonLinPattern
                    Agda.TypeChecking.Rules.Application
                    Agda.TypeChecking.Rules.Builtin
                    Agda.TypeChecking.Rules.Builtin.Coinduction
                    Agda.TypeChecking.Rules.Data
                    Agda.TypeChecking.Rules.Decl
                    Agda.TypeChecking.Rules.Def
                    Agda.TypeChecking.Rules.Display
                    Agda.TypeChecking.Rules.LHS
                    Agda.TypeChecking.Rules.LHS.Implicit
                    Agda.TypeChecking.Rules.LHS.Problem
                    Agda.TypeChecking.Rules.LHS.ProblemRest
                    Agda.TypeChecking.Rules.LHS.Unify
                    Agda.TypeChecking.Rules.Record
                    Agda.TypeChecking.Rules.Term
                    Agda.TypeChecking.Serialise
                    Agda.TypeChecking.Serialise.Base
                    Agda.TypeChecking.Serialise.Instances
                    Agda.TypeChecking.Serialise.Instances.Abstract
                    Agda.TypeChecking.Serialise.Instances.Common
                    Agda.TypeChecking.Serialise.Instances.Compilers
                    Agda.TypeChecking.Serialise.Instances.Highlighting
                    Agda.TypeChecking.Serialise.Instances.Internal
                    Agda.TypeChecking.Serialise.Instances.Errors
                    Agda.TypeChecking.SizedTypes
                    Agda.TypeChecking.SizedTypes.Solve
                    Agda.TypeChecking.SizedTypes.Syntax
                    Agda.TypeChecking.SizedTypes.Utils
                    Agda.TypeChecking.SizedTypes.WarshallSolver
                    Agda.TypeChecking.Sort
                    Agda.TypeChecking.Substitute
                    Agda.TypeChecking.Substitute.Class
                    Agda.TypeChecking.Substitute.DeBruijn
                    Agda.TypeChecking.SyntacticEquality
                    Agda.TypeChecking.Telescope
                    Agda.TypeChecking.Telescope.Path
                    Agda.TypeChecking.Unquote
                    Agda.TypeChecking.Warnings
                    Agda.TypeChecking.With
                    Agda.Utils.AffineHole
                    Agda.Utils.Applicative
                    Agda.Utils.AssocList
                    Agda.Utils.Bag
                    Agda.Utils.Benchmark
                    Agda.Utils.BiMap
                    Agda.Utils.CallStack
                    Agda.Utils.Cluster
                    Agda.Utils.Empty
                    Agda.Utils.Environment
                    Agda.Utils.Either
                    Agda.Utils.Fail
                    Agda.Utils.Favorites
                    Agda.Utils.FileName
                    Agda.Utils.Float
                    Agda.Utils.Functor
                    Agda.Utils.Function
                    Agda.Utils.Graph.AdjacencyMap.Unidirectional
                    Agda.Utils.Graph.TopSort
                    Agda.Utils.Hash
                    Agda.Utils.Haskell.Syntax
                    Agda.Utils.Impossible
                    Agda.Utils.IndexedList
                    Agda.Utils.IntSet.Infinite
                    Agda.Utils.IO
                    Agda.Utils.IO.Binary
                    Agda.Utils.IO.Directory
                    Agda.Utils.IO.TempFile
                    Agda.Utils.IO.UTF8
                    Agda.Utils.IORef
                    Agda.Utils.Lens
                    Agda.Utils.Lens.Examples
                    Agda.Utils.List
                    Agda.Utils.List1
                    Agda.Utils.List2
                    Agda.Utils.ListT
                    Agda.Utils.Map
                    Agda.Utils.Maybe
                    Agda.Utils.Maybe.Strict
                    Agda.Utils.Memo
                    Agda.Utils.Monad
                    Agda.Utils.Monoid
                    Agda.Utils.Null
                    Agda.Utils.Parser.MemoisedCPS
                    Agda.Utils.PartialOrd
                    Agda.Utils.Permutation
                    Agda.Utils.Pointer
                    Agda.Utils.POMonoid
                    Agda.Utils.Pretty
                    Agda.Utils.SemiRing
                    Agda.Utils.Semigroup
                    Agda.Utils.Singleton
                    Agda.Utils.Size
                    Agda.Utils.SmallSet
                    Agda.Utils.String
                    Agda.Utils.Suffix
                    Agda.Utils.Three
                    Agda.Utils.Time
                    Agda.Utils.Trie
                    Agda.Utils.Tuple
                    Agda.Utils.TypeLevel
                    Agda.Utils.TypeLits
                    Agda.Utils.Update
                    Agda.Utils.VarSet
                    Agda.Utils.Warshall
                    Agda.Utils.WithDefault
                    Agda.Utils.Zipper
                    Agda.Version
                    Agda.VersionCommit

  other-modules:    Paths_Agda
                    Agda.Interaction.Highlighting.Dot.Backend
                    Agda.Interaction.Highlighting.Dot.Base
                    Agda.Interaction.Highlighting.HTML.Backend
                    Agda.Interaction.Highlighting.HTML.Base
                    Agda.Interaction.Highlighting.LaTeX.Backend
                    Agda.Interaction.Highlighting.LaTeX.Base
<<<<<<< HEAD
=======
                    Agda.Interaction.Options.Base
>>>>>>> 1fc6ecb5
                    Agda.Utils.CallStack.Base
                    Agda.Utils.CallStack.Pretty

  -- NOTE: If adding flags, also add to `.ghci-8.0`
  if impl(ghc <= 8.0.2)
    ghc-options: -fexpose-all-unfoldings
                 -fspecialise-aggressively
                 -fprint-potential-instances
                 -- Initially, we disable all the warnings.
                 -w
                 -Werror
                 -- This option must be the first one after disabling the
                 -- warnings. See Issue #2094.
                 -Wunrecognised-warning-flags
                 -Wdeprecated-flags
                 -Wderiving-typeable
                 -Wdodgy-exports
                 -Wdodgy-foreign-imports
                 -Wdodgy-imports
                 -Wduplicate-exports
                 -Wempty-enumerations
                 -Widentities
                 -Wincomplete-patterns
                 -Winline-rule-shadowing
                 -Wmissing-fields
                 -Wmissing-methods
                 -Wmissing-pattern-synonym-signatures
                 -Wmissing-signatures
                 -Wnoncanonical-monad-instances
                 -Wnoncanonical-monoid-instances
                 -Woverflowed-literals
                 -Woverlapping-patterns
                 -Wsemigroup
                 -Wtabs
                 -Wtyped-holes
                 -Wunrecognised-pragmas
                 -Wunticked-promoted-constructors
                 -Wunused-do-bind
                 -Wunused-foralls
                 -Wwarnings-deprecations
                 -Wwrong-do-bind
  else
    ghc-options: -fexpose-all-unfoldings
                 -fspecialise-aggressively
                 -fprint-potential-instances
                 -Werror=unrecognised-warning-flags
                 -Werror=deprecated-flags
                 -Werror=deriving-typeable
                 -Werror=dodgy-exports
                 -Werror=dodgy-foreign-imports
                 -Werror=dodgy-imports
                 -Werror=duplicate-exports
                 -Werror=empty-enumerations
                 -Werror=identities
                 -Werror=incomplete-patterns
                 -Werror=inline-rule-shadowing
                 -Werror=missing-fields
                 -Werror=missing-methods
                 -Werror=missing-pattern-synonym-signatures
                 -Werror=missing-signatures
                 -Werror=noncanonical-monad-instances
                 -Werror=noncanonical-monoid-instances
                 -Werror=overflowed-literals
                 -Werror=overlapping-patterns
                 -Werror=semigroup
                 -Werror=tabs
                 -Werror=typed-holes
                 -Werror=unrecognised-pragmas
                 -Werror=unticked-promoted-constructors
                 -Werror=unused-do-bind
                 -Werror=unused-foralls
                 -Werror=warnings-deprecations
                 -Werror=wrong-do-bind

  -- NOTE: If adding or removing flags, also change `.ghci-8.2`
  if impl(ghc >= 8.2)
    ghc-options: -Wcpp-undef
                 -- ASR TODO (2017-07-23): `make haddock` fails when
                 -- this flag is on.
                 -- -Wmissing-home-modules
                 -Werror=simplifiable-class-constraints
                 -Werror=unbanged-strict-patterns

  -- NOTE: If adding or removing flags, also change `.ghci-8.6`
  if impl(ghc >= 8.6)
    ghc-options: -Werror=inaccessible-code
                 -Werror=star-binder
                 -Werror=star-is-type

  ghc-prof-options: -fprof-auto

  default-language: Haskell2010

  -- NOTE: If adding or removing default extensions, also change:
  --         .ghci-8.0
  --         .hlint.yaml
  -- This should also use the same extensions as the `test-suite` target below.
  default-extensions: BangPatterns
                    , ConstraintKinds
                    --L-T Chen (2019-07-15):
                    -- Enabling DataKinds only locally makes the compile time
                    -- slightly shorter, see PR #3920.
                    --, DataKinds
                    , DefaultSignatures
                    , DeriveDataTypeable
                    , DeriveFoldable
                    , DeriveFunctor
                    , DeriveTraversable
                    , ExistentialQuantification
                    , FlexibleContexts
                    , FlexibleInstances
                    , FunctionalDependencies
                    , GeneralizedNewtypeDeriving
                    , InstanceSigs
                    , LambdaCase
                    , MultiParamTypeClasses
                    , MultiWayIf
                    , NamedFieldPuns
                    , OverloadedStrings
                    , PatternSynonyms
                    , RankNTypes
                    , RecordWildCards
                    , ScopedTypeVariables
                    , StandaloneDeriving
                    , TupleSections
                    , TypeFamilies
                    , TypeSynonymInstances

executable agda
  hs-source-dirs: src/main
  main-is:        Main.hs
  build-depends:  Agda
                  -- A version range on Agda generates a warning with
                  -- some versions of Cabal and GHC
                  -- (e.g. cabal-install version 1.24.0.2 compiled
                  -- using version 1.24.2.0 of the Cabal library and
                  -- GHC 8.2.1 RC1).

                  -- Nothing is used from the following package,
                  -- except for the prelude.
                , base >= 4.9.0.0 && < 6
  default-language: Haskell2010
  -- If someone installs Agda with the setuid bit set, then the
  -- presence of +RTS may be a security problem (see GHC bug #3910).
  -- However, we sometimes recommend people to use +RTS to control
  -- Agda's memory usage, so we want this functionality enabled by
  -- default.

  -- The threaded RTS by default starts a major GC after a program has
  -- been idle for 0.3 s. This feature turned out to be annoying, so
  -- the idle GC is now by default turned off (-I0).
  ghc-options: -threaded -rtsopts
               "-with-rtsopts=-M3.5G -I0"

executable agda-mode
  hs-source-dirs:   src/agda-mode
  main-is:          Main.hs
  other-modules:    Paths_Agda
  build-depends:    base >= 4.9.0.0 && < 4.15
                  , directory >= 1.2.6.2 && < 1.4
                  , filepath >= 1.4.1.0 && < 1.5
                  , process >= 1.4.2.0 && < 1.7
  default-language: Haskell2010

-- Cabal testsuite integration has some serious bugs, but we
-- can still make it work. See also:
-- https://github.com/haskell/cabal/issues/1938
-- https://github.com/haskell/cabal/issues/2214
-- https://github.com/haskell/cabal/issues/1953
--
-- This test suite should only be run using the Makefile.
-- The Makefile sets up the required environment,
-- executing the tests using cabal directly is almost
-- guarantued to fail. See also Issue 1490.
test-suite agda-tests
  type:             exitcode-stdio-1.0
  hs-source-dirs:   test/
  main-is:          Main.hs
  other-modules:      Bugs.Tests
                    , Compiler.Tests
                    , Fail.Tests
                    , Interactive.Tests
                    , Internal.Compiler.MAlonzo.Encode
                    , Internal.Helpers
                    , Internal.Interaction.Highlighting.Precise
                    , Internal.Interaction.Highlighting.Range
                    , Internal.Interaction.Library
                    , Internal.Interaction.Options
                    , Internal.Syntax.Abstract.Name
                    , Internal.Syntax.Common
                    , Internal.Syntax.Concrete.Name
                    , Internal.Syntax.Internal
                    , Internal.Syntax.Parser.Parser
                    , Internal.Syntax.Position
                    , Internal.Termination.CallGraph
                    , Internal.Termination.CallMatrix
                    , Internal.Termination.Order
                    , Internal.Termination.Semiring
                    , Internal.Termination.SparseMatrix
                    , Internal.Termination.Termination
                    , Internal.Tests
                    , Internal.TypeChecking
                    , Internal.TypeChecking.Free
                    , Internal.TypeChecking.Free.Lazy
                    , Internal.TypeChecking.Generators
                    , Internal.TypeChecking.Irrelevance
                    , Internal.TypeChecking.Monad.Base
                    , Internal.TypeChecking.Positivity
                    , Internal.TypeChecking.Positivity.Occurrence
                    , Internal.TypeChecking.Rules.LHS.Problem
                    , Internal.TypeChecking.SizedTypes
                    , Internal.TypeChecking.SizedTypes.Syntax
                    , Internal.TypeChecking.SizedTypes.WarshallSolver
                    , Internal.TypeChecking.Substitute
                    , Internal.Utils.AssocList
                    , Internal.Utils.Bag
                    , Internal.Utils.BiMap
                    , Internal.Utils.Cluster
                    , Internal.Utils.Either
                    , Internal.Utils.Favorites
                    , Internal.Utils.FileName
                    , Internal.Utils.Graph.AdjacencyMap.Unidirectional
                    , Internal.Utils.IntSet
                    , Internal.Utils.List
                    , Internal.Utils.ListT
                    , Internal.Utils.Maybe.Strict
                    , Internal.Utils.Monoid
                    , Internal.Utils.NonEmptyList
                    , Internal.Utils.PartialOrd
                    , Internal.Utils.Permutation
                    , Internal.Utils.SmallSet
                    , Internal.Utils.Three
                    , Internal.Utils.Trie
                    , Internal.Utils.Warshall
                    , LaTeXAndHTML.Tests
                    , LibSucceed.Tests
                    , Succeed.Tests
                    , UserManual.Tests
                    , Utils

  build-depends:  Agda
                , array >= 0.5.1.1 && < 0.6
                , base >= 4.9.0.0 && < 4.15
                , bytestring >= 0.10.8.1 && < 0.11
                -- containers-0.5.11.0 is the first to contain IntSet.intersection
                , containers >= 0.5.11.0 && < 0.7
                , directory >= 1.2.6.2 && < 1.4
                , filepath >= 1.4.1.0 && < 1.5
                , filemanip >= 0.3.6.3 && < 0.4
                , ieee754 >= 0.7.8 && < 0.9
                -- monad-control-1.0.1.0 is the first to contain liftThrough
                , monad-control >= 1.0.1.0 && < 1.1
                , mtl >= 2.2.1 && < 2.3
                , process >= 1.4.2.0 && < 1.7
                , process-extras >= 0.3.0 && < 0.3.4 || >= 0.4.1.3 && < 0.5 || >= 0.7.1 && < 0.8
                , QuickCheck >= 2.13.1 && < 2.14
                , regex-tdfa >= 1.3.1.0 && < 1.4
                , tasty >= 1.1.0.4 && < 1.3
                --, tasty >= 1.2.2 && < 1.3
                , tasty-hunit >= 0.9.2 && < 0.11
                , tasty-quickcheck >= 0.9.2 && < 0.11
                -- tasty-silver 3.1.13 has option --ansi-tricks=false
                , tasty-silver >= 3.1.13 && < 3.2
                , temporary >= 1.2.0.3 && < 1.4
                , unix-compat >= 0.4.3.1 && < 0.6
                , uri-encode >= 1.5.0.4 && < 1.6

  -- ASR (2018-10-16). Required for supporting GHC 8.4.1, 8.4.2 and
  -- 8.4.3. See Issue #3277.
  if impl(ghc >= 8.4.1) && impl(ghc <= 8.4.3)
    build-depends: text >= 1.2.3.0 && < 1.3
  else
    build-depends: text >= 1.2.3.1 && < 1.3

  -- Agda cannot be built with GHC 8.6.1 due to a compiler bug, see
  -- Agda Issue #3344.
  if impl(ghc == 8.6.1)
    buildable: False

  -- Agda cannot be built with Windows and GHC 8.6.3 due to a compiler
  -- bug, see Agda Issue #3657.
  if os(windows) && impl(ghc == 8.6.3)
    buildable: False

  default-language:  Haskell2010

  -- NOTE: If adding or removing default extensions, also change:
  --         .ghci-8.0
  --         .hlint.yaml
  -- This should also use the same extensions as the `library` target above.
  default-extensions:  BangPatterns
                     , ConstraintKinds
                     --L-T Chen (2019-07-15):
                     -- Enabling DataKinds only locally makes the compile time
                     -- slightly shorter, see PR #3920.
                     --, DataKinds
                     , DefaultSignatures
                     , DeriveDataTypeable
                     , DeriveFoldable
                     , DeriveFunctor
                     , DeriveTraversable
                     , ExistentialQuantification
                     , FlexibleContexts
                     , FlexibleInstances
                     , FunctionalDependencies
                     , GeneralizedNewtypeDeriving
                     , InstanceSigs
                     , LambdaCase
                     , MultiParamTypeClasses
                     , MultiWayIf
                     , NamedFieldPuns
                     , OverloadedStrings
                     , PatternSynonyms
                     , RankNTypes
                     , RecordWildCards
                     , ScopedTypeVariables
                     , StandaloneDeriving
                     , TupleSections
                     , TypeFamilies
                     , TypeSynonymInstances

  -- NOTE: If adding or removing flags, also change `.ghci-8.0`
  if impl(ghc <= 8.0.2)
    ghc-options: -fexpose-all-unfoldings
                 -fspecialise-aggressively
                 -threaded
                 -- Initially, we disable all the warnings.
                 -w
                 -Werror
                 -- This option must be the first one after disabling the
                 -- warnings. See Issue #2094.
                 -Wunrecognised-warning-flags
                 -Wdeprecated-flags
                 -Wderiving-typeable
                 -Wdodgy-exports
                 -Wdodgy-foreign-imports
                 -Wdodgy-imports
                 -Wduplicate-exports
                 -Wempty-enumerations
                 -Widentities
                 -Wincomplete-patterns
                 -Winline-rule-shadowing
                 -Wmissing-fields
                 -Wmissing-methods
                 -Wmissing-pattern-synonym-signatures
                 -Wmissing-signatures
                 -Wnoncanonical-monad-instances
                 -Wnoncanonical-monoid-instances
                 -Woverflowed-literals
                 -Woverlapping-patterns
                 -Wsemigroup
                 -Wtabs
                 -Wtyped-holes
                 -Wunrecognised-pragmas
                 -Wunticked-promoted-constructors
                 -Wunused-do-bind
                 -Wunused-foralls
                 -Wwarnings-deprecations
                 -Wwrong-do-bind
  else
    ghc-options: -fexpose-all-unfoldings
                 -fspecialise-aggressively
                 -threaded
                 -Werror=unrecognised-warning-flags
                 -Werror=deprecated-flags
                 -Werror=deriving-typeable
                 -Werror=dodgy-exports
                 -Werror=dodgy-foreign-imports
                 -Werror=dodgy-imports
                 -Werror=duplicate-exports
                 -Werror=empty-enumerations
                 -Werror=identities
                 -Werror=incomplete-patterns
                 -Werror=inline-rule-shadowing
                 -Werror=missing-fields
                 -Werror=missing-methods
                 -Werror=missing-pattern-synonym-signatures
                 -Werror=missing-signatures
                 -Werror=noncanonical-monad-instances
                 -Werror=noncanonical-monoid-instances
                 -Werror=overflowed-literals
                 -Werror=overlapping-patterns
                 -Werror=semigroup
                 -Werror=tabs
                 -Werror=typed-holes
                 -Werror=unrecognised-pragmas
                 -Werror=unticked-promoted-constructors
                 -Werror=unused-do-bind
                 -Werror=unused-foralls
                 -Werror=warnings-deprecations
                 -Werror=wrong-do-bind

  -- ASR (2017-04-11). TODO: Using -Werror=missing-home-modules generates an
  -- error.
  -- NOTE: If adding or removing flags, also change `.ghci-8.2`
  if impl(ghc >= 8.2)
    ghc-options: -Werror=cpp-undef
                 -Werror=simplifiable-class-constraints
                 -Werror=unbanged-strict-patterns

  -- NOTE: If adding or removing flags, also change `.ghci-8.6`
  if impl(ghc >= 8.6)
    ghc-options: -Werror=inaccessible-code
                 -Werror=star-binder
                 -Werror=star-is-type<|MERGE_RESOLUTION|>--- conflicted
+++ resolved
@@ -622,10 +622,7 @@
                     Agda.Interaction.Highlighting.HTML.Base
                     Agda.Interaction.Highlighting.LaTeX.Backend
                     Agda.Interaction.Highlighting.LaTeX.Base
-<<<<<<< HEAD
-=======
                     Agda.Interaction.Options.Base
->>>>>>> 1fc6ecb5
                     Agda.Utils.CallStack.Base
                     Agda.Utils.CallStack.Pretty
 

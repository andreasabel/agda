name:            size-solver
version:         0.2016.7.13
cabal-version:   >= 1.8
build-type:      Simple
-- license:         OtherLicense
-- license-file:    LICENSE
author:          Andreas Abel and Felix Reihl.
maintainer:      Andreas Abel <andreas.abel@gu.se>
-- homepage:        http://wiki.portal.chalmers.se/agda/
-- bug-reports:     http://code.google.com/p/agda/issues/list
category:        Sized types
synopsis:        A solver for size constraints arising in sized types.
description:
  See Felix Reihl, 2013, Bachelor thesis, Ludwig-Maximilians-University.
tested-with: GHC == 7.10.3
             GHC == 8.0.2
             GHC == 8.2.1

-- extra-source-files: src/full/undefined.h
--                     README.md
--                     CHANGELOG
-- data-dir:           src/data
-- data-files:         Agda.css
--                     agda.sty
--                     postprocess-latex.pl
--                     lib/prim/Agda/Primitive.agda

source-repository head
  type:     git
  location: https://github.com/agda/agda.git

executable size-solver
  hs-source-dirs: .
  main-is:        Main.hs
  build-depends:
<<<<<<< HEAD
    Agda == 2.6.0
    , base >= 4.7.0.2 && < 6
    , containers >= 0.5.5.1 && < 0.6
    , mtl >= 2.1.1 && <= 2.1.3.1 || >= 2.2.1 && < 2.3
=======
    Agda == 2.5.4
    , base >= 4.8.2.0 && < 6
    , containers >= 0.5.6.2 && < 0.6
    , mtl >= 2.2.1 && < 2.3
>>>>>>> f5b1b959
    , parsec >= 3.1 && < 3.2<|MERGE_RESOLUTION|>--- conflicted
+++ resolved
@@ -33,15 +33,8 @@
   hs-source-dirs: .
   main-is:        Main.hs
   build-depends:
-<<<<<<< HEAD
     Agda == 2.6.0
-    , base >= 4.7.0.2 && < 6
-    , containers >= 0.5.5.1 && < 0.6
-    , mtl >= 2.1.1 && <= 2.1.3.1 || >= 2.2.1 && < 2.3
-=======
-    Agda == 2.5.4
     , base >= 4.8.2.0 && < 6
     , containers >= 0.5.6.2 && < 0.6
     , mtl >= 2.2.1 && < 2.3
->>>>>>> f5b1b959
     , parsec >= 3.1 && < 3.2
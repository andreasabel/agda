
module Agda.Compiler.MAlonzo.Primitives where

import Control.Arrow ( second )
import Control.Monad.Trans.Maybe ( MaybeT(MaybeT, runMaybeT) )

import qualified Data.List as List
import qualified Data.Map as Map
import qualified Data.Set as Set
import qualified Data.HashMap.Strict as HMap
import Data.Maybe
import qualified Data.Text as T

import Agda.Compiler.Common
import Agda.Compiler.ToTreeless
import Agda.Compiler.MAlonzo.Misc
import Agda.Compiler.MAlonzo.Pretty
import Agda.Syntax.Common
import Agda.Syntax.Internal
import Agda.Syntax.Treeless
import Agda.TypeChecking.Monad
import Agda.TypeChecking.Primitive
import Agda.TypeChecking.Reduce
import Agda.TypeChecking.Pretty

import Agda.Utils.Either
import Agda.Utils.Lens
import Agda.Utils.Pretty (prettyShow)
import qualified Agda.Utils.Haskell.Syntax as HS

import Agda.Utils.Impossible

newtype MainFunctionDef = MainFunctionDef Definition

data CheckedMainFunctionDef = CheckedMainFunctionDef
  { checkedMainDef :: MainFunctionDef
  , checkedMainDecl :: HS.Decl
  }

-- Andreas, 2019-04-29, issue #3731: exclude certain kinds of names, like constructors.
-- TODO: Also only consider top-level definition (not buried inside a module).
asMainFunctionDef :: Definition -> Maybe MainFunctionDef
asMainFunctionDef d = case (theDef d) of
    Axiom{}                             -> perhaps
    Function{ funProjection = Nothing } -> perhaps
    Function{ funProjection = Just{}  } -> no
    AbstractDefn{}                      -> no
    GeneralizableVar{}                  -> no
    DataOrRecSig{}                      -> no
    Datatype{}                          -> no
    Record{}                            -> no
    Constructor{}                       -> no
    Primitive{}                         -> no
    PrimitiveSort{}                     -> no
  where
  isNamedMain = "main" == prettyShow (nameConcrete . qnameName . defName $ d)  -- ignores the qualification!?
  perhaps | isNamedMain = Just $ MainFunctionDef d
          | otherwise   = no
  no                    = Nothing

mainFunctionDefs :: Interface -> [MainFunctionDef]
mainFunctionDefs i = catMaybes $ asMainFunctionDef <$> defs
  where
    defs = HMap.elems $ iSignature i ^. sigDefinitions

-- | Check that the main function has type IO a, for some a.
checkTypeOfMain :: Definition -> HsCompileM (Maybe CheckedMainFunctionDef)
checkTypeOfMain def = runMaybeT $ do
  -- Only indicate main functions in the main module.
  isMainModule <- curIsMainModule
  mainDef <- MaybeT $ pure $ if isMainModule then asMainFunctionDef def else Nothing
  liftTCM $ checkTypeOfMain' mainDef

checkTypeOfMain' :: MainFunctionDef -> TCM CheckedMainFunctionDef
checkTypeOfMain' m@(MainFunctionDef def) = CheckedMainFunctionDef m <$> do
    Def io _ <- primIO
    ty <- reduce $ defType def
    case unEl ty of
      Def d _ | d == io -> return mainAlias
      _                 -> do
        err <- fsep $
          pwords "The type of main should be" ++
          [prettyTCM io] ++ pwords " A, for some A. The given type is" ++ [prettyTCM ty]
        typeError $ GenericError $ show err
  where
    mainAlias = HS.FunBind [HS.Match mainLHS [] mainRHS emptyBinds ]
    mainLHS   = HS.Ident "main"
    mainRHS   = HS.UnGuardedRhs $ HS.App mazCoerce (HS.Var $ HS.UnQual $ unqhname "d" $ defName def)

treelessPrimName :: TPrim -> String
treelessPrimName p =
  case p of
    PQuot   -> "quotInt"
    PRem    -> "remInt"
    PSub    -> "subInt"
    PAdd    -> "addInt"
    PMul    -> "mulInt"
    PGeq    -> "geqInt"
    PLt     -> "ltInt"
    PEqI    -> "eqInt"
    PQuot64 -> "quot64"
    PRem64  -> "rem64"
    PSub64  -> "sub64"
    PAdd64  -> "add64"
    PMul64  -> "mul64"
    PLt64   -> "lt64"
    PEq64   -> "eq64"
    PITo64  -> "word64FromNat"
    P64ToI  -> "word64ToNat"
    PEqF    -> "MAlonzo.RTE.Float.doubleDenotEq"
    -- MAlonzo uses literal patterns, so we don't need equality for the other primitive types
    PEqC    -> __IMPOSSIBLE__
    PEqS    -> __IMPOSSIBLE__
    PEqQ    -> __IMPOSSIBLE__
    PSeq    -> "seq"
    -- primitives only used by GuardsToPrims transformation, which MAlonzo doesn't use
    PIf     -> __IMPOSSIBLE__

-- | Haskell modules to be imported for BUILT-INs
importsForPrim :: BuiltinThings PrimFun -> [Definition] -> [HS.ModuleName]
importsForPrim builtinThings defs = xForPrim table builtinThings defs ++ [HS.ModuleName "Data.Text"]
  where
  table = Map.fromList $ second (HS.ModuleName <$>) <$>
    [ "CHAR"                       |-> ["Data.Char"]
    , "primIsAlpha"                |-> ["Data.Char"]
    , "primIsAscii"                |-> ["Data.Char"]
    , "primIsDigit"                |-> ["Data.Char"]
    , "primIsHexDigit"             |-> ["Data.Char"]
    , "primIsLatin1"               |-> ["Data.Char"]
    , "primIsLower"                |-> ["Data.Char"]
    , "primIsPrint"                |-> ["Data.Char"]
    , "primIsSpace"                |-> ["Data.Char"]
    , "primToLower"                |-> ["Data.Char"]
    , "primToUpper"                |-> ["Data.Char"]
    , "primFloatInequality"        |-> ["MAlonzo.RTE.Float"]
    , "primFloatEquality"          |-> ["MAlonzo.RTE.Float"]
    , "primFloatLess"              |-> ["MAlonzo.RTE.Float"]
    , "primFloatIsSafeInteger"     |-> ["MAlonzo.RTE.Float"]
    , "primFloatToWord64"          |-> ["MAlonzo.RTE.Float"]
    , "primFloatRound"             |-> ["MAlonzo.RTE.Float"]
    , "primFloatFloor"             |-> ["MAlonzo.RTE.Float"]
    , "primFloatCeiling"           |-> ["MAlonzo.RTE.Float"]
    , "primFloatToRatio"           |-> ["MAlonzo.RTE.Float"]
    , "primRatioToFloat"           |-> ["MAlonzo.RTE.Float"]
    , "primFloatDecode"            |-> ["MAlonzo.RTE.Float"]
    , "primFloatEncode"            |-> ["MAlonzo.RTE.Float"]
    ]
  (|->) = (,)

--------------

<<<<<<< HEAD
xForPrim :: [(String, TCM [a])] -> TCM [a]
xForPrim table = do
  qs <- HMap.keys <$> curDefs
  bs <- Map.toList <$> getsTC stBuiltinThings
  let getName (Builtin t)    = getPrimName t
=======
xForPrim :: Map.Map String [a] -> BuiltinThings PrimFun -> [Definition] -> [a]
xForPrim table builtinThings defs =
  let qs = Set.fromList $ defName <$> defs
      bs = Map.toList builtinThings
      getName (Builtin (Def q _))    = q
      getName (Builtin (Con q _ _))  = conName q
      getName (Builtin (Lam _ b))    = getName (Builtin $ unAbs b)
      getName (Builtin _)            = __IMPOSSIBLE__
>>>>>>> d20295b6
      getName (Prim (PrimFun q _ _)) = q
  in
  concat [ fromMaybe [] $ Map.lookup s table
         | (s, def) <- bs, getName def `Set.member` qs ]


-- | Definition bodies for primitive functions
primBody :: MonadTCError m => String -> m HS.Exp
primBody s = maybe unimplemented (fromRight (hsVarUQ . HS.Ident) <$>) $
             List.lookup s $
  [
  -- Integer functions
    "primIntegerPlus"    |-> binAsis "(+)" "Integer"
  , "primIntegerMinus"   |-> binAsis "(-)" "Integer"
  , "primIntegerTimes"   |-> binAsis "(*)" "Integer"
  , "primIntegerDiv"     |-> binAsis "div" "Integer"
  , "primIntegerMod"     |-> binAsis "mod" "Integer"
  , "primIntegerEquality"|-> rel "(==)" "Integer"
  , "primIntegerLess"    |-> rel "(<)"  "Integer"
  , "primIntegerAbs"     |-> return "(abs :: Integer -> Integer)"
  , "primNatToInteger"   |-> return "(id :: Integer -> Integer)"
  , "primShowInteger"    |-> return "(Data.Text.pack . show :: Integer -> Data.Text.Text)"

  -- Levels
  , "primLevelZero"   |-> return "()"
  , "primLevelSuc"    |-> return "(\\ _ -> ())"
  , "primLevelMax"    |-> return "(\\ _ _ -> ())"

  -- Sorts
  , "primSetOmega"    |-> return "()"
  , "primStrictSet"   |-> return "\\ _ -> ()"

  -- Natural number functions
  , "primNatPlus"      |-> binNat "(+)"
  , "primNatMinus"     |-> binNat "(\\ x y -> max 0 (x - y))"
  , "primNatTimes"     |-> binNat "(*)"
  , "primNatDivSucAux" |-> binNat4 "(\\ k m n j -> k + div (max 0 $ n + m - j) (m + 1))"
  , "primNatModSucAux" |-> binNat4 "(\\ k m n j -> if n > j then mod (n - j - 1) (m + 1) else (k + n))"
  , "primNatEquality"  |-> relNat "(==)"
  , "primNatLess"      |-> relNat "(<)"
  , "primShowNat"      |-> return "(Data.Text.pack . show :: Integer -> Data.Text.Text)"

  -- Machine word functions
  , "primWord64ToNat"   |-> return "MAlonzo.RTE.word64ToNat"
  , "primWord64FromNat" |-> return "MAlonzo.RTE.word64FromNat"
  , "primWord64ToNatInjective" |-> return "erased"

  -- Floating point functions
  , "primFloatEquality"          |-> return "MAlonzo.RTE.Float.doubleEq"
  , "primFloatInequality"        |-> return "MAlonzo.RTE.Float.doubleLe"
  , "primFloatLess"              |-> return "MAlonzo.RTE.Float.doubleLt"
  , "primFloatIsInfinite"        |-> return "(isInfinite :: Double -> Bool)"
  , "primFloatIsNaN"             |-> return "(isNaN :: Double -> Bool)"
  , "primFloatIsNegativeZero"    |-> return "(isNegativeZero :: Double -> Bool)"
  , "primFloatIsSafeInteger"     |-> return "MAlonzo.RTE.Float.isSafeInteger"
  , "primFloatToWord64"          |-> return "MAlonzo.RTE.Float.doubleToWord64"
  , "primFloatToWord64Injective" |-> return "erased"
  , "primNatToFloat"             |-> return "(MAlonzo.RTE.Float.intToDouble :: Integer -> Double)"
  , "primIntToFloat"             |-> return "(MAlonzo.RTE.Float.intToDouble :: Integer -> Double)"
  , "primFloatRound"             |-> return "MAlonzo.RTE.Float.doubleRound"
  , "primFloatFloor"             |-> return "MAlonzo.RTE.Float.doubleFloor"
  , "primFloatCeiling"           |-> return "MAlonzo.RTE.Float.doubleCeiling"
  , "primFloatToRatio"           |-> return "MAlonzo.RTE.Float.doubleToRatio"
  , "primRatioToFloat"           |-> return "MAlonzo.RTE.Float.ratioToDouble"
  , "primFloatDecode"            |-> return "MAlonzo.RTE.Float.doubleDecode"
  , "primFloatEncode"            |-> return "MAlonzo.RTE.Float.doubleEncode"
  , "primShowFloat"              |-> return "(Data.Text.pack . show :: Double -> Data.Text.Text)"
  , "primFloatPlus"              |-> return "MAlonzo.RTE.Float.doublePlus"
  , "primFloatMinus"             |-> return "MAlonzo.RTE.Float.doubleMinus"
  , "primFloatTimes"             |-> return "MAlonzo.RTE.Float.doubleTimes"
  , "primFloatNegate"            |-> return "MAlonzo.RTE.Float.doubleNegate"
  , "primFloatDiv"               |-> return "MAlonzo.RTE.Float.doubleDiv"
  , "primFloatPow"               |-> return "MAlonzo.RTE.Float.doublePow"
  , "primFloatSqrt"              |-> return "MAlonzo.RTE.Float.doubleSqrt"
  , "primFloatExp"               |-> return "MAlonzo.RTE.Float.doubleExp"
  , "primFloatLog"               |-> return "MAlonzo.RTE.Float.doubleLog"
  , "primFloatSin"               |-> return "MAlonzo.RTE.Float.doubleSin"
  , "primFloatCos"               |-> return "MAlonzo.RTE.Float.doubleCos"
  , "primFloatTan"               |-> return "MAlonzo.RTE.Float.doubleTan"
  , "primFloatASin"              |-> return "MAlonzo.RTE.Float.doubleASin"
  , "primFloatACos"              |-> return "MAlonzo.RTE.Float.doubleACos"
  , "primFloatATan"              |-> return "MAlonzo.RTE.Float.doubleATan"
  , "primFloatATan2"             |-> return "MAlonzo.RTE.Float.doubleATan2"
  , "primFloatSinh"              |-> return "MAlonzo.RTE.Float.doubleSinh"
  , "primFloatCosh"              |-> return "MAlonzo.RTE.Float.doubleCosh"
  , "primFloatTanh"              |-> return "MAlonzo.RTE.Float.doubleTanh"
  , "primFloatASinh"             |-> return "MAlonzo.RTE.Float.doubleASinh"
  , "primFloatACosh"             |-> return "MAlonzo.RTE.Float.doubleACosh"
  , "primFloatATanh"             |-> return "MAlonzo.RTE.Float.doubleATanh"

  -- Character functions
  , "primCharEquality"   |-> rel "(==)" "Char"
  , "primIsLower"        |-> return "Data.Char.isLower"
  , "primIsDigit"        |-> return "Data.Char.isDigit"
  , "primIsAlpha"        |-> return "Data.Char.isAlpha"
  , "primIsSpace"        |-> return "Data.Char.isSpace"
  , "primIsAscii"        |-> return "Data.Char.isAscii"
  , "primIsLatin1"       |-> return "Data.Char.isLatin1"
  , "primIsPrint"        |-> return "Data.Char.isPrint"
  , "primIsHexDigit"     |-> return "Data.Char.isHexDigit"
  , "primToUpper"        |-> return "Data.Char.toUpper"
  , "primToLower"        |-> return "Data.Char.toLower"
  , "primCharToNat" |-> return "(fromIntegral . fromEnum :: Char -> Integer)"
  , "primNatToChar" |-> return "(toEnum . fromIntegral :: Integer -> Char)"
  , "primShowChar"  |-> return "(Data.Text.pack . show :: Char -> Data.Text.Text)"
  , "primCharToNatInjective" |-> return "erased"

  -- String functions
  , "primStringUncons"   |-> return "Data.Text.uncons"
  , "primStringToList"   |-> return "Data.Text.unpack"
  , "primStringFromList" |-> return "Data.Text.pack"
  , "primStringAppend"   |-> binAsis "Data.Text.append" "Data.Text.Text"
  , "primStringEquality" |-> rel "(==)" "Data.Text.Text"
  , "primShowString"     |-> return "(Data.Text.pack . show :: Data.Text.Text -> Data.Text.Text)"
  , "primStringToListInjective" |-> return "erased"
  , "primStringFromListInjective" |-> return "erased"

  -- Reflection
  , "primQNameEquality"   |-> rel "(==)" "MAlonzo.RTE.QName"
  , "primQNameLess"       |-> rel "(<)" "MAlonzo.RTE.QName"
  , "primShowQName"       |-> return "Data.Text.pack . MAlonzo.RTE.qnameString"
  , "primQNameFixity"     |-> return "MAlonzo.RTE.qnameFixity"
  , "primQNameToWord64s"  |-> return "\\ qn -> (MAlonzo.RTE.nameId qn, MAlonzo.RTE.moduleId qn)"
  , "primQNameToWord64sInjective" |-> return "erased"
  , "primMetaEquality"    |-> rel "(==)" "Integer"
  , "primMetaLess"        |-> rel "(<)" "Integer"
  , "primShowMeta"        |-> return "\\ x -> Data.Text.pack (\"_\" ++ show (x :: Integer))"
  , "primMetaToNat"       |-> return "(id :: Integer -> Integer)"
  , "primMetaToNatInjective" |-> return "erased"

  -- Seq
  , "primForce"      |-> return "\\ _ _ _ _ x f -> f $! x"
  , "primForceLemma" |-> return "erased"

  -- Erase
  , "primEraseEquality" |-> return "erased"
  ]
  where
  x |-> s = (x, Left <$> s)
  binNat  op = return $ repl [op] "(<<0>> :: Integer -> Integer -> Integer)"
  binNat4 op = return $ repl [op] "(<<0>> :: Integer -> Integer -> Integer -> Integer -> Integer)"
  binAsis op ty = return $ repl [op, opty ty] $ "((<<0>>) :: <<1>>)"
  rel' toTy op ty = do
    return $ repl [op, ty, toTy] $
      "(\\ x y -> (<<0>> :: <<1>> -> <<1>> -> Bool) (<<2>> x) (<<2>> y))"
  relNat op = do
    return $ repl [op] $
      "(<<0>> :: Integer -> Integer -> Bool)"
  rel op ty  = rel' "" op ty
  opty t = t ++ "->" ++ t ++ "->" ++ t
<<<<<<< HEAD
  axiom_prims = ["primIMin","primIMax","primINeg","primPartial","primPartialP","primPFrom1","primPOr","primComp"
                ,"primTransp","primHComp","primSubOut"]
                -- TODO 4638 remove the || True and handle this differently instead.
  unimplemented | s `List.elem` axiom_prims || True = return $ rtmError $ "primitive with no body evaluated: " ++ s
                | otherwise = typeError $ NotImplemented s
=======
  axiom_prims = ["primIMin","primIMax","primINeg","primPartial","primPartialP","primPFrom1","primPOr","primComp"]
  unimplemented
    | s `List.elem` axiom_prims =
                   return $ rtmError $ T.pack $ "primitive with no body evaluated: " ++ s
    | otherwise = typeError $ NotImplemented s
>>>>>>> d20295b6

  hLam x t = Lam (setHiding Hidden defaultArgInfo) (Abs x t)
  nLam x t = Lam (setHiding NotHidden defaultArgInfo) (Abs x t)

noCheckCover :: (HasBuiltins m, MonadReduce m) => QName -> m Bool
noCheckCover q = (||) <$> isBuiltin q builtinNat <*> isBuiltin q builtinInteger

----------------------

bltQual' :: String -> String -> HsCompileM String
bltQual' b s = prettyPrint <$> bltQual b s<|MERGE_RESOLUTION|>--- conflicted
+++ resolved
@@ -149,22 +149,11 @@
 
 --------------
 
-<<<<<<< HEAD
-xForPrim :: [(String, TCM [a])] -> TCM [a]
-xForPrim table = do
-  qs <- HMap.keys <$> curDefs
-  bs <- Map.toList <$> getsTC stBuiltinThings
-  let getName (Builtin t)    = getPrimName t
-=======
 xForPrim :: Map.Map String [a] -> BuiltinThings PrimFun -> [Definition] -> [a]
 xForPrim table builtinThings defs =
   let qs = Set.fromList $ defName <$> defs
       bs = Map.toList builtinThings
-      getName (Builtin (Def q _))    = q
-      getName (Builtin (Con q _ _))  = conName q
-      getName (Builtin (Lam _ b))    = getName (Builtin $ unAbs b)
-      getName (Builtin _)            = __IMPOSSIBLE__
->>>>>>> d20295b6
+      getName (Builtin t)            = getPrimName t
       getName (Prim (PrimFun q _ _)) = q
   in
   concat [ fromMaybe [] $ Map.lookup s table
@@ -315,19 +304,13 @@
       "(<<0>> :: Integer -> Integer -> Bool)"
   rel op ty  = rel' "" op ty
   opty t = t ++ "->" ++ t ++ "->" ++ t
-<<<<<<< HEAD
   axiom_prims = ["primIMin","primIMax","primINeg","primPartial","primPartialP","primPFrom1","primPOr","primComp"
                 ,"primTransp","primHComp","primSubOut"]
-                -- TODO 4638 remove the || True and handle this differently instead.
-  unimplemented | s `List.elem` axiom_prims || True = return $ rtmError $ "primitive with no body evaluated: " ++ s
-                | otherwise = typeError $ NotImplemented s
-=======
-  axiom_prims = ["primIMin","primIMax","primINeg","primPartial","primPartialP","primPFrom1","primPOr","primComp"]
+  -- TODO 4638 remove the || True and handle this differently instead.
   unimplemented
-    | s `List.elem` axiom_prims =
-                   return $ rtmError $ T.pack $ "primitive with no body evaluated: " ++ s
+    | s `List.elem` axiom_prims || True =
+      return $ rtmError $ T.pack $ "primitive with no body evaluated: " ++ s
     | otherwise = typeError $ NotImplemented s
->>>>>>> d20295b6
 
   hLam x t = Lam (setHiding Hidden defaultArgInfo) (Abs x t)
   nLam x t = Lam (setHiding NotHidden defaultArgInfo) (Abs x t)

{-# LANGUAGE CPP                   #-}
{-# LANGUAGE DeriveDataTypeable    #-}
{-# LANGUAGE DeriveFoldable        #-}
{-# LANGUAGE DeriveFunctor         #-}
{-# LANGUAGE DeriveTraversable     #-}
{-# LANGUAGE FlexibleInstances     #-}
{-# LANGUAGE MultiParamTypeClasses #-}
{-# LANGUAGE TemplateHaskell       #-}
{-# LANGUAGE TypeSynonymInstances  #-}

{-| The abstract syntax. This is what you get after desugaring and scope
    analysis of the concrete syntax. The type checker works on abstract syntax,
    producing internal syntax ("Agda.Syntax.Internal").
-}
module Agda.Syntax.Abstract
    ( module Agda.Syntax.Abstract
    , module Agda.Syntax.Abstract.Name
    ) where

import Prelude hiding (foldl, foldr)
import Control.Arrow ((***), first, second)
import Control.Applicative

import Data.Foldable as Fold
import Data.Map (Map)
import Data.Maybe
import Data.Sequence (Seq, (<|), (><))
import qualified Data.Sequence as Seq
import Data.Traversable
import Data.Typeable (Typeable)

import qualified Agda.Syntax.Concrete as C
import Agda.Syntax.Concrete.Pretty ()
import Agda.Syntax.Info
import Agda.Syntax.Common hiding (Arg, Dom, NamedArg, ArgInfo)
import qualified Agda.Syntax.Common as Common
import Agda.Syntax.Fixity
import Agda.Syntax.Position
import Agda.Syntax.Abstract.Name
import Agda.Syntax.Abstract.Name as A (QNamed)
import Agda.Syntax.Literal
import Agda.Syntax.Scope.Base

import Agda.Utils.Either
import Agda.Utils.Geniplate
import Agda.Utils.Lens
import Agda.Utils.Tuple

#include "undefined.h"
import Agda.Utils.Impossible

type Color      = Expr
type Arg a      = Common.Arg Color a
type Dom a      = Common.Dom Color a
type NamedArg a = Common.NamedArg Color a
type ArgInfo    = Common.ArgInfo Color
type Args       = [NamedArg Expr]

instance Ord Color where
  Var x <= Var y = x <= y
  Def x <= Def y = x <= y
  -- TODO guilhem:
  _ <= _         = __IMPOSSIBLE__

-- | Expressions after scope checking (operators parsed, names resolved).
data Expr
  = Var  Name                          -- ^ Bound variable.
  | Def  QName                         -- ^ Constant: axiom, function, data or record type.
  | Proj QName                         -- ^ Projection.
  | Con  AmbiguousQName                -- ^ Constructor.
  | PatternSyn QName                   -- ^ Pattern synonym.
  | Lit Literal                        -- ^ Literal.
  | QuestionMark MetaInfo InteractionId
    -- ^ Meta variable for interaction.
    --   The 'InteractionId' is usually identical with the
    --   'metaNumber' of 'MetaInfo'.
    --   However, if you want to print an interaction meta as
    --   just @?@ instead of @?n@, you should set the
    --   'metaNumber' to 'Nothing' while keeping the 'InteractionId'.
  | Underscore   MetaInfo
    -- ^ Meta variable for hidden argument (must be inferred locally).
  | App  ExprInfo Expr (NamedArg Expr) -- ^ Ordinary (binary) application.
  | WithApp ExprInfo Expr [Expr]       -- ^ With application.
  | Lam  ExprInfo LamBinding Expr      -- ^ @λ bs → e@.
  | AbsurdLam ExprInfo Hiding          -- ^ @λ()@ or @λ{}@.
  | ExtendedLam ExprInfo DefInfo QName [Clause]
  | Pi   ExprInfo Telescope Expr       -- ^ Dependent function space @Γ → A@.
  | Fun  ExprInfo (Arg Expr) Expr      -- ^ Non-dependent function space.
  | Set  ExprInfo Integer              -- ^ @Set@, @Set1@, @Set2@, ...
  | Prop ExprInfo                      -- ^ @Prop@ (no longer supported, used as dummy type).
  | Let  ExprInfo [LetBinding] Expr    -- ^ @let bs in e@.
  | ETel Telescope                     -- ^ Only used when printing telescopes.
  | Rec  ExprInfo RecordAssigns        -- ^ Record construction.
  | RecUpdate ExprInfo Expr Assigns    -- ^ Record update.
  | ScopedExpr ScopeInfo Expr          -- ^ Scope annotation.
  | QuoteGoal ExprInfo Name Expr       -- ^ Binds @Name@ to current type in @Expr@.
  | QuoteContext ExprInfo              -- ^ Returns the current context.
  | Quote ExprInfo                     -- ^ Quote an identifier 'QName'.
  | QuoteTerm ExprInfo                 -- ^ Quote a term.
  | Unquote ExprInfo                   -- ^ The splicing construct: unquote ...
  | Tactic ExprInfo Expr [NamedArg Expr] [NamedArg Expr]
                                       -- ^ @tactic e x1 .. xn | y1 | .. | yn@
  | DontCare Expr                      -- ^ For printing @DontCare@ from @Syntax.Internal@.
  deriving (Typeable, Show, Eq)

-- | Record field assignment @f = e@.
data Assign  = Assign { _fieldAssign :: C.Name, _exprAssign :: Expr }
  deriving (Typeable, Show, Eq)
type Assigns = [Assign]
type RecordAssign  = Either Assign ModuleName
type RecordAssigns = [RecordAssign]

fieldAssign :: Lens' C.Name Assign
fieldAssign f r = f (_fieldAssign r) <&> \x -> r {_fieldAssign = x}

exprAssign :: Lens' Expr Assign
exprAssign f r = f (_exprAssign r) <&> \x -> r {_exprAssign = x}

-- | Is a type signature a `postulate' or a function signature?
data Axiom
  = FunSig    -- ^ A function signature.
  | NoFunSig  -- ^ Not a function signature, i.e., a postulate (in user input)
              --   or another (e.g. data/record) type signature (internally).
  deriving (Typeable, Eq, Ord, Show)

-- | Renaming (generic).
type Ren a = Map a a

data Declaration
  = Axiom      Axiom DefInfo ArgInfo QName Expr      -- ^ type signature (can be irrelevant and colored, but not hidden)
  | Field      DefInfo QName (Arg Expr)              -- ^ record field
  | Primitive  DefInfo QName Expr                    -- ^ primitive function
  | Mutual     MutualInfo [Declaration]              -- ^ a bunch of mutually recursive definitions
  | Section    ModuleInfo ModuleName [TypedBindings] [Declaration]
  | Apply      ModuleInfo ModuleName ModuleApplication (Ren QName) (Ren ModuleName)
  | Import     ModuleInfo ModuleName
  | Pragma     Range      Pragma
  | Open       ModuleInfo ModuleName
    -- ^ only retained for highlighting purposes
  | FunDef     DefInfo QName Delayed [Clause] -- ^ sequence of function clauses
  | DataSig    DefInfo QName Telescope Expr -- ^ lone data signature
      -- ^ the 'LamBinding's are 'DomainFree' and binds the parameters of the datatype.
  | DataDef    DefInfo QName [LamBinding] [Constructor]
      -- ^ the 'LamBinding's are 'DomainFree' and binds the parameters of the datatype.
  | RecSig     DefInfo QName Telescope Expr -- ^ lone record signature
  | RecDef     DefInfo QName (Maybe (Ranged Induction)) (Maybe QName) [LamBinding] Expr [Declaration]
      -- ^ The 'Expr' gives the constructor type telescope, @(x1 : A1)..(xn : An) -> Prop@,
      --   and the optional name is the constructor's name.
  | PatternSynDef QName [Arg Name] Pattern
      -- ^ Only for highlighting purposes
  | UnquoteDecl MutualInfo DefInfo QName Expr
  | UnquoteDef  DefInfo QName Expr
  | ScopedDecl ScopeInfo [Declaration]  -- ^ scope annotation
  deriving (Typeable, Show, Eq)

class GetDefInfo a where
  getDefInfo :: a -> Maybe DefInfo

instance GetDefInfo Declaration where
  getDefInfo (Axiom _ i _ _ _)      = Just i
  getDefInfo (Field i _ _)          = Just i
  getDefInfo (Primitive i _ _)      = Just i
  getDefInfo (ScopedDecl _ (d:_))   = getDefInfo d
  getDefInfo (FunDef i _ _ _)       = Just i
  getDefInfo (DataSig i _ _ _)      = Just i
  getDefInfo (DataDef i _ _ _)      = Just i
  getDefInfo (RecSig i _ _ _)       = Just i
  getDefInfo (RecDef i _ _ _ _ _ _) = Just i
  getDefInfo _ = Nothing

data ModuleApplication
    = SectionApp Telescope ModuleName [NamedArg Expr]
      -- ^ @tel. M args@:  applies @M@ to @args@ and abstracts @tel@.
    | RecordModuleIFS ModuleName
      -- ^ @M {{...}}@
  deriving (Typeable, Show, Eq)

data Pragma
  = OptionsPragma [String]
  | BuiltinPragma String Expr
  | RewritePragma QName
  | CompiledPragma QName String
  | CompiledExportPragma QName String
  | CompiledTypePragma QName String
  | CompiledDataPragma QName String [String]
  | CompiledEpicPragma QName String
  | CompiledJSPragma QName String
  | StaticPragma QName
  | EtaPragma QName
  deriving (Typeable, Show, Eq)

-- | Bindings that are valid in a @let@.
data LetBinding
  = LetBind LetInfo ArgInfo Name Expr Expr
    -- ^ @LetBind info rel name type defn@
  | LetPatBind LetInfo Pattern Expr
    -- ^ Irrefutable pattern binding.
  | LetApply ModuleInfo ModuleName ModuleApplication (Ren QName) (Ren ModuleName)
    -- ^ @LetApply mi newM (oldM args) renaming moduleRenaming@.
  | LetOpen ModuleInfo ModuleName
    -- ^ only for highlighting and abstractToConcrete
  deriving (Typeable, Show, Eq)

-- | Only 'Axiom's.
type TypeSignature  = Declaration
type Constructor    = TypeSignature
type Field          = TypeSignature

-- | A lambda binding is either domain free or typed.
data LamBinding
  = DomainFree ArgInfo Name   -- ^ . @x@ or @{x}@ or @.x@ or @.{x}@
  | DomainFull TypedBindings  -- ^ . @(xs:e)@ or @{xs:e}@ or @(let Ds)@
  deriving (Typeable, Show, Eq)

-- | Typed bindings with hiding information.
data TypedBindings = TypedBindings Range (Arg TypedBinding)
            -- ^ . @(xs : e)@ or @{xs : e}@
  deriving (Typeable, Show, Eq)

-- | A typed binding.  Appears in dependent function spaces, typed lambdas, and
--   telescopes.  It might be tempting to simplify this to only bind a single
--   name at a time, and translate, say, @(x y : A)@ to @(x : A)(y : A)@
--   before type-checking.  However, this would be slightly problematic:
--
--     1. We would have to typecheck the type @A@ several times.
--
--     2. If @A@ contains a meta variable or hole, it would be duplicated
--        by such a translation.
--
--   While 1. is only slightly inefficient, 2. would be an outright bug.
--   Duplicating @A@ could not be done naively, we would have to make sure
--   that the metas of the copy are aliases of the metas of the original.

data TypedBinding
  = TBind Range [WithHiding Name] Expr
    -- ^ As in telescope @(x y z : A)@ or type @(x y z : A) -> B@.
  | TLet Range [LetBinding]
    -- ^ E.g. @(let x = e)@ or @(let open M)@.
  deriving (Typeable, Show, Eq)

type Telescope  = [TypedBindings]

-- | We could throw away @where@ clauses at this point and translate them to
--   @let@. It's not obvious how to remember that the @let@ was really a
--   @where@ clause though, so for the time being we keep it here.
data Clause' lhs = Clause
  { clauseLHS        :: lhs
  , clauseRHS        :: RHS
  , clauseWhereDecls :: [Declaration]
  , clauseCatchall   :: Bool
  } deriving (Typeable, Show, Functor, Foldable, Traversable, Eq)

type Clause = Clause' LHS
type SpineClause = Clause' SpineLHS

data RHS
  = RHS Expr
  | AbsurdRHS
  | WithRHS QName [Expr] [Clause]
      -- ^ The 'QName' is the name of the with function.
  | RewriteRHS [(QName, Expr)] RHS [Declaration]
      -- ^ The 'QName's are the names of the generated with functions.
      --   One for each 'Expr'.
      --   The RHS shouldn't be another @RewriteRHS@.
  deriving (Typeable, Show, Eq)

-- | The lhs of a clause in spine view (inside-out).
--   Projection patterns are contained in @spLhsPats@,
--   represented as @DefP d []@.
data SpineLHS = SpineLHS
  { spLhsInfo     :: LHSInfo             -- ^ Range.
  , spLhsDefName  :: QName               -- ^ Name of function we are defining.
  , spLhsPats     :: [NamedArg Pattern]  -- ^ Function parameters (patterns).
  , spLhsWithPats :: [Pattern]           -- ^ @with@ patterns (after @|@).
  }
  deriving (Typeable, Show, Eq)


instance Eq LHS where
  (LHS _ core wps) == (LHS _ core' wps') = core == core' && wps == wps'

-- | The lhs of a clause in focused (projection-application) view (outside-in).
--   Projection patters are represented as 'LHSProj's.
data LHS = LHS
  { lhsInfo     :: LHSInfo               -- ^ Range.
  , lhsCore     :: LHSCore               -- ^ Copatterns.
  , lhsWithPats :: [Pattern]             -- ^ @with@ patterns (after @|@).
  }
  deriving (Typeable, Show)

-- | The lhs minus @with@-patterns in projection-application view.
--   Parameterised over the type @e@ of dot patterns.
data LHSCore' e
    -- | The head applied to ordinary patterns.
  = LHSHead  { lhsDefName  :: QName                    -- ^ Head @f@.
             , lhsPats     :: [NamedArg (Pattern' e)]  -- ^ Applied to patterns @ps@.
             }
    -- | Projection
  | LHSProj  { lhsDestructor :: QName
               -- ^ Record projection identifier.
             , lhsPatsLeft   :: [NamedArg (Pattern' e)]
               -- ^ Indices of the projection.
               --   Currently none @[]@, since we do not have indexed records.
             , lhsFocus      :: NamedArg (LHSCore' e)
               -- ^ Main branch.
             , lhsPatsRight  :: [NamedArg (Pattern' e)]
               -- ^ Further applied to patterns.
             }
  deriving (Typeable, Show, Functor, Foldable, Traversable, Eq)

type LHSCore = LHSCore' Expr

-- | Convert a focused lhs to spine view and back.
class LHSToSpine a b where
  lhsToSpine :: a -> b
  spineToLhs :: b -> a

-- | Clause instance.
instance LHSToSpine Clause SpineClause where
  lhsToSpine = fmap lhsToSpine
  spineToLhs = fmap spineToLhs

-- | List instance (for clauses).
instance LHSToSpine a b => LHSToSpine [a] [b] where
  lhsToSpine = map lhsToSpine
  spineToLhs = map spineToLhs

-- | LHS instance.
instance LHSToSpine LHS SpineLHS where
  lhsToSpine (LHS i core wps) = SpineLHS i f ps wps
    where QNamed f ps = lhsCoreToSpine core
  spineToLhs (SpineLHS i f ps wps) = LHS i (spineToLhsCore $ QNamed f ps) wps

lhsCoreToSpine :: LHSCore' e -> A.QNamed [NamedArg (Pattern' e)]
lhsCoreToSpine (LHSHead f ps) = QNamed f ps
lhsCoreToSpine (LHSProj d ps1 h ps2) = (++ (p : ps2)) <$> lhsCoreToSpine (namedArg h)
  where p = updateNamedArg (const $ DefP patNoRange d ps1) h

spineToLhsCore :: QNamed [NamedArg (Pattern' e)] -> LHSCore' e
spineToLhsCore (QNamed f ps) = lhsCoreAddSpine (LHSHead f []) ps

-- | Add applicative patterns (non-projection patterns) to the right.
lhsCoreApp :: LHSCore' e -> [NamedArg (Pattern' e)] -> LHSCore' e
lhsCoreApp (LHSHead f ps)        ps' = LHSHead f $ ps ++ ps'
lhsCoreApp (LHSProj d ps1 h ps2) ps' = LHSProj d ps1 h $ ps2 ++ ps'

-- | Add projection and applicative patterns to the right.
lhsCoreAddSpine :: LHSCore' e -> [NamedArg (Pattern' e)] -> LHSCore' e
lhsCoreAddSpine core ps = case ps2 of
    (Common.Arg info (Named n (DefP i d ps0)) : ps2') ->
       LHSProj d ps0 (Common.Arg info $ Named n $ lhsCoreApp core ps1) []
         `lhsCoreAddSpine` ps2'
    [] -> lhsCoreApp core ps
    _ -> __IMPOSSIBLE__
  where
    (ps1, ps2) = break (isDefP . namedArg) ps
    isDefP DefP{} = True
    isDefP _      = False

-- | Used for checking pattern linearity.
lhsCoreAllPatterns :: LHSCore' e -> [Pattern' e]
lhsCoreAllPatterns = map namedArg . qnamed . lhsCoreToSpine

-- | Used in AbstractToConcrete.
lhsCoreToPattern :: LHSCore -> Pattern
lhsCoreToPattern lc =
  case lc of
    LHSHead f aps -> DefP noInfo f aps
    LHSProj d aps1 lhscore aps2 -> DefP noInfo d $
      aps1 ++ fmap (fmap lhsCoreToPattern) lhscore : aps2
  where noInfo = patNoRange -- TODO, preserve range!

mapLHSHead :: (QName -> [NamedArg Pattern] -> LHSCore) -> LHSCore -> LHSCore
mapLHSHead f (LHSHead x ps)        = f x ps
mapLHSHead f (LHSProj d ps1 l ps2) =
  LHSProj d ps1 (fmap (fmap (mapLHSHead f)) l) ps2

---------------------------------------------------------------------------
-- * Patterns
---------------------------------------------------------------------------

-- | Parameterised over the type of dot patterns.
data Pattern' e
  = VarP Name
  | ConP ConPatInfo AmbiguousQName [NamedArg (Pattern' e)]
  | DefP PatInfo QName          [NamedArg (Pattern' e)]
    -- ^ Defined pattern: function definition @f ps@ or destructor pattern @d p ps@.
  | WildP PatInfo
    -- ^ Underscore pattern entered by user.
  | AsP PatInfo Name (Pattern' e)
  | DotP PatInfo e
  | AbsurdP PatInfo
  | LitP Literal
  | ImplicitP PatInfo
    -- ^ Generated at type checking for implicit arguments.
  | PatternSynP PatInfo QName [NamedArg (Pattern' e)]
  deriving (Typeable, Show, Functor, Foldable, Traversable, Eq)

type Pattern  = Pattern' Expr
type Patterns = [NamedArg Pattern]

-- | Check whether we are a projection pattern.
class IsProjP a where
  isProjP :: a -> Maybe QName

instance IsProjP (Pattern' e) where
  isProjP (DefP _ d []) = Just d
  isProjP _             = Nothing

instance IsProjP a => IsProjP (Common.Arg c a) where
  isProjP = isProjP . unArg

instance IsProjP a => IsProjP (Named n a) where
  isProjP = isProjP . namedThing

{--------------------------------------------------------------------------
    Instances
 --------------------------------------------------------------------------}

instance LensHiding TypedBindings where
  getHiding   (TypedBindings _ a) = getHiding a
  mapHiding f (TypedBindings r a) = TypedBindings r $ mapHiding f a

instance LensHiding LamBinding where
  getHiding   (DomainFree ai _) = getHiding ai
  getHiding   (DomainFull tb)   = getHiding tb
  mapHiding f (DomainFree ai x) = mapHiding f ai `DomainFree` x
  mapHiding f (DomainFull tb)   = DomainFull $ mapHiding f tb

instance HasRange LamBinding where
    getRange (DomainFree _ x) = getRange x
    getRange (DomainFull b)   = getRange b

instance HasRange TypedBindings where
    getRange (TypedBindings r _) = r

instance HasRange TypedBinding where
    getRange (TBind r _ _) = r
    getRange (TLet r _)    = r

instance HasRange Expr where
    getRange (Var x)               = getRange x
    getRange (Def x)               = getRange x
    getRange (Proj x)              = getRange x
    getRange (Con x)               = getRange x
    getRange (Lit l)               = getRange l
    getRange (QuestionMark i _)    = getRange i
    getRange (Underscore  i)       = getRange i
    getRange (App i _ _)           = getRange i
    getRange (WithApp i _ _)       = getRange i
    getRange (Lam i _ _)           = getRange i
    getRange (AbsurdLam i _)       = getRange i
    getRange (ExtendedLam i _ _ _) = getRange i
    getRange (Pi i _ _)            = getRange i
    getRange (Fun i _ _)           = getRange i
    getRange (Set i _)             = getRange i
    getRange (Prop i)              = getRange i
    getRange (Let i _ _)           = getRange i
    getRange (Rec i _)             = getRange i
    getRange (RecUpdate i _ _)     = getRange i
    getRange (ETel tel)            = getRange tel
    getRange (ScopedExpr _ e)      = getRange e
    getRange (QuoteGoal _ _ e)     = getRange e
    getRange (QuoteContext i)      = getRange i
    getRange (Quote i)             = getRange i
    getRange (QuoteTerm i)         = getRange i
    getRange (Unquote i)           = getRange i
    getRange (Tactic i _ _ _)      = getRange i
    getRange (DontCare{})          = noRange
    getRange (PatternSyn x)        = getRange x

instance HasRange Declaration where
    getRange (Axiom    _ i _ _ _    ) = getRange i
    getRange (Field      i _ _      ) = getRange i
    getRange (Mutual     i _        ) = getRange i
    getRange (Section    i _ _ _    ) = getRange i
    getRange (Apply      i _ _ _ _  ) = getRange i
    getRange (Import     i _        ) = getRange i
    getRange (Primitive  i _ _      ) = getRange i
    getRange (Pragma     i _        ) = getRange i
    getRange (Open       i _        ) = getRange i
    getRange (ScopedDecl _ d        ) = getRange d
    getRange (FunDef     i _ _ _    ) = getRange i
    getRange (DataSig    i _ _ _    ) = getRange i
    getRange (DataDef    i _ _ _    ) = getRange i
    getRange (RecSig     i _ _ _    ) = getRange i
    getRange (RecDef   i _ _ _ _ _ _) = getRange i
    getRange (PatternSynDef x _ _   ) = getRange x
    getRange (UnquoteDecl _ i _ _)    = getRange i
    getRange (UnquoteDef i _ _)       = getRange i

instance HasRange (Pattern' e) where
    getRange (VarP x)            = getRange x
    getRange (ConP i _ _)        = getRange i
    getRange (DefP i _ _)        = getRange i
    getRange (WildP i)           = getRange i
    getRange (ImplicitP i)       = getRange i
    getRange (AsP i _ _)         = getRange i
    getRange (DotP i _)          = getRange i
    getRange (AbsurdP i)         = getRange i
    getRange (LitP l)            = getRange l
    getRange (PatternSynP i _ _) = getRange i

instance HasRange SpineLHS where
    getRange (SpineLHS i _ _ _)  = getRange i

instance HasRange LHS where
    getRange (LHS i _ _)   = getRange i

instance HasRange (LHSCore' e) where
    getRange (LHSHead f ps) = fuseRange f ps
    getRange (LHSProj d ps1 lhscore ps2) = d `fuseRange` ps1 `fuseRange` lhscore `fuseRange` ps2

instance HasRange a => HasRange (Clause' a) where
    getRange (Clause lhs rhs ds catchall) = getRange (lhs,rhs,ds)

instance HasRange Assign where
    getRange (Assign a b) = fuseRange a b

instance HasRange RHS where
    getRange AbsurdRHS                = noRange
    getRange (RHS e)                  = getRange e
    getRange (WithRHS _ e cs)         = fuseRange e cs
    getRange (RewriteRHS xes rhs wh)  = getRange (map snd xes, rhs, wh)

instance HasRange LetBinding where
    getRange (LetBind  i _ _ _ _     ) = getRange i
    getRange (LetPatBind  i _ _      ) = getRange i
    getRange (LetApply i _ _ _ _     ) = getRange i
    getRange (LetOpen  i _           ) = getRange i

-- setRange for patterns applies the range to the outermost pattern constructor
instance SetRange (Pattern' a) where
    setRange r (VarP x)             = VarP (setRange r x)
    setRange r (ConP i ns as)       = ConP (setRange r i) ns as
    setRange r (DefP _ n as)        = DefP (PatRange r) (setRange r n) as
    setRange r (WildP _)            = WildP (PatRange r)
    setRange r (ImplicitP _)        = ImplicitP (PatRange r)
    setRange r (AsP _ n p)          = AsP (PatRange r) (setRange r n) p
    setRange r (DotP _ e)           = DotP (PatRange r) e
    setRange r (AbsurdP _)          = AbsurdP (PatRange r)
    setRange r (LitP l)             = LitP (setRange r l)
    setRange r (PatternSynP _ n as) = PatternSynP (PatRange r) (setRange r n) as

instance KillRange LamBinding where
  killRange (DomainFree info x) = killRange1 (DomainFree info) x
  killRange (DomainFull b)      = killRange1 DomainFull b

instance KillRange TypedBindings where
  killRange (TypedBindings r b) = TypedBindings (killRange r) (killRange b)

instance KillRange Assign where
  killRange (Assign a b) = killRange2 Assign a b

instance KillRange TypedBinding where
  killRange (TBind r xs e) = killRange3 TBind r xs e
  killRange (TLet r lbs)   = killRange2 TLet r lbs

instance KillRange Expr where
  killRange (Var x)                = killRange1 Var x
  killRange (Def x)                = killRange1 Def x
  killRange (Proj x)               = killRange1 Proj x
  killRange (Con x)                = killRange1 Con x
  killRange (Lit l)                = killRange1 Lit l
  killRange (QuestionMark i ii)    = killRange2 QuestionMark i ii
  killRange (Underscore  i)        = killRange1 Underscore i
  killRange (App i e1 e2)          = killRange3 App i e1 e2
  killRange (WithApp i e es)       = killRange3 WithApp i e es
  killRange (Lam i b e)            = killRange3 Lam i b e
  killRange (AbsurdLam i h)        = killRange2 AbsurdLam i h
  killRange (ExtendedLam i n d ps) = killRange4 ExtendedLam i n d ps
  killRange (Pi i a b)             = killRange3 Pi i a b
  killRange (Fun i a b)            = killRange3 Fun i a b
  killRange (Set i n)              = killRange2 Set i n
  killRange (Prop i)               = killRange1 Prop i
  killRange (Let i ds e)           = killRange3 Let i ds e
  killRange (Rec i fs)             = killRange2 Rec i fs
  killRange (RecUpdate i e fs)     = killRange3 RecUpdate i e fs
  killRange (ETel tel)             = killRange1 ETel tel
  killRange (ScopedExpr s e)       = killRange1 (ScopedExpr s) e
  killRange (QuoteGoal i x e)      = killRange3 QuoteGoal i x e
  killRange (QuoteContext i)       = killRange1 QuoteContext i
  killRange (Quote i)              = killRange1 Quote i
  killRange (QuoteTerm i)          = killRange1 QuoteTerm i
  killRange (Unquote i)            = killRange1 Unquote i
<<<<<<< HEAD
  killRange (Tactic i e xs ys)     = killRange4 Tactic i e xs ys
  killRange (DontCare e)           = DontCare e
=======
  killRange (DontCare e)           = killRange1 DontCare e
>>>>>>> 02900db4
  killRange (PatternSyn x)         = killRange1 PatternSyn x

instance KillRange Declaration where
  killRange (Axiom    p i rel a b     ) = killRange4 (Axiom p)  i rel a b
  killRange (Field      i a b         ) = killRange3 Field      i a b
  killRange (Mutual     i a           ) = killRange2 Mutual     i a
  killRange (Section    i a b c       ) = killRange4 Section    i a b c
  killRange (Apply      i a b c d     ) = killRange3 Apply      i a b c d
   -- the last two arguments of Apply are name maps, so nothing to kill
  killRange (Import     i a           ) = killRange2 Import     i a
  killRange (Primitive  i a b         ) = killRange3 Primitive  i a b
  killRange (Pragma     i a           ) = Pragma (killRange i) a
  killRange (Open       i x           ) = killRange2 Open       i x
  killRange (ScopedDecl a d           ) = killRange1 (ScopedDecl a) d
  killRange (FunDef  i a b c          ) = killRange4 FunDef  i a b c
  killRange (DataSig i a b c          ) = killRange4 DataSig i a b c
  killRange (DataDef i a b c          ) = killRange4 DataDef i a b c
  killRange (RecSig  i a b c          ) = killRange4 RecSig  i a b c
  killRange (RecDef  i a b c d e f    ) = killRange7 RecDef  i a b c d e f
  killRange (PatternSynDef x xs p     ) = killRange3 PatternSynDef x xs p
  killRange (UnquoteDecl mi i x e     ) = killRange4 UnquoteDecl mi i x e
  killRange (UnquoteDef i x e         ) = killRange3 UnquoteDef i x e

instance KillRange ModuleApplication where
  killRange (SectionApp a b c  ) = killRange3 SectionApp a b c
  killRange (RecordModuleIFS a ) = killRange1 RecordModuleIFS a

instance KillRange x => KillRange (ThingWithFixity x) where
  killRange (ThingWithFixity c f) = ThingWithFixity (killRange c) f

instance KillRange e => KillRange (Pattern' e) where
  killRange (VarP x)            = killRange1 VarP x
  killRange (ConP i a b)        = killRange3 ConP i a b
  killRange (DefP i a b)        = killRange3 DefP i a b
  killRange (WildP i)           = killRange1 WildP i
  killRange (ImplicitP i)       = killRange1 ImplicitP i
  killRange (AsP i a b)         = killRange3 AsP i a b
  killRange (DotP i a)          = killRange2 DotP i a
  killRange (AbsurdP i)         = killRange1 AbsurdP i
  killRange (LitP l)            = killRange1 LitP l
  killRange (PatternSynP i a p) = killRange3 PatternSynP i a p

instance KillRange SpineLHS where
  killRange (SpineLHS i a b c)  = killRange4 SpineLHS i a b c

instance KillRange LHS where
  killRange (LHS i a b)   = killRange3 LHS i a b

instance KillRange e => KillRange (LHSCore' e) where
  killRange (LHSHead a b)     = killRange2 LHSHead a b
  killRange (LHSProj a b c d) = killRange4 LHSProj a b c d

instance KillRange a => KillRange (Clause' a) where
  killRange (Clause lhs rhs ds catchall) = killRange4 Clause lhs rhs ds catchall

instance KillRange RHS where
  killRange AbsurdRHS                = AbsurdRHS
  killRange (RHS e)                  = killRange1 RHS e
  killRange (WithRHS q e cs)         = killRange3 WithRHS q e cs
  killRange (RewriteRHS xes rhs wh)  = killRange3 RewriteRHS xes rhs wh

instance KillRange LetBinding where
  killRange (LetBind    i info a b c) = killRange5 LetBind  i info a b c
  killRange (LetPatBind i a b       ) = killRange3 LetPatBind i a b
  killRange (LetApply   i a b c d   ) = killRange3 LetApply i a b c d
  killRange (LetOpen    i x         ) = killRange2 LetOpen  i x

instanceUniverseBiT' [] [t| (Declaration, QName)          |]
instanceUniverseBiT' [] [t| (Declaration, AmbiguousQName) |]
instanceUniverseBiT' [] [t| (Declaration, Expr)           |]
instanceUniverseBiT' [] [t| (Declaration, LetBinding)     |]
instanceUniverseBiT' [] [t| (Declaration, LamBinding)     |]
instanceUniverseBiT' [] [t| (Declaration, TypedBinding)   |]
instanceUniverseBiT' [] [t| (Declaration, Pattern)        |]
instanceUniverseBiT' [] [t| (Declaration, Declaration)    |]
instanceUniverseBiT' [] [t| (Declaration, ModuleName)     |]
instanceUniverseBiT' [] [t| (Declaration, ModuleInfo)     |]
instanceUniverseBiT' [] [t| (Declaration, RString)        |]
  -- RString is not quite what you want but we put names on lots of things...

------------------------------------------------------------------------
-- Queries
------------------------------------------------------------------------

-- | Extracts all the names which are declared in a 'Declaration'.
-- This does not include open public or let expressions, but it does
-- include local modules, where clauses and the names of extended
-- lambdas.

class AllNames a where
  allNames :: a -> Seq QName

instance AllNames a => AllNames [a] where
  allNames = Fold.foldMap allNames

instance AllNames a => AllNames (Maybe a) where
  allNames = Fold.foldMap allNames

instance AllNames a => AllNames (Arg a) where
  allNames = Fold.foldMap allNames

instance AllNames a => AllNames (Named name a) where
  allNames = Fold.foldMap allNames

instance (AllNames a, AllNames b) => AllNames (a,b) where
  allNames (a,b) = allNames a >< allNames b

instance AllNames QName where
  allNames q = Seq.singleton q

instance AllNames Declaration where
  allNames (Axiom   _ _ _ q _)        = Seq.singleton q
  allNames (Field     _   q _)        = Seq.singleton q
  allNames (Primitive _   q _)        = Seq.singleton q
  allNames (Mutual     _ defs)        = allNames defs
  allNames (DataSig _ q _ _)          = Seq.singleton q
  allNames (DataDef _ q _ decls)      = q <| allNames decls
  allNames (RecSig _ q _ _)           = Seq.singleton q
  allNames (RecDef _ q _ c _ _ decls) = q <| allNames c >< allNames decls
  allNames (PatternSynDef q _ _)      = Seq.singleton q
  allNames (UnquoteDecl _ _ q _)      = Seq.singleton q
  allNames (UnquoteDef _ q _)         = Seq.singleton q
  allNames (FunDef _ q _ cls)         = q <| allNames cls
  allNames (Section _ _ _ decls)      = allNames decls
  allNames Apply{}                    = Seq.empty
  allNames Import{}                   = Seq.empty
  allNames Pragma{}                   = Seq.empty
  allNames Open{}                     = Seq.empty
  allNames (ScopedDecl _ decls)       = allNames decls

instance AllNames Clause where
  allNames (Clause _ rhs decls _) = allNames rhs >< allNames decls

instance AllNames RHS where
  allNames (RHS e)                   = allNames e
  allNames AbsurdRHS{}               = Seq.empty
  allNames (WithRHS q _ cls)         = q <| allNames cls
  allNames (RewriteRHS qes rhs cls) = Seq.fromList (map fst qes) >< allNames rhs >< allNames cls

instance AllNames Expr where
  allNames Var{}                   = Seq.empty
  allNames Def{}                   = Seq.empty
  allNames Proj{}                  = Seq.empty
  allNames Con{}                   = Seq.empty
  allNames Lit{}                   = Seq.empty
  allNames QuestionMark{}          = Seq.empty
  allNames Underscore{}            = Seq.empty
  allNames (App _ e1 e2)           = allNames e1 >< allNames e2
  allNames (WithApp _ e es)        = allNames e >< allNames es
  allNames (Lam _ b e)             = allNames b >< allNames e
  allNames AbsurdLam{}             = Seq.empty
  allNames (ExtendedLam _ _ q cls) = q <| allNames cls
  allNames (Pi _ tel e)            = allNames tel >< allNames e
  allNames (Fun _ e1 e2)           = allNames e1 >< allNames e2
  allNames Set{}                   = Seq.empty
  allNames Prop{}                  = Seq.empty
  allNames (Let _ lbs e)           = allNames lbs >< allNames e
  allNames ETel{}                  = __IMPOSSIBLE__
  allNames (Rec _ fields)          = allNames [ e | Left (Assign _ e) <- fields ]
  allNames (RecUpdate _ e fs)      = allNames e >< allNames (map (view exprAssign) fs)
  allNames (ScopedExpr _ e)        = allNames e
  allNames (QuoteGoal _ _ e)       = allNames e
  allNames (QuoteContext _)        = Seq.empty
  allNames Quote{}                 = Seq.empty
  allNames QuoteTerm{}             = Seq.empty
  allNames Unquote{}               = Seq.empty
  allNames (Tactic _ e xs ys)      = allNames e >< allNames xs >< allNames ys
  allNames DontCare{}              = Seq.empty
  allNames (PatternSyn x)          = Seq.empty

instance AllNames LamBinding where
  allNames DomainFree{}       = Seq.empty
  allNames (DomainFull binds) = allNames binds

instance AllNames TypedBindings where
  allNames (TypedBindings _ bs) = allNames bs

instance AllNames TypedBinding where
  allNames (TBind _ _ e) = allNames e
  allNames (TLet _ lbs)  = allNames lbs

instance AllNames LetBinding where
  allNames (LetBind _ _ _ e1 e2)  = allNames e1 >< allNames e2
  allNames (LetPatBind _ _ e)     = allNames e
  allNames (LetApply _ _ app _ _) = allNames app
  allNames LetOpen{}              = Seq.empty

instance AllNames ModuleApplication where
  allNames (SectionApp bindss _ es) = allNames bindss >< allNames es
  allNames RecordModuleIFS{}        = Seq.empty

-- | The name defined by the given axiom.
--
-- Precondition: The declaration has to be a (scoped) 'Axiom'.

axiomName :: Declaration -> QName
axiomName (Axiom _ _ _ q _)    = q
axiomName (ScopedDecl _ (d:_)) = axiomName d
axiomName _                    = __IMPOSSIBLE__

-- | Are we in an abstract block?
--
--   In that case some definition is abstract.
class AnyAbstract a where
  anyAbstract :: a -> Bool

instance AnyAbstract a => AnyAbstract [a] where
  anyAbstract = Fold.any anyAbstract

instance AnyAbstract Declaration where
  anyAbstract (Axiom _ i _ _ _)      = defAbstract i == AbstractDef
  anyAbstract (Field i _ _)          = defAbstract i == AbstractDef
  anyAbstract (Mutual     _ ds)      = anyAbstract ds
  anyAbstract (ScopedDecl _ ds)      = anyAbstract ds
  anyAbstract (Section _ _ _ ds)     = anyAbstract ds
  anyAbstract (FunDef i _ _ _)       = defAbstract i == AbstractDef
  anyAbstract (DataDef i _ _ _)      = defAbstract i == AbstractDef
  anyAbstract (RecDef i _ _ _ _ _ _) = defAbstract i == AbstractDef
  anyAbstract (DataSig i _ _ _)      = defAbstract i == AbstractDef
  anyAbstract (RecSig i _ _ _)       = defAbstract i == AbstractDef
  anyAbstract _                      = __IMPOSSIBLE__

-- | Turn an 'AbstractName' to an expression.
nameExpr :: AbstractName -> Expr
nameExpr d = mk (anameKind d) $ anameName d
  where
    mk DefName        x = Def x
    mk FldName        x = Proj x
    mk ConName        x = Con $ AmbQ [x]
    mk PatternSynName x = PatternSyn x
    mk QuotableName   x = App i (Quote i) (defaultNamedArg $ Def x)
      where i = ExprRange (getRange x)

app :: Expr -> [NamedArg Expr] -> Expr
app = foldl (App (ExprRange noRange))

mkLet :: ExprInfo -> [LetBinding] -> Expr -> Expr
mkLet i [] e = e
mkLet i ds e = Let i ds e

patternToExpr :: Pattern -> Expr
patternToExpr (VarP x)            = Var x
patternToExpr (ConP _ c ps)       =
  Con c `app` map (fmap (fmap patternToExpr)) ps
patternToExpr (DefP _ f ps)       =
  Def f `app` map (fmap (fmap patternToExpr)) ps
patternToExpr (WildP _)           = Underscore emptyMetaInfo
patternToExpr (AsP _ _ p)         = patternToExpr p
patternToExpr (DotP _ e)          = e
patternToExpr (AbsurdP _)         = Underscore emptyMetaInfo  -- TODO: could this happen?
patternToExpr (LitP l)            = Lit l
patternToExpr (ImplicitP _)       = Underscore emptyMetaInfo
patternToExpr (PatternSynP _ _ _) = __IMPOSSIBLE__

type PatternSynDefn = ([Arg Name], Pattern)
type PatternSynDefns = Map QName PatternSynDefn

lambdaLiftExpr :: [Name] -> Expr -> Expr
lambdaLiftExpr []     e = e
lambdaLiftExpr (n:ns) e = Lam (ExprRange noRange) (DomainFree defaultArgInfo n) $
                                     lambdaLiftExpr ns e

substPattern :: [(Name, Pattern)] -> Pattern -> Pattern
substPattern s p = case p of
  VarP z      -> fromMaybe p (lookup z s)
  ConP i q ps -> ConP i q (fmap (fmap (fmap (substPattern s))) ps)
  WildP i     -> p
  DotP i e    -> DotP i (substExpr (map (fmap patternToExpr) s) e)
  AbsurdP i   -> p
  LitP l      -> p
  _           -> __IMPOSSIBLE__ -- Implicits (generated at TC time),
                                -- pattern synonyms (already gone), and
                                -- @-patterns (not supported anyways).

class SubstExpr a where
  substExpr :: [(Name, Expr)] -> a -> a

instance SubstExpr a => SubstExpr [a] where
  substExpr = fmap . substExpr

instance SubstExpr a => SubstExpr (Arg a) where
  substExpr = fmap . substExpr

instance SubstExpr a => SubstExpr (Common.Named name a) where
  substExpr = fmap . substExpr

instance (SubstExpr a, SubstExpr b) => SubstExpr (a, b) where
  substExpr s (x, y) = (substExpr s x, substExpr s y)

instance (SubstExpr a, SubstExpr b) => SubstExpr (Either a b) where
  substExpr s (Left x)  = Left (substExpr s x)
  substExpr s (Right y) = Right (substExpr s y)

instance SubstExpr C.Name where
  substExpr _ = id

instance SubstExpr ModuleName where
  substExpr _ = id

instance SubstExpr Assign where
  substExpr s (Assign n x) = Assign n (substExpr s x)

instance SubstExpr Expr where
  substExpr s e = case e of
    Var n                 -> fromMaybe e (lookup n s)
    Def _                 -> e
    Proj{}                -> e
    Con _                 -> e
    Lit _                 -> e
    QuestionMark{}        -> e
    Underscore   _        -> e
    App  i e e'           -> App i (substExpr s e) (substExpr s e')
    WithApp i e es        -> WithApp i (substExpr s e) (substExpr s es)
    Lam  i lb e           -> Lam i lb (substExpr s e)
    AbsurdLam i h         -> e
    ExtendedLam i di n cs -> __IMPOSSIBLE__   -- Maybe later...
    Pi   i t e            -> Pi i (substExpr s t) (substExpr s e)
    Fun  i ae e           -> Fun i (substExpr s ae) (substExpr s e)
    Set  i n              -> e
    Prop i                -> e
    Let  i ls e           -> Let i (substExpr s ls) (substExpr s e)
    ETel t                -> e
    Rec  i nes            -> Rec i (substExpr s nes)
    RecUpdate i e nes     -> RecUpdate i (substExpr s e) (substExpr s nes)
    -- XXX: Do we need to do more with ScopedExprs?
    ScopedExpr si e       -> ScopedExpr si (substExpr s e)
    QuoteGoal i n e       -> QuoteGoal i n (substExpr s e)
    QuoteContext i        -> e
    Quote i               -> e
    QuoteTerm i           -> e
    Unquote i             -> e
    Tactic i e xs ys      -> Tactic i (substExpr s e) (substExpr s xs) (substExpr s ys)
    DontCare e            -> DontCare (substExpr s e)
    PatternSyn x          -> e

instance SubstExpr LetBinding where
  substExpr s lb = case lb of
    LetBind i r n e e' -> LetBind i r n (substExpr s e) (substExpr s e')
    LetPatBind i p e   -> LetPatBind i p (substExpr s e) -- Andreas, 2012-06-04: what about the pattern p
    _                  -> lb -- Nicolas, 2013-11-11: what about "LetApply" there is experessions in there

instance SubstExpr TypedBindings where
  substExpr s (TypedBindings r atb) = TypedBindings r (substExpr s atb)

instance SubstExpr TypedBinding where
  substExpr s tb = case tb of
    TBind r ns e -> TBind r ns $ substExpr s e
    TLet r lbs   -> TLet r $ substExpr s lbs

-- TODO: more informative failure
insertImplicitPatSynArgs :: HasRange a => (Range -> a) -> Range -> [Arg Name] -> [NamedArg a] ->
                            Maybe ([(Name, a)], [Arg Name])
insertImplicitPatSynArgs wild r ns as = matchArgs r ns as
  where
    matchNextArg r n as@(~(a : as'))
      | matchNext n as           = return (namedArg a, as')
      | getHiding n == NotHidden = Nothing
      | otherwise                = return (wild r, as)

    matchNext _ [] = False
    matchNext n (a:as) = getHiding n == getHiding a && matchName
      where
        x = unranged $ C.nameToRawName $ nameConcrete $ unArg n
        matchName = maybe True (== x) (nameOf $ unArg a)

    matchArgs r [] []     = return ([], [])
    matchArgs r [] as     = Nothing
    matchArgs r (n:ns) [] | getHiding n == NotHidden = return ([], n : ns)    -- under-applied
    matchArgs r (n:ns) as = do
      (p, as) <- matchNextArg r n as
      first ((unArg n, p) :) <$> matchArgs (getRange p) ns as<|MERGE_RESOLUTION|>--- conflicted
+++ resolved
@@ -583,12 +583,8 @@
   killRange (Quote i)              = killRange1 Quote i
   killRange (QuoteTerm i)          = killRange1 QuoteTerm i
   killRange (Unquote i)            = killRange1 Unquote i
-<<<<<<< HEAD
   killRange (Tactic i e xs ys)     = killRange4 Tactic i e xs ys
-  killRange (DontCare e)           = DontCare e
-=======
   killRange (DontCare e)           = killRange1 DontCare e
->>>>>>> 02900db4
   killRange (PatternSyn x)         = killRange1 PatternSyn x
 
 instance KillRange Declaration where

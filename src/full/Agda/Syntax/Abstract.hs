--- conflicted
+++ resolved
@@ -493,11 +493,8 @@
   | LitP Literal
   | PatternSynP PatInfo AmbiguousQName [NamedArg (Pattern' e)]
   | RecP PatInfo [FieldAssignment' (Pattern' e)]
-<<<<<<< HEAD
   | EqualP PatInfo [(e, e)]
-=======
   | WithAppP PatInfo (Pattern' e) [Pattern' e] -- ^ @p | p1 | ... | pn@, for with-patterns.
->>>>>>> 463f8a80
   deriving (Typeable, Data, Show, Functor, Foldable, Traversable, Eq)
 
 type Pattern  = Pattern' Expr
@@ -690,11 +687,8 @@
     getRange (LitP l)            = getRange l
     getRange (PatternSynP i _ _) = getRange i
     getRange (RecP i _)          = getRange i
-<<<<<<< HEAD
     getRange (EqualP i _)        = getRange i
-=======
     getRange (WithAppP i _ _)    = getRange i
->>>>>>> 463f8a80
 
 instance HasRange SpineLHS where
     getRange (SpineLHS i _ _ _)  = getRange i
@@ -735,11 +729,8 @@
     setRange r (LitP l)             = LitP (setRange r l)
     setRange r (PatternSynP _ n as) = PatternSynP (PatRange r) n as
     setRange r (RecP i as)          = RecP (PatRange r) as
-<<<<<<< HEAD
     setRange r (EqualP _ es)        = EqualP (PatRange r) es
-=======
     setRange r (WithAppP i p ps)    = WithAppP (setRange r i) p ps
->>>>>>> 463f8a80
 
 instance KillRange LamBinding where
   killRange (DomainFree info x) = killRange1 (DomainFree info) x
@@ -824,11 +815,8 @@
   killRange (LitP l)            = killRange1 LitP l
   killRange (PatternSynP i a p) = killRange3 PatternSynP i a p
   killRange (RecP i as)         = killRange2 RecP i as
-<<<<<<< HEAD
   killRange (EqualP i es)       = killRange2 EqualP i es
-=======
   killRange (WithAppP i p ps)   = killRange3 WithAppP i p ps
->>>>>>> 463f8a80
 
 instance KillRange SpineLHS where
   killRange (SpineLHS i a b c)  = killRange4 SpineLHS i a b c
@@ -1071,11 +1059,8 @@
 patternToExpr (LitP l)            = Lit l
 patternToExpr (PatternSynP _ c ps) = PatternSyn c `app` (map . fmap . fmap) patternToExpr ps
 patternToExpr (RecP _ as)         = Rec exprNoRange $ map (Left . fmap patternToExpr) as
-<<<<<<< HEAD
 patternToExpr EqualP{}            = __IMPOSSIBLE__  -- Andrea TODO: where is this used?
-=======
 patternToExpr (WithAppP r p ps)   = WithApp exprNoRange (patternToExpr p) (map patternToExpr ps)
->>>>>>> 463f8a80
 
 type PatternSynDefn = ([Arg Name], Pattern' Void)
 type PatternSynDefns = Map QName PatternSynDefn
@@ -1102,11 +1087,8 @@
   DefP{}        -> p              -- destructor pattern
   AsP i x p    -> AsP i x (substPattern' subE s p) -- Note: cannot substitute into as-variable
   PatternSynP{} -> __IMPOSSIBLE__ -- pattern synonyms (already gone)
-<<<<<<< HEAD
   EqualP i es -> EqualP i (map (subE s *** subE s) es)
-=======
   WithAppP i p ps -> WithAppP i (substPattern' subE s p) (map (substPattern' subE s) ps)
->>>>>>> 463f8a80
 
 class SubstExpr a where
   substExpr :: [(Name, Expr)] -> a -> a

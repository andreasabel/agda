--- conflicted
+++ resolved
@@ -1,15 +1,9 @@
 {-# LANGUAGE CPP #-}
 {-# LANGUAGE DeriveDataTypeable #-}
-<<<<<<< HEAD
 {-# LANGUAGE DeriveFoldable     #-}
 {-# LANGUAGE DeriveFunctor      #-}
 {-# LANGUAGE DeriveTraversable  #-}
 {-# LANGUAGE PatternGuards      #-}
-=======
-{-# LANGUAGE DeriveFoldable #-}
-{-# LANGUAGE DeriveFunctor #-}
-{-# LANGUAGE DeriveTraversable #-}
->>>>>>> 345ebaac
 
 {-| Definitions for fixity, precedence levels, and declared syntax.
 -}

--- conflicted
+++ resolved
@@ -1046,11 +1046,7 @@
 instance ToAbstract LetDef [A.LetBinding] where
   toAbstract (LetDef d) =
     case d of
-<<<<<<< HEAD
-      NiceMutual _ _ d@[C.FunSig _ fx _ instanc macro info _ x t, C.FunDef _ _ _ abstract _ _ [cl]] ->
-=======
-      NiceMutual _ _ _ d@[C.FunSig _ fx _ instanc info _ x t, C.FunDef _ _ _ abstract _ _ [cl]] ->
->>>>>>> abd09d58
+      NiceMutual _ _ _ d@[C.FunSig _ fx _ instanc macro info _ x t, C.FunDef _ _ _ abstract _ _ [cl]] ->
           do  when (abstract == AbstractDef) $ do
                 genericError $ "abstract not allowed in let expressions"
               when (instanc == InstanceDef) $ do
@@ -1086,13 +1082,8 @@
           Left err ->
             case definedName p of
               Nothing -> throwError err
-<<<<<<< HEAD
-              Just x  -> toAbstract $ LetDef $ NiceMutual r termCheck
+              Just x  -> toAbstract $ LetDef $ NiceMutual r termCheck True
                 [ C.FunSig r noFixity' PublicAccess NotInstanceDef NotMacroDef defaultArgInfo termCheck x (C.Underscore (getRange x) Nothing)
-=======
-              Just x  -> toAbstract $ LetDef $ NiceMutual r termCheck True
-                [ C.FunSig r defaultFixity' PublicAccess NotInstanceDef defaultArgInfo termCheck x (C.Underscore (getRange x) Nothing)
->>>>>>> abd09d58
                 , C.FunDef r __IMPOSSIBLE__ __IMPOSSIBLE__ ConcreteDef __IMPOSSIBLE__ __IMPOSSIBLE__
                   [C.Clause x (ca || catchall) lhs (C.RHS rhs) NoWhere []]
                 ]
@@ -1295,11 +1286,7 @@
         conName _ = __IMPOSSIBLE__
 
   -- Record definitions (mucho interesting)
-<<<<<<< HEAD
-    C.RecDef r f a x ind eta cm pars fields -> do
-=======
-    C.RecDef r f a x ind cm pars _ fields -> do
->>>>>>> abd09d58
+    C.RecDef r f a x ind eta cm pars _ fields -> do
       ensureNoLetStms pars
       withLocalVars $ do
         -- Check that the generated module doesn't clash with a previously
@@ -1430,18 +1417,13 @@
       bindName p QuotableName x y
       e <- toAbstract e
       rebindName p DefName x y
-<<<<<<< HEAD
-      let mi = MutualInfo tc r
+      let mi = MutualInfo tc True r
       return [A.UnquoteDecl mi (mkDefInfoInstance x fx p a i NotMacroDef r) y e]
 
     NiceUnquoteDef r fx p a tc x e -> do
       y <- toAbstract (OldName x)
       e <- toAbstract e
       return [ A.UnquoteDef (mkDefInfo x fx PublicAccess a r) y e ]
-=======
-      let mi = MutualInfo tc True r
-      return [A.UnquoteDecl mi (mkDefInfoInstance x fx p a i r) y e]
->>>>>>> abd09d58
 
     NicePatternSyn r fx n as p -> do
       reportSLn "scope.pat" 10 $ "found nice pattern syn: " ++ show r
@@ -1662,12 +1644,11 @@
 
   -- Termination checking pragmes are handled by the nicifier
   toAbstract C.TerminationCheckPragma{} = __IMPOSSIBLE__
-<<<<<<< HEAD
+
   toAbstract C.CatchallPragma{}         = __IMPOSSIBLE__
-=======
+
   -- No positivity checking pragmas are handled by the nicifier.
   toAbstract C.NoPositivityCheckPragma{} = __IMPOSSIBLE__
->>>>>>> abd09d58
 
 instance ToAbstract C.Clause A.Clause where
   toAbstract (C.Clause top _ C.Ellipsis{} _ _ _) = genericError "bad '...'" -- TODO: error message

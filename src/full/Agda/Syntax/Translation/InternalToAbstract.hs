--- conflicted
+++ resolved
@@ -660,23 +660,15 @@
         , text "def   =" <+> vcat (map pretty cls) ]
       -- As extended lambda clauses live in the top level, we add the whole
       -- section telescope to the number of parameters.
-<<<<<<< HEAD
-      let (pars, rest) = splitAt npars es
+      let (pares, rest) = splitAt npars es
+      let pars = fromMaybe __IMPOSSIBLE__ $ allApplyElims pares
 
       -- Since we applying the clauses to the parameters,
       -- we do not need to drop their initial "parameter" patterns
       -- (this is taken care of by @apply@).
       cls <- caseMaybe msys
-               (mapM (reify . NamedClause x False . (`applyE` pars)) cls)
-               (reify . QNamed x . (`applyE` pars))
-=======
-      let (pares, rest) = splitAt npars es
-      let pars = fromMaybe __IMPOSSIBLE__ $ allApplyElims pares
-      -- Since we applying the clauses to the parameters,
-      -- we do not need to drop their initial "parameter" patterns
-      -- (this is taken care of by @apply@).
-      cls <- mapM (reify . NamedClause x False . (`apply` pars)) cls
->>>>>>> 313e409c
+               (mapM (reify . NamedClause x False . (`apply` pars)) cls)
+               (reify . QNamed x . (`apply` pars))
       let cx    = nameConcrete $ qnameName x
           dInfo = mkDefInfo cx noFixity' PublicAccess ConcreteDef (getRange x)
       elims (A.ExtendedLam exprNoRange dInfo x cls) =<< reify rest

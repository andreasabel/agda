--- conflicted
+++ resolved
@@ -119,11 +119,7 @@
       --   The 'Declaration's are the original declarations that were processed
       --   into this 'FunDef' and are only used in 'notSoNiceDeclaration'.
   | DataDef Range Fixity' IsAbstract Name [LamBinding] [NiceConstructor]
-<<<<<<< HEAD
-  | RecDef Range Fixity' IsAbstract Name (Maybe (Ranged Induction)) (Maybe (ThingWithFixity Name, IsInstance)) [LamBinding] [NiceDeclaration]
-=======
   | RecDef Range Fixity' IsAbstract Name (Maybe (Ranged Induction)) (Maybe Bool) (Maybe (ThingWithFixity Name, IsInstance)) [LamBinding] [NiceDeclaration]
->>>>>>> 8c1f3577
   | NicePatternSyn Range Fixity' Name [Arg Name] Pattern
   | NiceUnquoteDecl Range Fixity' Access IsInstance IsAbstract TerminationCheck Name Expr
   | NiceUnquoteDef Range Fixity' Access IsAbstract TerminationCheck Name Expr
@@ -461,11 +457,7 @@
 declKind (NiceDataSig _ _ _ x pars _)    = LoneSig (DataName $ parameters pars) x
 declKind (FunDef _ _ _ _ tc x _)         = LoneDef (FunName tc) x
 declKind (DataDef _ _ _ x pars _)        = LoneDef (DataName $ parameters pars) x
-<<<<<<< HEAD
-declKind (RecDef _ _ _ x _ _ pars _)     = LoneDef (RecName $ parameters pars) x
-=======
 declKind (RecDef _ _ _ x _ _ _ pars _)   = LoneDef (RecName $ parameters pars) x
->>>>>>> 8c1f3577
 declKind (NiceUnquoteDef _ _ _ _ tc x _) = LoneDef (FunName tc) x
 declKind Axiom{}                         = OtherDecl
 declKind NiceField{}                     = OtherDecl
@@ -519,11 +511,7 @@
       DataSig _ _ x _ _    -> [x]
       Data _ _ x _ _ cs    -> x : concatMap declaredNames cs
       RecordSig _ x _ _    -> [x]
-<<<<<<< HEAD
-      Record _ x _ c _ _ _ -> x : foldMap (:[]) (fst <$> c)
-=======
       Record _ x _ _ c _ _ _ -> x : foldMap (:[]) (fst <$> c)
->>>>>>> 8c1f3577
       Infix _ _            -> []
       Syntax _ _           -> []
       PatternSyn _ x _ _   -> [x]
@@ -625,11 +613,7 @@
         Record r x i e c tel t cs -> do
           t <- defaultTypeSig (RecName $ parameters tel) x t
           c <- traverse (\(cname, cinst) -> do fix <- getFixity cname; return (ThingWithFixity cname fix, cinst)) c
-<<<<<<< HEAD
-          (++) <$> dataOrRec (\x1 x2 x3 x4 -> RecDef x1 x2 x3 x4 i c) NiceRecSig
-=======
           (++) <$> dataOrRec (\x1 x2 x3 x4 -> RecDef x1 x2 x3 x4 i e c) NiceRecSig
->>>>>>> 8c1f3577
                              niceDeclarations r x tel t (Just cs)
                <*> nice ds
         Mutual r ds' ->
@@ -968,11 +952,7 @@
         NiceMutual r termCheck ds        -> NiceMutual r termCheck <$> mapM mkAbstract ds
         FunDef r ds f a tc x cs          -> (\ a -> FunDef r ds f a tc x)  <$> setAbstract a <*> mapM mkAbstractClause cs
         DataDef r f a x ps cs            -> (\ a -> DataDef r f a x ps)    <$> setAbstract a <*> mapM mkAbstract cs
-<<<<<<< HEAD
-        RecDef r f a x i c ps cs         -> (\ a -> RecDef r f a x i c ps) <$> setAbstract a <*> mapM mkAbstract cs
-=======
         RecDef r f a x i e c ps cs       -> (\ a -> RecDef r f a x i e c ps) <$> setAbstract a <*> mapM mkAbstract cs
->>>>>>> 8c1f3577
         NiceFunClause r p a termCheck catchall d  -> (\ a -> NiceFunClause r p a termCheck catchall d) <$> setAbstract a
         -- no effect on fields or primitives, the InAbstract field there is unused
         NiceField r f p _ x e            -> return $ NiceField r f p AbstractDef x e
@@ -1195,11 +1175,7 @@
       FunDef r [d] _ _ _ _ _           -> d
       FunDef r ds _ _ _ _ _            -> Mutual r ds -- Andreas, 2012-04-07 Hack!
       DataDef r _ _ x bs cs            -> Data r Inductive x bs Nothing $ map notSoNiceDeclaration cs
-<<<<<<< HEAD
-      RecDef r _ _ x i c bs ds         -> Record r x i (unThing <$> c) bs Nothing $ map notSoNiceDeclaration ds
-=======
       RecDef r _ _ x i e c bs ds       -> Record r x i e (unThing <$> c) bs Nothing $ map notSoNiceDeclaration ds
->>>>>>> 8c1f3577
         where unThing (ThingWithFixity c _, inst) = (c, inst)
       NicePatternSyn r _ n as p        -> PatternSyn r n as p
       NiceUnquoteDecl r _ _ _ _ _ x e  -> UnquoteDecl r x e

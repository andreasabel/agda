--- conflicted
+++ resolved
@@ -376,10 +376,7 @@
                     pType Nothing  =
                               text "where"
                     pInd = maybeToList $ text . show . rangedThing <$> ind
-<<<<<<< HEAD
-=======
                     pEta = maybeToList $ (\x -> if x then text "eta-equality" else text "no-eta-equality") <$> eta
->>>>>>> 8c1f3577
                     pCon = maybeToList $ (text "constructor" <+>) . pretty <$> fst <$> con
             Infix f xs  ->
                 pretty f <+> (fsep $ punctuate comma $ map pretty xs)
@@ -466,13 +463,6 @@
       hsep $ [text "IMPORT_UHC", text i]
     pretty (ImpossiblePragma _) =
       hsep $ [text "IMPOSSIBLE"]
-<<<<<<< HEAD
-    pretty (EtaPragma _ x) =
-      hsep $ [text "ETA", pretty x]
-    pretty (NoEtaPragma _ x) =
-      hsep $ [text "NO_ETA", pretty x]
-=======
->>>>>>> 8c1f3577
     pretty (TerminationCheckPragma _ tc) =
       case tc of
         TerminationCheck       -> __IMPOSSIBLE__

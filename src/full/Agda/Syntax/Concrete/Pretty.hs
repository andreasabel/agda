--- conflicted
+++ resolved
@@ -561,14 +561,9 @@
 instance (Pretty a, Pretty b) => Pretty (ImportDirective' a b) where
     pretty i =
         sep [ public (publicOpen i)
-<<<<<<< HEAD
             , pretty $ using i
             , prettyHiding $ hiding i
-            , rename $ renaming i
-=======
-            , pretty $ usingOrHiding i
             , rename $ impRenaming i
->>>>>>> c215b321
             ]
         where
             public True  = text "public"
@@ -584,15 +579,8 @@
 
             pr r = hsep [ pretty (renFrom r), text "to", pretty (renTo r) ]
 
-<<<<<<< HEAD
-instance Pretty Using where
+instance (Pretty a, Pretty b) => Pretty (Using' a b) where
     pretty UseEverything = empty
-=======
-instance (Pretty a, Pretty b) => Pretty (UsingOrHiding' a b) where
-    pretty (Hiding [])  = empty
-    pretty (Hiding xs)  =
-        text "hiding" <+> parens (fsep $ punctuate (text ";") $ map pretty xs)
->>>>>>> c215b321
     pretty (Using xs)    =
         text "using" <+> parens (fsep $ punctuate (text ";") $ map pretty xs)
 

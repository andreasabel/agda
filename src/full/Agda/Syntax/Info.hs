{-# LANGUAGE DeriveDataTypeable #-}
{-# LANGUAGE FlexibleContexts #-}
{-# LANGUAGE GeneralizedNewtypeDeriving #-}
{-# LANGUAGE StandaloneDeriving #-}
{-# LANGUAGE UndecidableInstances #-}

{-| An info object contains additional information about a piece of abstract
    syntax that isn't part of the actual syntax. For instance, it might contain
    the source code position of an expression or the concrete syntax that
    an internal expression originates from.
-}

module Agda.Syntax.Info where

import Prelude hiding (null)

import Data.Typeable (Typeable)

import qualified Agda.Syntax.Concrete.Name as C
import Agda.Syntax.Common
import Agda.Syntax.Position
import Agda.Syntax.Concrete
import Agda.Syntax.Fixity
import Agda.Syntax.Scope.Base (ScopeInfo, emptyScopeInfo)

import Agda.Utils.Function
import Agda.Utils.Null

{--------------------------------------------------------------------------
    Meta information
 --------------------------------------------------------------------------}

data MetaInfo = MetaInfo
  { metaRange          :: Range
  , metaScope          :: ScopeInfo
  , metaNumber         :: Maybe Nat  -- ^ The 'MetaId', not the 'InteractionId'.
  , metaNameSuggestion :: String
  }
  deriving (Typeable, Show, Eq)

emptyMetaInfo :: MetaInfo
emptyMetaInfo = MetaInfo
  { metaRange          = noRange
  , metaScope          = emptyScopeInfo
  , metaNumber         = Nothing
  , metaNameSuggestion = ""
  }

instance HasRange MetaInfo where
  getRange = metaRange

instance KillRange MetaInfo where
  killRange m = m { metaRange = noRange }

{--------------------------------------------------------------------------
    General expression information
 --------------------------------------------------------------------------}

newtype ExprInfo = ExprRange Range
  deriving (Typeable, Show, Eq, Null)

exprNoRange :: ExprInfo
exprNoRange = ExprRange noRange

instance HasRange ExprInfo where
  getRange (ExprRange r) = r

instance KillRange ExprInfo where
  killRange (ExprRange r) = exprNoRange

{--------------------------------------------------------------------------
    Module information
 --------------------------------------------------------------------------}

data ModuleInfo = ModuleInfo
  { minfoRange    :: Range
  , minfoAsTo     :: Range
    -- ^ The range of the \"as\" and \"to\" keywords,
    -- if any. Retained for highlighting purposes.
  , minfoAsName   :: Maybe C.Name
    -- ^ The \"as\" module name, if any. Retained for highlighting purposes.
  , minfoOpenShort :: Maybe OpenShortHand
  , minfoDirective :: Maybe ImportDirective
    -- ^ Retained for @abstractToConcrete@ of 'ModuleMacro'.
  }
  deriving (Typeable, Eq)

deriving instance (Show OpenShortHand, Show ImportDirective) => Show ModuleInfo

instance HasRange ModuleInfo where
  getRange = minfoRange

instance SetRange ModuleInfo where
  setRange r i = i { minfoRange = r }

instance KillRange ModuleInfo where
  killRange m = m { minfoRange = noRange }

---------------------------------------------------------------------------
-- Let info
---------------------------------------------------------------------------

newtype LetInfo = LetRange Range
  deriving (Typeable, Show, Eq, Null)

instance HasRange LetInfo where
  getRange (LetRange r)   = r

instance KillRange LetInfo where
  killRange (LetRange r) = LetRange noRange

{--------------------------------------------------------------------------
    Definition information (declarations that actually define something)
 --------------------------------------------------------------------------}

data DefInfo = DefInfo
  { defFixity   :: Fixity'
  , defAccess   :: Access
  , defAbstract :: IsAbstract
  , defInstance :: IsInstance
  , defMacro    :: IsMacro
  , defInfo     :: DeclInfo
  }
  deriving (Typeable, Show, Eq)

mkDefInfo :: Name -> Fixity' -> Access -> IsAbstract -> Range -> DefInfo
mkDefInfo x f a ab r = DefInfo f a ab NotInstanceDef NotMacroDef (DeclInfo x r)

-- | Same as @mkDefInfo@ but where we can also give the @IsInstance@
mkDefInfoInstance :: Name -> Fixity' -> Access -> IsAbstract -> IsInstance -> IsMacro -> Range -> DefInfo
mkDefInfoInstance x f a ab i m r = DefInfo f a ab i m (DeclInfo x r)

instance HasRange DefInfo where
  getRange = getRange . defInfo

instance SetRange DefInfo where
  setRange r i = i { defInfo = setRange r (defInfo i) }

instance KillRange DefInfo where
  killRange i = i { defInfo = killRange $ defInfo i }

{--------------------------------------------------------------------------
    General declaration information
 --------------------------------------------------------------------------}

data DeclInfo = DeclInfo
  { declName  :: Name
  , declRange :: Range
  }
  deriving (Typeable, Show, Eq)

instance HasRange DeclInfo where
  getRange = declRange

instance SetRange DeclInfo where
  setRange r i = i { declRange = r }

instance KillRange DeclInfo where
  killRange i = i { declRange = noRange }

{--------------------------------------------------------------------------
    Mutual block information
 --------------------------------------------------------------------------}

data MutualInfo = MutualInfo
  { mutualTermCheck :: TerminationCheck Name
  , mutualRange     :: Range
  }
  deriving (Typeable, Show, Eq)

instance HasRange MutualInfo where
  getRange = mutualRange

instance KillRange MutualInfo where
  killRange i = i { mutualRange = noRange }

{--------------------------------------------------------------------------
    Left hand side information
 --------------------------------------------------------------------------}

newtype LHSInfo = LHSRange Range
  deriving (Typeable, Show, Eq, Null)

instance HasRange LHSInfo where
  getRange (LHSRange r) = r

instance KillRange LHSInfo where
  killRange (LHSRange r) = LHSRange noRange

{--------------------------------------------------------------------------
    Pattern information
 --------------------------------------------------------------------------}

-- | For a general pattern we remember the source code position.
newtype PatInfo
  = PatRange Range
  deriving (Typeable, Eq, Null, Show, HasRange, KillRange)

-- | Empty range for patterns.
patNoRange :: PatInfo
patNoRange = PatRange noRange

-- | Constructor pattern info.
data ConPatInfo = ConPatInfo
  { patOrigin   :: ConPOrigin
    -- ^ Does this pattern come form the eta-expansion of an implicit pattern?
    ---  Or from a user written constructor or record pattern?
  , patInfo     :: PatInfo
<<<<<<< HEAD
  } deriving Eq
=======
  }
  deriving (Typeable)
>>>>>>> 15b3008c

instance Show ConPatInfo where
  show (ConPatInfo po i) = applyWhen (po == ConPImplicit) ("implicit " ++) $ show i

instance HasRange ConPatInfo where
  getRange = getRange . patInfo

instance KillRange ConPatInfo where
  killRange (ConPatInfo b i) = ConPatInfo b $ killRange i

instance SetRange ConPatInfo where
  setRange r (ConPatInfo b i) = ConPatInfo b $ PatRange r<|MERGE_RESOLUTION|>--- conflicted
+++ resolved
@@ -206,12 +206,8 @@
     -- ^ Does this pattern come form the eta-expansion of an implicit pattern?
     ---  Or from a user written constructor or record pattern?
   , patInfo     :: PatInfo
-<<<<<<< HEAD
-  } deriving Eq
-=======
-  }
-  deriving (Typeable)
->>>>>>> 15b3008c
+  }
+  deriving (Typeable, Eq)
 
 instance Show ConPatInfo where
   show (ConPatInfo po i) = applyWhen (po == ConPImplicit) ("implicit " ++) $ show i

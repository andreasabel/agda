{-# LANGUAGE CPP #-}

-- | Extract all names from things.
module Agda.Syntax.Internal.Names where

import Data.Foldable
import Data.Map (Map)
import qualified Data.Map as Map
import Data.Set (Set)
import qualified Data.Set as Set

import Control.Applicative

import Agda.Syntax.Common
import Agda.Syntax.Literal
import Agda.Syntax.Internal
import qualified Agda.Syntax.Concrete as C
import qualified Agda.Syntax.Abstract as A
import Agda.TypeChecking.Monad.Base
import Agda.TypeChecking.CompiledClause

import Agda.Utils.Functor
import Agda.Utils.Impossible
#include "undefined.h"

class NamesIn a where
  namesIn :: a -> Set QName

namesInFoldable :: (Foldable f, NamesIn a) => f a -> Set QName
namesInFoldable x = Set.unions $ foldMap ((:[]) . namesIn) x

instance NamesIn a => NamesIn (Maybe a)       where namesIn = namesInFoldable
instance NamesIn a => NamesIn [a]             where namesIn = namesInFoldable
instance NamesIn a => NamesIn (Arg a)         where namesIn = namesInFoldable
instance NamesIn a => NamesIn (Dom a)         where namesIn = namesInFoldable
instance NamesIn a => NamesIn (Named n a)     where namesIn = namesInFoldable
instance NamesIn a => NamesIn (Abs a)         where namesIn = namesInFoldable
instance NamesIn a => NamesIn (WithArity a)   where namesIn = namesInFoldable
instance NamesIn a => NamesIn (Tele a)        where namesIn = namesInFoldable

instance NamesIn a => NamesIn (C.FieldAssignment' a) where namesIn = namesInFoldable

instance (NamesIn a, NamesIn b) => NamesIn (a, b) where
  namesIn (x, y) = Set.union (namesIn x) (namesIn y)

instance (NamesIn a, NamesIn b, NamesIn c) => NamesIn (a, b, c) where
  namesIn (x, y, z) = namesIn (x, (y, z))

instance NamesIn Definition where
  namesIn def = namesIn (defType def, theDef def)

instance NamesIn Defn where
  namesIn def = case def of
    Axiom -> Set.empty
    Function    { funClauses = cl, funCompiled = cc }              -> namesIn (cl, cc)
    Datatype    { dataClause = cl, dataCons = cs, dataSort = s }   -> namesIn (cl, cs, s)
    Record      { recClause = cl, recConHead = c, recFields = fs, recComp = comp } -> namesIn (cl, c, (fs, comp))
      -- Don't need recTel since those will be reachable from the constructor
    Constructor { conSrcCon = c, conData = d, conComp = cn }       -> namesIn (c, d, cn)
    Primitive   { primClauses = cl, primCompiled = cc }            -> namesIn (cl, cc)

instance NamesIn Clause where
  namesIn Clause{ clauseTel = tel, namedClausePats = ps, clauseBody = b, clauseType = t } =
    namesIn ((tel, ps, b), t)

instance NamesIn CompiledClauses where
  namesIn (Case _ c) = namesIn c
  namesIn (Done _ v) = namesIn v
  namesIn Fail       = Set.empty

instance NamesIn a => NamesIn (Case a) where
  namesIn Branches{ conBranches = bs, catchAllBranch = c } =
    namesIn (Map.toList bs, c)

instance NamesIn (Pattern' a) where
  namesIn p = case p of
    VarP{}        -> Set.empty
    LitP l        -> namesIn l
    DotP v        -> namesIn v
    ConP c _ args -> namesIn (c, args)
    ProjP _ f     -> namesIn f

instance NamesIn a => NamesIn (Type' a) where
  namesIn (El s t) = namesIn (s, t)

instance NamesIn Sort where
  namesIn s = case s of
    Type l   -> namesIn l
    Prop     -> Set.empty
    Inf      -> Set.empty
    SizeUniv -> Set.empty
    DLub a b -> namesIn (a, b)

instance NamesIn Term where
  namesIn v = case ignoreSharing v of
    Var _ args   -> namesIn args
    Lam _ b      -> namesIn b
    Lit l        -> namesIn l
    Def f args   -> namesIn (f, args)
    Con c args   -> namesIn (c, args)
    Pi a b       -> namesIn (a, b)
    Sort s       -> namesIn s
    Level l      -> namesIn l
    MetaV _ args -> namesIn args
    DontCare v   -> namesIn v
    Shared{}     -> __IMPOSSIBLE__

instance NamesIn Level where
  namesIn (Max ls) = namesIn ls

instance NamesIn PlusLevel where
  namesIn ClosedLevel{} = Set.empty
  namesIn (Plus _ l)    = namesIn l

instance NamesIn LevelAtom where
  namesIn l = case l of
    MetaLevel _ args -> namesIn args
    BlockedLevel _ v -> namesIn v
    NeutralLevel _ v -> namesIn v
    UnreducedLevel v -> namesIn v

-- For QName literals!
instance NamesIn Literal where
  namesIn l = case l of
    LitNat{}      -> Set.empty
    LitString{}   -> Set.empty
    LitChar{}     -> Set.empty
    LitFloat{}    -> Set.empty
    LitQName _  x -> namesIn x
    LitMeta{}     -> Set.empty

instance NamesIn a => NamesIn (Elim' a) where
  namesIn (Apply arg) = namesIn arg
<<<<<<< HEAD
  namesIn (IApply x y arg) = namesIn (x, y, arg)
  namesIn (Proj f)    = namesIn f
=======
  namesIn (Proj _ f)  = namesIn f
>>>>>>> a0cf9974

instance NamesIn QName   where namesIn x = Set.singleton x
instance NamesIn ConHead where namesIn h = namesIn (conName h)

instance NamesIn a => NamesIn (Open a) where
  namesIn = namesIn . openThing

instance NamesIn a => NamesIn (Local a) where namesIn = namesIn . dget

instance NamesIn DisplayForm where
  namesIn (Display _ ps v) = namesIn (ps, v)

instance NamesIn DisplayTerm where
  namesIn v = case v of
    DWithApp v us es -> namesIn (v, us, es)
    DCon c vs        -> namesIn (c, vs)
    DDef f es        -> namesIn (f, es)
    DDot v           -> namesIn v
    DTerm v          -> namesIn v

-- Pattern synonym stuff --

newtype PSyn = PSyn A.PatternSynDefn
instance NamesIn PSyn where
  namesIn (PSyn (_args, p)) = namesIn p

instance NamesIn (A.Pattern' a) where
  namesIn p = case p of
    A.VarP{}               -> Set.empty
    A.ConP _ c args        -> namesIn (c, args)
    A.ProjP _ _ d          -> namesIn d
    A.DefP _ f args        -> namesIn (f, args)
    A.WildP{}              -> Set.empty
    A.AsP _ _ p            -> namesIn p
    A.AbsurdP{}            -> Set.empty
    A.LitP l               -> namesIn l
    A.PatternSynP _ c args -> namesIn (c, args)
    A.RecP _ fs            -> namesIn fs
    A.DotP{}               -> __IMPOSSIBLE__    -- Dot patterns are not allowed in pattern synonyms

instance NamesIn AmbiguousQName where
  namesIn (AmbQ cs) = namesIn cs<|MERGE_RESOLUTION|>--- conflicted
+++ resolved
@@ -131,12 +131,8 @@
 
 instance NamesIn a => NamesIn (Elim' a) where
   namesIn (Apply arg) = namesIn arg
-<<<<<<< HEAD
+  namesIn (Proj _ f)  = namesIn f
   namesIn (IApply x y arg) = namesIn (x, y, arg)
-  namesIn (Proj f)    = namesIn f
-=======
-  namesIn (Proj _ f)  = namesIn f
->>>>>>> a0cf9974
 
 instance NamesIn QName   where namesIn x = Set.singleton x
 instance NamesIn ConHead where namesIn h = namesIn (conName h)

--- conflicted
+++ resolved
@@ -80,13 +80,9 @@
     Prop l    -> getDefs l
     Inf _     -> return ()
     SizeUniv  -> return ()
-<<<<<<< HEAD
     LockUniv  -> return ()
-    PiSort s s' -> getDefs s >> getDefs s'
-=======
     PiSort a s  -> getDefs a >> getDefs s
     FunSort s1 s2 -> getDefs s1 >> getDefs s2
->>>>>>> 8255ee2a
     UnivSort s  -> getDefs s
     MetaS x es  -> getDefs x >> getDefs es
     DefS d es   -> doDef d >> getDefs es

{-# LANGUAGE BangPatterns               #-}
{-# LANGUAGE CPP                        #-}
{-# LANGUAGE DeriveDataTypeable         #-}
{-# LANGUAGE GeneralizedNewtypeDeriving #-}
{-# LANGUAGE TemplateHaskell            #-}
{-# LANGUAGE UndecidableInstances       #-}  -- because of shortcomings of FunctionalDependencies
#if __GLASGOW_HASKELL__ <= 708
{-# LANGUAGE OverlappingInstances #-}
#endif

module Agda.Syntax.Internal
    ( module Agda.Syntax.Internal
    , module Agda.Syntax.Abstract.Name
    , module Agda.Utils.Pointer
    , MetaId(..)
    ) where

import Prelude hiding (foldr, mapM, null)

import Control.Applicative hiding (empty)
import Control.Monad.Identity hiding (mapM)
import Control.DeepSeq

import Data.Foldable ( Foldable, foldMap )
import Data.Function
import qualified Data.List as List
import Data.Maybe
import Data.Semigroup (Semigroup, Monoid, (<>), mempty, mappend, Sum(..))

-- base-4.7 defines the Num instance for Sum
#if !(MIN_VERSION_base(4,7,0))
import Data.Orphans             ()
#endif

import Data.Traversable
import Data.Data (Data)
import Data.Typeable (Typeable)

import Agda.Syntax.Position
import Agda.Syntax.Common
import Agda.Syntax.Literal
import Agda.Syntax.Concrete.Pretty (prettyHiding)
import Agda.Syntax.Abstract.Name

import Agda.Utils.Empty

import Agda.Utils.Functor
import Agda.Utils.Geniplate
import Agda.Utils.Lens
import Agda.Utils.List
import Agda.Utils.Maybe
import Agda.Utils.Null
import Agda.Utils.Permutation
import Agda.Utils.Pointer
import Agda.Utils.Size
import qualified Agda.Utils.Pretty as P
import Agda.Utils.Pretty hiding ((<>))
import Agda.Utils.Tuple

#include "undefined.h"
import Agda.Utils.Impossible

-- | Type of argument lists.
--
type Args       = [Arg Term]
type NamedArgs  = [NamedArg Term]

-- | Store the names of the record fields in the constructor.
--   This allows reduction of projection redexes outside of TCM.
--   For instance, during substitution and application.
data ConHead = ConHead
  { conName      :: QName     -- ^ The name of the constructor.
  , conInductive :: Induction -- ^ Record constructors can be coinductive.
  , conFields    :: [QName]   -- ^ The name of the record fields.
                              --   Empty list for data constructors.
                              --   'Arg' is not needed here since it
                              --   is stored in the constructor args.
  } deriving (Typeable, Data)

instance Eq ConHead where
  (==) = (==) `on` conName

instance Ord ConHead where
  (<=) = (<=) `on` conName

instance Show ConHead where
  show (ConHead c i fs) = show c ++ "(" ++ show i ++ ")" ++ show fs

instance HasRange ConHead where
  getRange = getRange . conName

instance SetRange ConHead where
  setRange r = mapConName (setRange r)

class LensConName a where
  getConName :: a -> QName
  setConName :: QName -> a -> a
  setConName = mapConName . const
  mapConName :: (QName -> QName) -> a -> a
  mapConName f a = setConName (f (getConName a)) a

instance LensConName ConHead where
  getConName = conName
  setConName c con = con { conName = c }


-- | Raw values.
--
--   @Def@ is used for both defined and undefined constants.
--   Assume there is a type declaration and a definition for
--     every constant, even if the definition is an empty
--     list of clauses.
--
data Term = Var {-# UNPACK #-} !Int Elims -- ^ @x es@ neutral
          | Lam ArgInfo (Abs Term)        -- ^ Terms are beta normal. Relevance is ignored
          | Lit Literal
          | Def QName Elims               -- ^ @f es@, possibly a delta/iota-redex
          | Con ConHead ConInfo Args      -- ^ @c vs@ or @record { fs = vs }@
          | Pi (Dom Type) (Abs Type)      -- ^ dependent or non-dependent function space
          | Sort Sort
          | Level Level
          | MetaV {-# UNPACK #-} !MetaId Elims
          | DontCare Term
            -- ^ Irrelevant stuff in relevant position, but created
            --   in an irrelevant context.  Basically, an internal
            --   version of the irrelevance axiom @.irrAx : .A -> A@.
          | Shared !(Ptr Term)
            -- ^ Explicit sharing
  deriving (Typeable, Data, Show)

type ConInfo = ConOrigin

-- | Eliminations, subsuming applications and projections.
--
data Elim' a
  = Apply (Arg a)         -- ^ Application.
  | Proj ProjOrigin QName -- ^ Projection.  'QName' is name of a record projection.
<<<<<<< HEAD
  | IApply a a a -- ^ IApply x y r, x and y are the endpoints
  deriving (Typeable, Show, Functor, Foldable, Traversable)
=======
  deriving (Typeable, Data, Show, Functor, Foldable, Traversable)
>>>>>>> 26b7e75f

type Elim = Elim' Term
type Elims = [Elim]  -- ^ eliminations ordered left-to-right.

-- | This instance cheats on 'Proj', use with care.
--   'Proj's are always assumed to be 'UserWritten', since they have no 'ArgInfo'.
--   Same for IApply
instance LensOrigin (Elim' a) where
  getOrigin (Apply a)   = getOrigin a
  getOrigin Proj{}      = UserWritten
  getOrigin IApply{}    = UserWritten
  mapOrigin f (Apply a) = Apply $ mapOrigin f a
  mapOrigin f e@Proj{}  = e
  mapOrigin f e@IApply{} = e

-- | Names in binders and arguments.
type ArgName = String

argNameToString :: ArgName -> String
argNameToString = id

stringToArgName :: String -> ArgName
stringToArgName = id

appendArgNames :: ArgName -> ArgName -> ArgName
appendArgNames = (++)

nameToArgName :: Name -> ArgName
nameToArgName = stringToArgName . prettyShow

-- | Binder.
--   'Abs': The bound variable might appear in the body.
--   'NoAbs' is pseudo-binder, it does not introduce a fresh variable,
--      similar to the @const@ of Haskell.
data Abs a = Abs   { absName :: ArgName, unAbs :: a }
               -- ^ The body has (at least) one free variable.
               --   Danger: 'unAbs' doesn't shift variables properly
           | NoAbs { absName :: ArgName, unAbs :: a }
  deriving (Typeable, Data, Functor, Foldable, Traversable)

instance Decoration Abs where
  traverseF f (Abs   x a) = Abs   x <$> f a
  traverseF f (NoAbs x a) = NoAbs x <$> f a

-- | Types are terms with a sort annotation.
--
data Type' a = El { _getSort :: Sort, unEl :: a }
  deriving (Typeable, Data, Show, Functor, Foldable, Traversable)

type Type = Type' Term

instance Decoration Type' where
  traverseF f (El s a) = El s <$> f a

class LensSort a where
  lensSort ::  Lens' Sort a
  getSort  :: a -> Sort
  getSort a = a ^. lensSort

instance LensSort (Type' a) where
  lensSort f (El s a) = f s <&> \ s' -> El s' a

-- General instance leads to overlapping instances.
-- instance (Decoration f, LensSort a) => LensSort (f a) where
instance LensSort a => LensSort (Dom a) where
  lensSort = traverseF . lensSort

instance LensSort a => LensSort (Abs a) where
  lensSort = traverseF . lensSort

-- | Sequence of types. An argument of the first type is bound in later types
--   and so on.
data Tele a = EmptyTel
            | ExtendTel a (Abs (Tele a))  -- ^ 'Abs' is never 'NoAbs'.
  deriving (Typeable, Data, Show, Functor, Foldable, Traversable)

type Telescope = Tele (Dom Type)

-- | Sorts.
--
data Sort
  = Type Level  -- ^ @Set ℓ@.
  | Prop        -- ^ Dummy sort.
  | Inf         -- ^ @Setω@.
  | SizeUniv    -- ^ @SizeUniv@, a sort inhabited by type @Size@.
  | DLub Sort (Abs Sort)
    -- ^ Dependent least upper bound.
    --   If the free variable occurs in the second sort,
    --   the whole thing should reduce to Inf,
    --   otherwise it's the normal lub.
  deriving (Typeable, Data, Show)

-- | A level is a maximum expression of 0..n 'PlusLevel' expressions
--   each of which is a number or an atom plus a number.
--
--   The empty maximum is the canonical representation for level 0.
newtype Level = Max [PlusLevel]
  deriving (Show, Typeable, Data)

data PlusLevel
  = ClosedLevel Integer     -- ^ @n@, to represent @Setₙ@.
  | Plus Integer LevelAtom  -- ^ @n + ℓ@.
  deriving (Show, Typeable, Data)

-- | An atomic term of type @Level@.
data LevelAtom
  = MetaLevel MetaId Elims
    -- ^ A meta variable targeting @Level@ under some eliminations.
  | BlockedLevel MetaId Term
    -- ^ A term of type @Level@ whose reduction is blocked by a meta.
  | NeutralLevel NotBlocked Term
    -- ^ A neutral term of type @Level@.
  | UnreducedLevel Term
    -- ^ Introduced by 'instantiate', removed by 'reduce'.
  deriving (Show, Typeable, Data)

---------------------------------------------------------------------------
-- * Blocked Terms
---------------------------------------------------------------------------

-- | Even if we are not stuck on a meta during reduction
--   we can fail to reduce a definition by pattern matching
--   for another reason.
data NotBlocked
  = StuckOn Elim
    -- ^ The 'Elim' is neutral and blocks a pattern match.
  | Underapplied
    -- ^ Not enough arguments were supplied to complete the matching.
  | AbsurdMatch
    -- ^ We matched an absurd clause, results in a neutral 'Def'.
  | MissingClauses
    -- ^ We ran out of clauses, all considered clauses
    --   produced an actual mismatch.
    --   This can happen when try to reduce a function application
    --   but we are still missing some function clauses.
    --   See "Agda.TypeChecking.Patterns.Match".
  | ReallyNotBlocked
    -- ^ Reduction was not blocked, we reached a whnf
    --   which can be anything but a stuck @'Def'@.
  deriving (Show, Typeable, Data)

-- | 'ReallyNotBlocked' is the unit.
--   'MissingClauses' is dominant.
--   @'StuckOn'{}@ should be propagated, if tied, we take the left.
instance Semigroup NotBlocked where
  ReallyNotBlocked <> b = b
  -- MissingClauses is dominant (absorptive)
  b@MissingClauses <> _ = b
  _ <> b@MissingClauses = b
  -- StuckOn is second strongest
  b@StuckOn{}      <> _ = b
  _ <> b@StuckOn{}      = b
  b <> _                = b

instance Monoid NotBlocked where
  -- ReallyNotBlocked is neutral
  mempty  = ReallyNotBlocked
  mappend = (<>)

-- | Something where a meta variable may block reduction.
data Blocked t
  = Blocked    { theBlockingMeta :: MetaId    , ignoreBlocking :: t }
  | NotBlocked { blockingStatus  :: NotBlocked, ignoreBlocking :: t }
  deriving (Typeable, Show, Functor, Foldable, Traversable)
  -- deriving (Typeable, Eq, Ord, Functor, Foldable, Traversable)

-- | Blocking by a meta is dominant.
instance Applicative Blocked where
  pure = notBlocked
  f <*> e = ((f $> ()) `mappend` (e $> ())) $> ignoreBlocking f (ignoreBlocking e)

-- -- | Blocking by a meta is dominant.
-- instance Applicative Blocked where
--   pure = notBlocked
--   Blocked x f     <*> e                = Blocked x $ f (ignoreBlocking e)
--   NotBlocked nb f <*> Blocked    x   e = Blocked x $ f e
--   NotBlocked nb f <*> NotBlocked nb' e = NotBlocked (nb `mappend` nb') $ f e

-- | @'Blocked' t@ without the @t@.
type Blocked_ = Blocked ()

instance Semigroup Blocked_ where
  b@Blocked{}    <> _              = b
  _              <> b@Blocked{}    = b
  NotBlocked x _ <> NotBlocked y _ = NotBlocked (x <> y) ()

instance Monoid Blocked_ where
  mempty = notBlocked ()
  mappend = (<>)

-- | When trying to reduce @f es@, on match failed on one
--   elimination @e ∈ es@ that came with info @r :: NotBlocked@.
--   @stuckOn e r@ produces the new @NotBlocked@ info.
--
--   'MissingClauses' must be propagated, as this is blockage
--   that can be lifted in the future (as more clauses are added).
--
--   @'StuckOn' e0@ is also propagated, since it provides more
--   precise information as @StuckOn e@ (as @e0@ is the original
--   reason why reduction got stuck and usually a subterm of @e@).
--   An information like @StuckOn (Apply (Arg info (Var i [])))@
--   (stuck on a variable) could be used by the lhs/coverage checker
--   to trigger a split on that (pattern) variable.
--
--   In the remaining cases for @r@, we are terminally stuck
--   due to @StuckOn e@.  Propagating @'AbsurdMatch'@ does not
--   seem useful.
--
--   'Underapplied' must not be propagated, as this would mean
--   that @f es@ is underapplied, which is not the case (it is stuck).
--   Note that 'Underapplied' can only arise when projection patterns were
--   missing to complete the original match (in @e@).
--   (Missing ordinary pattern would mean the @e@ is of function type,
--   but we cannot match against something of function type.)
stuckOn :: Elim -> NotBlocked -> NotBlocked
stuckOn e r =
  case r of
    MissingClauses   -> r
    StuckOn{}        -> r
    Underapplied     -> r'
    AbsurdMatch      -> r'
    ReallyNotBlocked -> r'
  where r' = StuckOn e

---------------------------------------------------------------------------
-- * Definitions
---------------------------------------------------------------------------

-- | A clause is a list of patterns and the clause body.
--
--  The telescope contains the types of the pattern variables and the
--  de Bruijn indices say how to get from the order the variables occur in
--  the patterns to the order they occur in the telescope. The body
--  binds the variables in the order they appear in the telescope.
--
--  @clauseTel ~ permute clausePerm (patternVars namedClausePats)@
--
--  Terms in dot patterns are valid in the clause telescope.
--
--  For the purpose of the permutation and the body dot patterns count
--  as variables. TODO: Change this!
data Clause = Clause
    { clauseLHSRange  :: Range
    , clauseFullRange :: Range
    , clauseTel       :: Telescope
      -- ^ @Δ@: The types of the pattern variables in dependency order.
    , namedClausePats :: [NamedArg DeBruijnPattern]
      -- ^ @Δ ⊢ ps@.  The de Bruijn indices refer to @Δ@.
    , clauseBody      :: Maybe Term
      -- ^ @Just v@ with @Δ ⊢ v@ for a regular clause, or @Nothing@ for an
      --   absurd one.
    , clauseType      :: Maybe (Arg Type)
      -- ^ @Δ ⊢ t@.  The type of the rhs under @clauseTel@.
      --   Used, e.g., by @TermCheck@.
      --   Can be 'Irrelevant' if we encountered an irrelevant projection
      --   pattern on the lhs.
    , clauseCatchall  :: Bool
      -- ^ Clause has been labelled as CATCHALL.
    }
  deriving (Typeable, Data, Show)

clausePats :: Clause -> [Arg DeBruijnPattern]
clausePats = map (fmap namedThing) . namedClausePats

instance HasRange Clause where
  getRange = clauseLHSRange

-- | Pattern variables.
type PatVarName = ArgName

patVarNameToString :: PatVarName -> String
patVarNameToString = argNameToString

nameToPatVarName :: Name -> PatVarName
nameToPatVarName = nameToArgName

-- | Patterns are variables, constructors, or wildcards.
--   @QName@ is used in @ConP@ rather than @Name@ since
--     a constructor might come from a particular namespace.
--     This also meshes well with the fact that values (i.e.
--     the arguments we are matching with) use @QName@.
--
data Pattern' x
  = VarP x
    -- ^ @x@
  | DotP Term
    -- ^ @.t@
  | ConP ConHead ConPatternInfo [NamedArg (Pattern' x)]
    -- ^ @c ps@
    --   The subpatterns do not contain any projection copatterns.
  | AbsurdP (Pattern' x)
    -- ^ @()@
    --   The argument is to keep track of the original pattern
    --   (before the absurd match).
  | LitP Literal
    -- ^ E.g. @5@, @"hello"@.
  | ProjP ProjOrigin QName
    -- ^ Projection copattern.  Can only appear by itself.
  deriving (Typeable, Data, Show, Functor, Foldable, Traversable)

type Pattern = Pattern' PatVarName
    -- ^ The @PatVarName@ is a name suggestion.

varP :: ArgName -> Pattern
varP = VarP

-- | Type used when numbering pattern variables.
data DBPatVar = DBPatVar
  { dbPatVarName  :: PatVarName
  , dbPatVarIndex :: Int
  } deriving (Typeable, Data, Show)

type DeBruijnPattern = Pattern' DBPatVar

namedVarP :: PatVarName -> Named_ Pattern
namedVarP x = Named named $ varP x
  where named = if isUnderscore x then Nothing else Just $ unranged x

namedDBVarP :: Int -> PatVarName -> Named_ DeBruijnPattern
namedDBVarP m = (fmap . fmap) (\x -> DBPatVar x m) . namedVarP

-- | The @ConPatternInfo@ states whether the constructor belongs to
--   a record type (@Just@) or data type (@Nothing@).
--   In the former case, the @Bool@ says whether the record pattern
--   orginates from the expansion of an implicit pattern.
--   The @Type@ is the type of the whole record pattern.
--   The scope used for the type is given by any outer scope
--   plus the clause's telescope ('clauseTel').
data ConPatternInfo = ConPatternInfo
  { conPRecord :: Maybe ConOrigin
    -- ^ @Nothing@ if data constructor.
    --   @Just@ if record constructor.
  , conPFallThrough :: Bool
    -- ^ Should the match block on non-canonical terms or can it
    --   proceed to the catch-all clause?
  , conPType   :: Maybe (Arg Type)
    -- ^ The type of the whole constructor pattern.
    --   Should be present (@Just@) if constructor pattern is
    --   is generated ordinarily by type-checking.
    --   Could be absent (@Nothing@) if pattern comes from some
    --   plugin (like Agsy).
    --   Needed e.g. for with-clause stripping.

  }
  deriving (Typeable, Data, Show)

noConPatternInfo :: ConPatternInfo
noConPatternInfo = ConPatternInfo Nothing False Nothing

-- | Build partial 'ConPatternInfo' from 'ConInfo'
toConPatternInfo :: ConInfo -> ConPatternInfo
toConPatternInfo ConORec = noConPatternInfo {conPRecord = Just ConORec}
toConPatternInfo _ = noConPatternInfo

-- | Build 'ConInfo' from 'ConPatternInfo'.
fromConPatternInfo :: ConPatternInfo -> ConInfo
fromConPatternInfo = fromMaybe ConOSystem . conPRecord

-- | Extract pattern variables in left-to-right order.
--   A 'DotP' is also treated as variable (see docu for 'Clause').
class PatternVars a b | b -> a where
  patternVars :: b -> [Arg (Either a Term)]

instance PatternVars a (Arg (Pattern' a)) where
  -- patternVars :: Arg (Pattern' a) -> [Arg (Either a Term)]
  patternVars (Arg i (VarP x)     ) = [Arg i $ Left x]
  patternVars (Arg i (DotP t)     ) = [Arg i $ Right t]
  patternVars (Arg i (AbsurdP p)  ) = patternVars (Arg i p)
  patternVars (Arg _ (ConP _ _ ps)) = patternVars ps
  patternVars (Arg _ (LitP _)     ) = []
  patternVars (Arg _ ProjP{}      ) = []

instance PatternVars a (NamedArg (Pattern' a)) where
  patternVars = patternVars . fmap namedThing

instance PatternVars a b => PatternVars a [b] where
  patternVars = concatMap patternVars

-- | Does the pattern perform a match that could fail?
properlyMatching :: DeBruijnPattern -> Bool
properlyMatching (VarP x) = False
properlyMatching DotP{} = False
properlyMatching AbsurdP{} = True
properlyMatching LitP{} = True
properlyMatching (ConP _ ci ps) = isNothing (conPRecord ci) || -- not a record cons
  List.any (properlyMatching . namedArg) ps  -- or one of subpatterns is a proper m
properlyMatching ProjP{} = True

instance IsProjP (Pattern' a) where
  isProjP (ProjP o d) = Just (o, AmbQ [d])
  isProjP _ = Nothing

-----------------------------------------------------------------------------
-- * Explicit substitutions
-----------------------------------------------------------------------------

-- | Substitutions.

data Substitution' a

  = IdS
    -- ^ Identity substitution.
    --   @Γ ⊢ IdS : Γ@

  | EmptyS
    -- ^ Empty substitution, lifts from the empty context.
    --   Apply this to closed terms you want to use in a non-empty context.
    --   @Γ ⊢ EmptyS : ()@

  | a :# Substitution' a
    -- ^ Substitution extension, ``cons''.
    --   @
    --     Γ ⊢ u : Aρ   Γ ⊢ ρ : Δ
    --     ----------------------
    --     Γ ⊢ u :# ρ : Δ, A
    --   @

  | Strengthen Empty (Substitution' a)
    -- ^ Strengthening substitution.  First argument is @__IMPOSSIBLE__@.
    --   Apply this to a term which does not contain variable 0
    --   to lower all de Bruijn indices by one.
    --   @
    --             Γ ⊢ ρ : Δ
    --     ---------------------------
    --     Γ ⊢ Strengthen ρ : Δ, A
    --   @

  | Wk !Int (Substitution' a)
    -- ^ Weakning substitution, lifts to an extended context.
    --   @
    --         Γ ⊢ ρ : Δ
    --     -------------------
    --     Γ, Ψ ⊢ Wk |Ψ| ρ : Δ
    --   @


  | Lift !Int (Substitution' a)
    -- ^ Lifting substitution.  Use this to go under a binder.
    --   @Lift 1 ρ == var 0 :# Wk 1 ρ@.
    --   @
    --            Γ ⊢ ρ : Δ
    --     -------------------------
    --     Γ, Ψρ ⊢ Lift |Ψ| ρ : Δ, Ψ
    --   @

  deriving (Show, Functor, Foldable, Traversable, Typeable, Data)

type Substitution = Substitution' Term
type PatternSubstitution = Substitution' DeBruijnPattern

infixr 4 :#

instance Null (Substitution' a) where
  empty = IdS
  null IdS = True
  null _   = False


---------------------------------------------------------------------------
-- * Views
---------------------------------------------------------------------------

-- | View type as equality type.

data EqualityView
  = EqualityType
    { eqtSort  :: Sort     -- ^ Sort of this type.
    , eqtName  :: QName    -- ^ Builtin EQUALITY.
    , eqtParams :: [Arg Term] -- ^ Hidden.  Empty or @Level@.
    , eqtType  :: Arg Term -- ^ Hidden
    , eqtLhs   :: Arg Term -- ^ NotHidden
    , eqtRhs   :: Arg Term -- ^ NotHidden
    }
  | OtherType Type -- ^ reduced

isEqualityType :: EqualityView -> Bool
isEqualityType EqualityType{} = True
isEqualityType OtherType{}    = False

-- | View type as path type.

data PathView
  = PathType
    { pathSort  :: Sort     -- ^ Sort of this type.
    , pathName  :: QName    -- ^ Builtin PATH.
    , pathLevel :: Arg Term -- ^ Hidden
    , pathType  :: Arg Term -- ^ Hidden
    , pathLhs   :: Arg Term -- ^ NotHidden
    , pathRhs   :: Arg Term -- ^ NotHidden
    }
  | OType Type -- ^ reduced

isPathType :: PathView -> Bool
isPathType PathType{} = True
isPathType OType{}    = False

data IntervalView
      = IZero
      | IOne
      | IMin (Arg Term) (Arg Term)
      | IMax (Arg Term) (Arg Term)
      | INeg (Arg Term)
      | OTerm Term
      deriving Show

---------------------------------------------------------------------------
-- * Absurd Lambda
---------------------------------------------------------------------------

-- | Absurd lambdas are internally represented as identity
--   with variable name "()".
absurdBody :: Abs Term
absurdBody = Abs absurdPatternName $ Var 0 []

isAbsurdBody :: Abs Term -> Bool
isAbsurdBody (Abs x (Var 0 [])) = isAbsurdPatternName x
isAbsurdBody _                  = False

absurdPatternName :: PatVarName
absurdPatternName = "()"

isAbsurdPatternName :: PatVarName -> Bool
isAbsurdPatternName x = x == absurdPatternName

---------------------------------------------------------------------------
-- * Pointers and Sharing
---------------------------------------------------------------------------

-- | Remove top-level @Shared@ data constructors.
ignoreSharing :: Term -> Term
ignoreSharing (Shared p) = ignoreSharing $ derefPtr p
ignoreSharing v          = v

ignoreSharingType :: Type -> Type
ignoreSharingType (El s v) = El s (ignoreSharing v)
-- ignoreSharingType v = v

-- | Introduce sharing.
shared_ :: Term -> Term
shared_ v@Shared{}   = v
shared_ v@(Var _ []) = v
shared_ v@(Con _ _ []) = v -- Issue 1691: sharing (zero : Nat) destroys constructorForm
shared_ v            = Shared (newPtr v)

-- | Typically m would be TCM and f would be Blocked.
updateSharedFM
#if __GLASGOW_HASKELL__ <= 708
  :: (Applicative m, Monad m, Traversable f)
#else
  :: (Monad m, Traversable f)
#endif
  => (Term -> m (f Term)) -> Term -> m (f Term)
updateSharedFM f v0@(Shared p) = do
  fv <- f (derefPtr p)
  flip traverse fv $ \v ->
    case derefPtr (setPtr v p) of
      Var _ [] -> return v
      _        -> return $! compressPointerChain v0
updateSharedFM f v = f v

updateSharedM :: Monad m => (Term -> m Term) -> Term -> m Term
updateSharedM f v0@(Shared p) = do
  v <- f (derefPtr p)
  case derefPtr (setPtr v p) of
    Var _ [] -> return v
    _        -> return $! compressPointerChain v0
updateSharedM f v = f v

updateShared :: (Term -> Term) -> Term -> Term
updateShared f v0@(Shared p) =
  case derefPtr (setPtr (f $ derefPtr p) p) of
    v@(Var _ []) -> v
    _            -> compressPointerChain v0
updateShared f v = f v

pointerChain :: Term -> [Ptr Term]
pointerChain (Shared p) = p : pointerChain (derefPtr p)
pointerChain _          = []

-- Redirect all top-level pointers to point to the last pointer. So, after
-- compression there are at most two top-level indirections. Then return the
-- inner-most pointer so we have only one pointer for the result.
compressPointerChain :: Term -> Term
compressPointerChain v =
  case reverse $ pointerChain v of
    p:_:ps@(_:_) -> setPointers (Shared p) ps
    p:_:_        -> (Shared p)
    _            -> v
  where
    setPointers u [] = u
    setPointers u (p : ps) =
      setPtr u p `seq` setPointers u ps

---------------------------------------------------------------------------
-- * Smart constructors
---------------------------------------------------------------------------

-- | An unapplied variable.
var :: Nat -> Term
var i | i >= 0    = Var i []
      | otherwise = __IMPOSSIBLE__

-- | Add 'DontCare' is it is not already a @DontCare@.
dontCare :: Term -> Term
dontCare v =
  case ignoreSharing v of
    DontCare{} -> v
    _          -> DontCare v

-- | A dummy type.
typeDontCare :: Type
typeDontCare = El Prop (Sort Prop)

-- | Top sort (Set\omega).
topSort :: Type
topSort = El Inf (Sort Inf)

sort :: Sort -> Type
sort s = El (sSuc s) $ Sort s

varSort :: Int -> Sort
varSort n = Type $ Max [Plus 0 $ NeutralLevel mempty $ var n]

tmSort :: Term -> Sort
tmSort t = Type $ Max [Plus 0 $ UnreducedLevel t]

-- | Get the next higher sort.
sSuc :: Sort -> Sort
sSuc Prop            = mkType 1
sSuc Inf             = Inf
sSuc SizeUniv        = SizeUniv
sSuc (DLub a b)      = DLub (sSuc a) (fmap sSuc b)
sSuc (Type l)        = Type $ levelSuc l

levelSuc :: Level -> Level
levelSuc (Max []) = Max [ClosedLevel 1]
levelSuc (Max as) = Max $ map inc as
  where inc (ClosedLevel n) = ClosedLevel (n + 1)
        inc (Plus n l)      = Plus (n + 1) l

mkType :: Integer -> Sort
mkType n = Type $ Max [ClosedLevel n | n > 0]

isSort :: Term -> Maybe Sort
isSort v = case ignoreSharing v of
  Sort s -> Just s
  _      -> Nothing

impossibleTerm :: String -> Int -> Term
impossibleTerm file line = Lit $ LitString noRange $ unlines
  [ "An internal error has occurred. Please report this as a bug."
  , "Location of the error: " ++ file ++ ":" ++ show line
  ]

hackReifyToMeta :: Term
hackReifyToMeta = DontCare $ Lit $ LitNat noRange (-42)

isHackReifyToMeta :: Term -> Bool
isHackReifyToMeta (DontCare (Lit (LitNat r (-42)))) = r == noRange
isHackReifyToMeta _ = False

---------------------------------------------------------------------------
-- * Telescopes.
---------------------------------------------------------------------------

-- | A traversal for the names in a telescope.
mapAbsNamesM :: Applicative m => (ArgName -> m ArgName) -> Tele a -> m (Tele a)
mapAbsNamesM f EmptyTel                  = pure EmptyTel
mapAbsNamesM f (ExtendTel a (  Abs x b)) = ExtendTel a <$> (  Abs <$> f x <*> mapAbsNamesM f b)
mapAbsNamesM f (ExtendTel a (NoAbs x b)) = ExtendTel a <$> (NoAbs <$> f x <*> mapAbsNamesM f b)
  -- Ulf, 2013-11-06: Last case is really impossible but I'd rather find out we
  --                  violated that invariant somewhere other than here.

mapAbsNames :: (ArgName -> ArgName) -> Tele a -> Tele a
mapAbsNames f = runIdentity . mapAbsNamesM (Identity . f)

-- Ulf, 2013-11-06
-- The record parameter is named "" inside the record module so we can avoid
-- printing it (issue 208), but we don't want that to show up in the type of
-- the functions in the module (issue 892). This function is used on the record
-- module telescope before adding it to a type in
-- TypeChecking.Monad.Signature.addConstant (to handle functions defined in
-- record modules) and TypeChecking.Rules.Record.checkProjection (to handle
-- record projections).
replaceEmptyName :: ArgName -> Tele a -> Tele a
replaceEmptyName x = mapAbsNames $ \ y -> if null y then x else y

-- | Telescope as list.
type ListTel' a = [Dom (a, Type)]
type ListTel = ListTel' ArgName

telFromList' :: (a -> ArgName) -> ListTel' a -> Telescope
telFromList' f = List.foldr extTel EmptyTel
  where
    extTel dom@(Dom{unDom = (x, a)}) = ExtendTel (dom{unDom = a}) . Abs (f x)

-- | Convert a list telescope to a telescope.
telFromList :: ListTel -> Telescope
telFromList = telFromList' id

-- | Convert a telescope to its list form.
telToList :: Telescope -> ListTel
telToList EmptyTel                    = []
telToList (ExtendTel arg (Abs x tel)) = fmap (x,) arg : telToList tel
telToList (ExtendTel _    NoAbs{}   ) = __IMPOSSIBLE__

-- | Drop the types from a telescope.
class TelToArgs a where
  telToArgs :: a -> [Arg ArgName]

instance TelToArgs ListTel where
  telToArgs = map $ \ dom -> Arg (domInfo dom) (fst $ unDom dom)

instance TelToArgs Telescope where
  telToArgs = telToArgs . telToList

-- | Constructing a singleton telescope.
class SgTel a where
  sgTel :: a -> Telescope

instance SgTel (ArgName, Dom Type) where
  sgTel (x, !dom) = ExtendTel dom $ Abs x EmptyTel

instance SgTel (Dom (ArgName, Type)) where
  sgTel dom = ExtendTel (snd <$> dom) $ Abs (fst $ unDom dom) EmptyTel

instance SgTel (Dom Type) where
  sgTel dom = sgTel (stringToArgName "_", dom)

---------------------------------------------------------------------------
-- * Handling blocked terms.
---------------------------------------------------------------------------

blockingMeta :: Blocked t -> Maybe MetaId
blockingMeta (Blocked m _) = Just m
blockingMeta NotBlocked{}  = Nothing

blocked :: MetaId -> a -> Blocked a
blocked x = Blocked x

notBlocked :: a -> Blocked a
notBlocked = NotBlocked ReallyNotBlocked

---------------------------------------------------------------------------
-- * Simple operations on terms and types.
---------------------------------------------------------------------------

-- | Removing a topmost 'DontCare' constructor.
stripDontCare :: Term -> Term
stripDontCare v = case ignoreSharing v of
  DontCare v -> v
  _          -> v

-- | Doesn't do any reduction.
arity :: Type -> Nat
arity t = case ignoreSharing $ unEl t of
  Pi  _ b -> 1 + arity (unAbs b)
  _       -> 0

-- | Make a name that is not in scope.
notInScopeName :: ArgName -> ArgName
notInScopeName = stringToArgName . ("." ++) . argNameToString

-- | Pick the better name suggestion, i.e., the one that is not just underscore.
class Suggest a b where
  suggest :: a -> b -> String

instance Suggest String String where
  suggest "_" y = y
  suggest  x  _ = x

instance Suggest (Abs a) (Abs b) where
  suggest b1 b2 = suggest (absName b1) (absName b2)

instance Suggest String (Abs b) where
  suggest x b = suggest x (absName b)

instance Suggest Name (Abs b) where
  suggest n b = suggest (nameToArgName n) (absName b)

---------------------------------------------------------------------------
-- * Eliminations.
---------------------------------------------------------------------------

-- | Convert top-level postfix projections into prefix projections.
unSpine :: Term -> Term
unSpine = unSpine' $ const True

-- | Convert 'Proj' projection eliminations
--   according to their 'ProjOrigin' into
--   'Def' projection applications.
unSpine' :: (ProjOrigin -> Bool) -> Term -> Term
unSpine' p v =
  case hasElims v of
    Just (h, es) -> loop h [] es
    Nothing      -> v
  where
    loop :: (Elims -> Term) -> Elims -> Elims -> Term
    loop h res es =
      case es of
        []                   -> v
        Proj o f : es' | p o -> loop (Def f) [Apply (defaultArg v)] es'
        e        : es'       -> loop h (e : res) es'
      where v = h $ reverse res

-- | A view distinguishing the neutrals @Var@, @Def@, and @MetaV@ which
--   can be projected.
hasElims :: Term -> Maybe (Elims -> Term, Elims)
hasElims v =
  case ignoreSharing v of
    Var   i es -> Just (Var   i, es)
    Def   f es -> Just (Def   f, es)
    MetaV x es -> Just (MetaV x, es)
    Con{}      -> Nothing
    Lit{}      -> Nothing
    -- Andreas, 2016-04-13, Issue 1932: We convert λ x → x .f  into f
    Lam _ (Abs _ v)  -> case ignoreSharing v of
      Var 0 [Proj _o f] -> Just (Def f, [])
      _ -> Nothing
    Lam{}      -> Nothing
    Pi{}       -> Nothing
    Sort{}     -> Nothing
    Level{}    -> Nothing
    DontCare{} -> Nothing
    Shared{}   -> __IMPOSSIBLE__

{- PROBABLY USELESS
getElims :: Term -> (Elims -> Term, Elims)
getElims v = maybe default id $ hasElims v
  where
    default = (\ [] -> v, [])
-}

-- | Drop 'Apply' constructor. (Unsafe!)
argFromElim :: Elim' a -> Arg a
argFromElim (Apply u) = u
argFromElim Proj{}    = __IMPOSSIBLE__
argFromElim (IApply _ _ r) = defaultArg r -- losing information

-- | Drop 'Apply' constructor. (Safe)
isApplyElim :: Elim' a -> Maybe (Arg a)
isApplyElim (Apply u) = Just u
isApplyElim Proj{}    = Nothing
isApplyElim (IApply _ _ r)    = Just (defaultArg r)  -- losing information

-- | Drop 'Apply' constructors. (Safe)
allApplyElims :: [Elim' a] -> Maybe [Arg a]
allApplyElims = mapM isApplyElim

-- | Split at first non-'Apply'
splitApplyElims :: [Elim' a] -> ([Arg a], [Elim' a])
splitApplyElims (Apply u : es) = mapFst (u :) $ splitApplyElims es
splitApplyElims es             = ([], es)

class IsProjElim e where
  isProjElim  :: e -> Maybe (ProjOrigin, QName)

instance IsProjElim Elim where
  isProjElim (Proj o d) = Just (o, d)
  isProjElim Apply{}    = Nothing
  isProjElim IApply{} = Nothing

-- | Discard @Proj f@ entries.
dropProjElims :: IsProjElim e => [e] -> [e]
dropProjElims = filter (isNothing . isProjElim)

-- | Discards @Proj f@ entries.
argsFromElims :: Elims -> Args
argsFromElims = map argFromElim . dropProjElims

-- | Drop 'Proj' constructors. (Safe)
allProjElims :: Elims -> Maybe [(ProjOrigin, QName)]
allProjElims = mapM isProjElim

---------------------------------------------------------------------------
-- * Null instances.
---------------------------------------------------------------------------

instance Null (Tele a) where
  empty = EmptyTel
  null EmptyTel    = True
  null ExtendTel{} = False

-- | A 'null' clause is one with no patterns and no rhs.
--   Should not exist in practice.
instance Null Clause where
  empty = Clause empty empty empty empty empty empty False
  null (Clause _ _ tel pats body _ _)
    =  null tel
    && null pats
    && null body


---------------------------------------------------------------------------
-- * Show instances.
---------------------------------------------------------------------------

instance Show a => Show (Abs a) where
  showsPrec p (Abs x a) = showParen (p > 0) $
    showString "Abs " . shows x . showString " " . showsPrec 10 a
  showsPrec p (NoAbs x a) = showParen (p > 0) $
    showString "NoAbs " . shows x . showString " " . showsPrec 10 a

-- instance Show t => Show (Blocked t) where
--   showsPrec p (Blocked m x) = showParen (p > 0) $
--     showString "Blocked " . shows m . showString " " . showsPrec 10 x
--   showsPrec p (NotBlocked x) = showsPrec p x

---------------------------------------------------------------------------
-- * Sized instances and TermSize.
---------------------------------------------------------------------------

-- | The size of a telescope is its length (as a list).
instance Sized (Tele a) where
  size  EmptyTel         = 0
  size (ExtendTel _ tel) = 1 + size tel

instance Sized a => Sized (Abs a) where
  size = size . unAbs

-- | The size of a term is roughly the number of nodes in its
--   syntax tree.  This number need not be precise for logical
--   correctness of Agda, it is only used for reporting
--   (and maybe decisions regarding performance).
--
--   Not counting towards the term size are:
--
--     * sort and color annotations,
--     * projections.
--
class TermSize a where
  termSize :: a -> Int
  termSize = getSum . tsize

  tsize :: a -> Sum Int

#if __GLASGOW_HASKELL__ >= 710
instance {-# OVERLAPPABLE #-} (Foldable t, TermSize a) => TermSize (t a) where
#else
instance (Foldable t, TermSize a) => TermSize (t a) where
#endif
  tsize = foldMap tsize

instance TermSize Term where
  tsize v = case v of
    Var _ vs    -> 1 + tsize vs
    Def _ vs    -> 1 + tsize vs
    Con _ _ vs    -> 1 + tsize vs
    MetaV _ vs  -> 1 + tsize vs
    Level l     -> tsize l
    Lam _ f     -> 1 + tsize f
    Lit _       -> 1
    Pi a b      -> 1 + tsize a + tsize b
    Sort s      -> tsize s
    DontCare mv -> tsize mv
    Shared p    -> tsize (derefPtr p)

instance TermSize Sort where
  tsize s = case s of
    Type l    -> 1 + tsize l
    Prop      -> 1
    Inf       -> 1
    SizeUniv  -> 1
    DLub s s' -> 1 + tsize s + tsize s'

instance TermSize Level where
  tsize (Max as) = 1 + tsize as

instance TermSize PlusLevel where
  tsize (ClosedLevel _) = 1
  tsize (Plus _ a)      = tsize a

instance TermSize LevelAtom where
  tsize (MetaLevel _   vs) = 1 + tsize vs
  tsize (BlockedLevel _ v) = tsize v
  tsize (NeutralLevel _ v) = tsize v
  tsize (UnreducedLevel v) = tsize v

instance TermSize a => TermSize (Substitution' a) where
  tsize IdS                = 1
  tsize EmptyS             = 1
  tsize (Wk _ rho)         = 1 + tsize rho
  tsize (t :# rho)         = 1 + tsize t + tsize rho
  tsize (Strengthen _ rho) = 1 + tsize rho
  tsize (Lift _ rho)       = 1 + tsize rho

---------------------------------------------------------------------------
-- * KillRange instances.
---------------------------------------------------------------------------

instance KillRange ConHead where
  killRange (ConHead c i fs) = killRange3 ConHead c i fs

instance KillRange Term where
  killRange v = case v of
    Var i vs    -> killRange1 (Var i) vs
    Def c vs    -> killRange2 Def c vs
    Con c ci vs -> killRange3 Con c ci vs
    MetaV m vs  -> killRange1 (MetaV m) vs
    Lam i f     -> killRange2 Lam i f
    Lit l       -> killRange1 Lit l
    Level l     -> killRange1 Level l
    Pi a b      -> killRange2 Pi a b
    Sort s      -> killRange1 Sort s
    DontCare mv -> killRange1 DontCare mv
    Shared p    -> Shared $ updatePtr killRange p

instance KillRange Level where
  killRange (Max as) = killRange1 Max as

instance KillRange PlusLevel where
  killRange l@ClosedLevel{} = l
  killRange (Plus n l) = killRange1 (Plus n) l

instance KillRange LevelAtom where
  killRange (MetaLevel n as)   = killRange1 (MetaLevel n) as
  killRange (BlockedLevel m v) = killRange1 (BlockedLevel m) v
  killRange (NeutralLevel r v) = killRange1 (NeutralLevel r) v
  killRange (UnreducedLevel v) = killRange1 UnreducedLevel v

instance (KillRange a) => KillRange (Type' a) where
  killRange (El s v) = killRange2 El s v

instance KillRange Sort where
  killRange s = case s of
    Prop       -> Prop
    Inf        -> Inf
    SizeUniv   -> SizeUniv
    Type a     -> killRange1 Type a
    DLub s1 s2 -> killRange2 DLub s1 s2

instance KillRange Substitution where
  killRange IdS                  = IdS
  killRange EmptyS               = EmptyS
  killRange (Wk n rho)           = killRange1 (Wk n) rho
  killRange (t :# rho)           = killRange2 (:#) t rho
  killRange (Strengthen err rho) = killRange1 (Strengthen err) rho
  killRange (Lift n rho)         = killRange1 (Lift n) rho

instance KillRange ConPatternInfo where
  killRange (ConPatternInfo mr b mt) = killRange1 (ConPatternInfo mr b) mt

instance KillRange DBPatVar where
  killRange (DBPatVar x i) = killRange2 DBPatVar x i

instance KillRange a => KillRange (Pattern' a) where
  killRange p =
    case p of
      VarP x           -> killRange1 VarP x
      DotP v           -> killRange1 DotP v
      AbsurdP p        -> killRange1 AbsurdP p
      ConP con info ps -> killRange3 ConP con info ps
      LitP l           -> killRange1 LitP l
      ProjP o q        -> killRange1 (ProjP o) q

instance KillRange Clause where
  killRange (Clause rl rf tel ps body t catchall) =
    killRange7 Clause rl rf tel ps body t catchall

instance KillRange a => KillRange (Tele a) where
  killRange = fmap killRange

instance KillRange a => KillRange (Blocked a) where
  killRange = fmap killRange

instance KillRange a => KillRange (Abs a) where
  killRange = fmap killRange

instance KillRange a => KillRange (Elim' a) where
  killRange = fmap killRange

---------------------------------------------------------------------------
-- * UniverseBi instances.
---------------------------------------------------------------------------

instanceUniverseBiT' [] [t| (([Type], [Clause]), Pattern) |]
instanceUniverseBiT' [] [t| (Args, Pattern)               |]
instanceUniverseBiT' [] [t| (Elims, Pattern)              |] -- ?
instanceUniverseBiT' [] [t| (([Type], [Clause]), Term)    |]
instanceUniverseBiT' [] [t| (Args, Term)                  |]
instanceUniverseBiT' [] [t| (Elims, Term)                 |] -- ?
instanceUniverseBiT' [] [t| ([Term], Term)                |]

-----------------------------------------------------------------------------
-- * Simple pretty printing
-----------------------------------------------------------------------------

instance Pretty a => Pretty (Substitution' a) where
  prettyPrec p rho = pr p rho
    where
    pr p rho = case rho of
      IdS              -> text "idS"
      EmptyS           -> text "emptyS"
      t :# rho         -> mparens (p > 2) $ sep [ pr 2 rho P.<> text ",", prettyPrec 3 t ]
      Strengthen _ rho -> mparens (p > 9) $ text "strS" <+> pr 10 rho
      Wk n rho         -> mparens (p > 9) $ text ("wkS " ++ show n) <+> pr 10 rho
      Lift n rho       -> mparens (p > 9) $ text ("liftS " ++ show n) <+> pr 10 rho

instance Pretty Term where
  prettyPrec p v =
    case ignoreSharing v of
      Var x els -> text ("@" ++ show x) `pApp` els
      Lam ai b   ->
        mparens (p > 0) $
        sep [ text "λ" <+> prettyHiding ai id (text . show . absName $ b) <+> text "->"
            , nest 2 $ pretty (unAbs b) ]
      Lit l                -> pretty l
      Def q els            -> text (show q) `pApp` els
      Con c ci vs          -> text (show $ conName c) `pApp` map Apply vs
      Pi a (NoAbs _ b)     -> mparens (p > 0) $
        sep [ prettyPrec 1 (unDom a) <+> text "->"
            , nest 2 $ pretty b ]
      Pi a b               -> mparens (p > 0) $
        sep [ pDom (domInfo a) (text (absName b) <+> text ":" <+> pretty (unDom a)) <+> text "->"
            , nest 2 $ pretty (unAbs b) ]
      Sort s      -> prettyPrec p s
      Level l     -> prettyPrec p l
      MetaV x els -> pretty x `pApp` els
      DontCare v  -> prettyPrec p v
      Shared{}    -> __IMPOSSIBLE__
    where
      pApp d els = mparens (not (null els) && p > 9) $
                   sep [d, nest 2 $ fsep (map (prettyPrec 10) els)]

pDom :: LensHiding a => a -> Doc -> Doc
pDom i =
  case getHiding i of
    NotHidden -> parens
    Hidden    -> braces
    Instance  -> braces . braces

instance Pretty Clause where
  pretty Clause{clauseTel = tel, namedClausePats = ps, clauseBody = b, clauseType = t} =
    sep [ pretty tel <+> text "|-"
        , nest 2 $ sep [ fsep (map (prettyPrec 10) ps) <+> text "="
                       , nest 2 $ pBody b t ] ]
    where
      pBody Nothing _ = text "(absurd)"
      pBody (Just b) Nothing  = pretty b
      pBody (Just b) (Just t) = sep [ pretty b <+> text ":", nest 2 $ pretty t ]

instance Pretty a => Pretty (Tele (Dom a)) where
  pretty tel = fsep [ pDom a (text x <+> text ":" <+> pretty (unDom a)) | (x, a) <- telToList tel ]
    where
      telToList EmptyTel = []
      telToList (ExtendTel a tel) = (absName tel, a) : telToList (unAbs tel)

instance Pretty Level where
  prettyPrec p (Max as) =
    case as of
      []  -> prettyPrec p (ClosedLevel 0)
      [a] -> prettyPrec p a
      _   -> mparens (p > 9) $ List.foldr1 (\a b -> text "lub" <+> a <+> b) $ map (prettyPrec 10) as

instance Pretty PlusLevel where
  prettyPrec p l =
    case l of
      ClosedLevel n -> sucs p n $ \_ -> text "lzero"
      Plus n a      -> sucs p n $ \p -> prettyPrec p a
    where
      sucs p 0 d = d p
      sucs p n d = mparens (p > 9) $ text "lsuc" <+> sucs 10 (n - 1) d

instance Pretty LevelAtom where
  prettyPrec p a =
    case a of
      MetaLevel x els  -> prettyPrec p (MetaV x els)
      BlockedLevel _ v -> prettyPrec p v
      NeutralLevel _ v -> prettyPrec p v
      UnreducedLevel v -> prettyPrec p v

instance Pretty Sort where
  prettyPrec p s =
    case s of
      Type (Max []) -> text "Set"
      Type (Max [ClosedLevel n]) -> text $ "Set" ++ show n
      Type l -> mparens (p > 9) $ text "Set" <+> prettyPrec 10 l
      Prop -> text "Prop"
      Inf -> text "Setω"
      SizeUniv -> text "SizeUniv"
      DLub s b -> mparens (p > 9) $
        text "dlub" <+> prettyPrec 10 s
                    <+> parens (sep [ text ("λ " ++ show (absName b) ++ " ->")
                                    , nest 2 $ pretty (unAbs b) ])

instance Pretty Type where
  prettyPrec p (El _ a) = prettyPrec p a

instance Pretty Elim where
  prettyPrec p (Apply v)    = prettyPrec p v
  prettyPrec _ (Proj _o x)  = text ("." ++ show x)
  prettyPrec p (IApply x y r) = prettyPrec p r

instance Pretty DBPatVar where
  prettyPrec _ x = text $ patVarNameToString (dbPatVarName x) ++ "@" ++ show (dbPatVarIndex x)

instance Pretty a => Pretty (Pattern' a) where
  prettyPrec n (VarP x)      = prettyPrec n x
  prettyPrec _ (DotP t)      = text "." P.<> prettyPrec 10 t
  prettyPrec _ (AbsurdP _)   = text "()"
  prettyPrec n (ConP c i nps)= mparens (n > 0) $
    text (show $ conName c) <+> fsep (map pretty ps)
    where ps = map (fmap namedThing) nps
  -- -- Version with printing record type:
  -- prettyPrec _ (ConP c i ps) = (if b then braces else parens) $ prTy $
  --   text (show $ conName c) <+> fsep (map (pretty . namedArg) ps)
  --   where
  --     b = maybe False (== ConOSystem) $ conPRecord i
  --     prTy d = caseMaybe (conPType i) d $ \ t -> d  <+> text ":" <+> pretty t
  prettyPrec _ (LitP l)      = text (show l)
  prettyPrec _ (ProjP _o q)  = text ("." ++ show q)

-----------------------------------------------------------------------------
-- * NFData instances
-----------------------------------------------------------------------------

-- Note: only strict in the shape of the terms.

instance NFData Term where
  rnf v = case v of
    Var _ es   -> rnf es
    Lam _ b    -> rnf (unAbs b)
    Lit l      -> rnf l
    Def _ es   -> rnf es
    Con _ _ vs -> rnf vs
    Pi a b     -> rnf (unDom a, unAbs b)
    Sort s     -> rnf s
    Level l    -> rnf l
    MetaV _ es -> rnf es
    DontCare v -> rnf v
    Shared{}   -> ()

instance NFData Type where
  rnf (El s v) = rnf (s, v)

instance NFData Sort where
  rnf s = case s of
    Type l   -> rnf l
    Prop     -> ()
    Inf      -> ()
    SizeUniv -> ()
    DLub a b -> rnf (a, unAbs b)

instance NFData Level where
  rnf (Max as) = rnf as

instance NFData PlusLevel where
  rnf (ClosedLevel n) = rnf n
  rnf (Plus n l) = rnf (n, l)

instance NFData LevelAtom where
  rnf (MetaLevel _ es)   = rnf es
  rnf (BlockedLevel _ v) = rnf v
  rnf (NeutralLevel _ v) = rnf v
  rnf (UnreducedLevel v) = rnf v

instance NFData a => NFData (Elim' a) where
  rnf (Apply x) = rnf x
  rnf Proj{}    = ()
  rnf (IApply x y r) = rnf x `seq` rnf y `seq` rnf r<|MERGE_RESOLUTION|>--- conflicted
+++ resolved
@@ -135,12 +135,8 @@
 data Elim' a
   = Apply (Arg a)         -- ^ Application.
   | Proj ProjOrigin QName -- ^ Projection.  'QName' is name of a record projection.
-<<<<<<< HEAD
   | IApply a a a -- ^ IApply x y r, x and y are the endpoints
-  deriving (Typeable, Show, Functor, Foldable, Traversable)
-=======
   deriving (Typeable, Data, Show, Functor, Foldable, Traversable)
->>>>>>> 26b7e75f
 
 type Elim = Elim' Term
 type Elims = [Elim]  -- ^ eliminations ordered left-to-right.

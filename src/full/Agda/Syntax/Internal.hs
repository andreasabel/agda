{-# LANGUAGE CPP                        #-}
{-# LANGUAGE DeriveDataTypeable         #-}
{-# LANGUAGE DeriveFoldable             #-}
{-# LANGUAGE DeriveFunctor              #-}
{-# LANGUAGE DeriveTraversable          #-}
{-# LANGUAGE FlexibleInstances          #-}
{-# LANGUAGE GeneralizedNewtypeDeriving #-}
{-# LANGUAGE MultiParamTypeClasses      #-}
{-# LANGUAGE TemplateHaskell            #-}
{-# LANGUAGE TypeSynonymInstances       #-}

module Agda.Syntax.Internal
    ( module Agda.Syntax.Internal
    , module Agda.Syntax.Abstract.Name
    , module Agda.Utils.Pointer
    ) where

import Prelude hiding (foldr, mapM, null)

import Control.Applicative hiding (empty)
import Control.Monad.Identity hiding (mapM)
import Control.Monad.State hiding (mapM)
import Control.Parallel

import Data.Foldable ( Foldable, foldMap )
import Data.Function
import qualified Data.List as List
import Data.Maybe
import Data.Monoid
import Data.Traversable
import Data.Typeable (Typeable)

import Agda.Syntax.Position
import Agda.Syntax.Common hiding (Arg, Dom, NamedArg, ArgInfo)
import qualified Agda.Syntax.Common as Common
import Agda.Syntax.Literal
import Agda.Syntax.Abstract.Name

import Agda.Utils.Empty
import Agda.Utils.Functor
import Agda.Utils.Geniplate
import Agda.Utils.Lens
import Agda.Utils.List
import Agda.Utils.Null
import Agda.Utils.Permutation
import Agda.Utils.Pointer
import Agda.Utils.Size
import Agda.Utils.Pretty
import Agda.Utils.Tuple

#include "undefined.h"
import Agda.Utils.Impossible

type Color      = Term
type ArgInfo    = Common.ArgInfo Color
type Arg a      = Common.Arg Color a
type Dom a      = Common.Dom Color a
type NamedArg a = Common.NamedArg Color a

-- | Type of argument lists.
--
type Args       = [Arg Term]
type NamedArgs  = [NamedArg Term]

-- | Store the names of the record fields in the constructor.
--   This allows reduction of projection redexes outside of TCM.
--   For instance, during substitution and application.
data ConHead = ConHead
  { conName      :: QName     -- ^ The name of the constructor.
  , conInductive :: Induction -- ^ Record constructors can be coinductive.
  , conFields    :: [QName]   -- ^ The name of the record fields.
                              --   Empty list for data constructors.
                              --   'Arg' is not needed here since it
                              --   is stored in the constructor args.
  } deriving (Typeable)

instance Eq ConHead where
  (==) = (==) `on` conName

instance Ord ConHead where
  (<=) = (<=) `on` conName

instance Show ConHead where
  show (ConHead c i fs) = show c ++ "(" ++ show i ++ ")" ++ show fs

instance HasRange ConHead where
  getRange = getRange . conName

instance SetRange ConHead where
  setRange r = mapConName (setRange r)

class LensConName a where
  getConName :: a -> QName
  setConName :: QName -> a -> a
  setConName = mapConName . const
  mapConName :: (QName -> QName) -> a -> a
  mapConName f a = setConName (f (getConName a)) a

instance LensConName ConHead where
  getConName = conName
  setConName c con = con { conName = c }


-- | Raw values.
--
--   @Def@ is used for both defined and undefined constants.
--   Assume there is a type declaration and a definition for
--     every constant, even if the definition is an empty
--     list of clauses.
--
data Term = Var {-# UNPACK #-} !Int Elims -- ^ @x es@ neutral
          | Lam ArgInfo (Abs Term)        -- ^ Terms are beta normal. Relevance is ignored
          | Lit Literal
          | Def QName Elims               -- ^ @f es@, possibly a delta/iota-redex
          | Con ConHead Args              -- ^ @c vs@
          | Pi (Dom Type) (Abs Type)      -- ^ dependent or non-dependent function space
          | Sort Sort
          | Level Level
          | MetaV {-# UNPACK #-} !MetaId Elims
          | DontCare Term
            -- ^ Irrelevant stuff in relevant position, but created
            --   in an irrelevant context.  Basically, an internal
            --   version of the irrelevance axiom @.irrAx : .A -> A@.
          | Shared !(Ptr Term)
            -- ^ Explicit sharing
  deriving (Typeable, Show)

-- | Eliminations, subsuming applications and projections.
--
data Elim' a = Apply (Arg a) | Proj QName -- ^ name of a record projection
  deriving (Typeable, Show, Functor, Foldable, Traversable)

type Elim = Elim' Term
type Elims = [Elim]  -- ^ eliminations ordered left-to-right.

-- | Names in binders and arguments.
type ArgName = String

argNameToString :: ArgName -> String
argNameToString = id

stringToArgName :: String -> ArgName
stringToArgName = id

appendArgNames :: ArgName -> ArgName -> ArgName
appendArgNames = (++)

nameToArgName :: Name -> ArgName
nameToArgName = stringToArgName . prettyShow

-- | Binder.
--   'Abs': The bound variable might appear in the body.
--   'NoAbs' is pseudo-binder, it does not introduce a fresh variable,
--      similar to the @const@ of Haskell.
data Abs a = Abs   { absName :: ArgName, unAbs :: a }
               -- ^ The body has (at least) one free variable.
               --   Danger: 'unAbs' doesn't shift variables properly
           | NoAbs { absName :: ArgName, unAbs :: a }
  deriving (Typeable, Functor, Foldable, Traversable)

-- | Types are terms with a sort annotation.
--
data Type' a = El { _getSort :: Sort, unEl :: a }
  deriving (Typeable, Show, Functor, Foldable, Traversable)

type Type = Type' Term

instance Decoration Type' where
  traverseF f (El s a) = El s <$> f a

class LensSort a where
  lensSort ::  Lens' Sort a
  getSort  :: a -> Sort
  getSort a = a ^. lensSort

instance LensSort (Type' a) where
  lensSort f (El s a) = f s <&> \ s' -> El s' a

-- General instance leads to overlapping instances.
-- instance (Decoration f, LensSort a) => LensSort (f a) where
instance LensSort a => LensSort (Common.Dom c a) where
  lensSort = traverseF . lensSort

-- | Sequence of types. An argument of the first type is bound in later types
--   and so on.
data Tele a = EmptyTel
            | ExtendTel a (Abs (Tele a))  -- ^ 'Abs' is never 'NoAbs'.
  deriving (Typeable, Show, Functor, Foldable, Traversable)

type Telescope = Tele (Dom Type)

-- | A traversal for the names in a telescope.
mapAbsNamesM :: Applicative m => (ArgName -> m ArgName) -> Tele a -> m (Tele a)
mapAbsNamesM f EmptyTel                  = pure EmptyTel
mapAbsNamesM f (ExtendTel a (  Abs x b)) = ExtendTel a <$> (  Abs <$> f x <*> mapAbsNamesM f b)
mapAbsNamesM f (ExtendTel a (NoAbs x b)) = ExtendTel a <$> (NoAbs <$> f x <*> mapAbsNamesM f b)
  -- Ulf, 2013-11-06: Last case is really impossible but I'd rather find out we
  --                  violated that invariant somewhere other than here.

mapAbsNames :: (ArgName -> ArgName) -> Tele a -> Tele a
mapAbsNames f = runIdentity . mapAbsNamesM (Identity . f)

-- Ulf, 2013-11-06
-- The record parameter is named "" inside the record module so we can avoid
-- printing it (issue 208), but we don't want that to show up in the type of
-- the functions in the module (issue 892). This function is used on the record
-- module telescope before adding it to a type in
-- TypeChecking.Monad.Signature.addConstant (to handle functions defined in
-- record modules) and TypeChecking.Rules.Record.checkProjection (to handle
-- record projections).
replaceEmptyName :: ArgName -> Tele a -> Tele a
replaceEmptyName x = mapAbsNames $ \ y -> if null y then x else y

-- | Sorts.
--
data Sort
  = Type Level  -- ^ @Set ℓ@.
  | Prop        -- ^ Dummy sort.
  | Inf         -- ^ @Setω@.
  | SizeUniv    -- ^ @SizeUniv@, a sort inhabited by type @Size@.
  | DLub Sort (Abs Sort)
    -- ^ Dependent least upper bound.
    --   If the free variable occurs in the second sort,
    --   the whole thing should reduce to Inf,
    --   otherwise it's the normal lub.
  deriving (Typeable, Show)

-- | A level is a maximum expression of 0..n 'PlusLevel' expressions
--   each of which is a number or an atom plus a number.
--
--   The empty maximum is the canonical representation for level 0.
newtype Level = Max [PlusLevel]
  deriving (Show, Typeable)

data PlusLevel
  = ClosedLevel Integer     -- ^ @n@, to represent @Setₙ@.
  | Plus Integer LevelAtom  -- ^ @n + ℓ@.
  deriving (Show, Typeable)

-- | An atomic term of type @Level@.
data LevelAtom
  = MetaLevel MetaId Elims
    -- ^ A meta variable targeting @Level@ under some eliminations.
  | BlockedLevel MetaId Term
    -- ^ A term of type @Level@ whose reduction is blocked by a meta.
  | NeutralLevel NotBlocked Term
    -- ^ A neutral term of type @Level@.
  | UnreducedLevel Term
    -- ^ Introduced by 'instantiate', removed by 'reduce'.
  deriving (Show, Typeable)

-- | A meta variable identifier is just a natural number.
--
newtype MetaId = MetaId { metaId :: Nat }
    deriving (Eq, Ord, Num, Real, Enum, Integral, Typeable)

-- | Even if we are not stuck on a meta during reduction
--   we can fail to reduce a definition by pattern matching
--   for another reason.
data NotBlocked
  = StuckOn Elim
    -- ^ The 'Elim' is neutral and block a pattern match.
  | Underapplied
    -- ^ Not enough arguments were supplied to complete the matching.
  | AbsurdMatch
    -- ^ We matched an absurd clause, results in a neutral 'Def'.
  | MissingClauses
    -- ^ We ran out of clauses, all considered clauses
    --   produced an actual mismatch.
    --   This can happen when try to reduce a function application
    --   but we are still missing some function clauses.
    --   See "Agda.TypeChecking.Patterns.Match".
  | ReallyNotBlocked
    -- ^ Reduction was not blocked, we reached a whnf
    --   which can be anything but a stuck @'Def'@.
  deriving (Show, Typeable)

-- | 'ReallyNotBlocked' is the unit.
--   'MissingClauses' is dominant.
--   @'StuckOn'{}@ should be propagated, if tied, we take the left.
instance Monoid NotBlocked where
  -- ReallyNotBlocked is neutral
  mempty                       = ReallyNotBlocked
  ReallyNotBlocked `mappend` b = b
  -- MissingClauses is dominant (absorptive)
  b@MissingClauses `mappend` _ = b
  _ `mappend` b@MissingClauses = b
  -- StuckOn is second strongest
  b@StuckOn{}      `mappend` _ = b
  _ `mappend` b@StuckOn{}      = b
  b `mappend` _                = b

-- | Something where a meta variable may block reduction.
data Blocked t
  = Blocked    { theBlockingMeta :: MetaId    , ignoreBlocking :: t }
  | NotBlocked { blockingStatus  :: NotBlocked, ignoreBlocking :: t }
  deriving (Typeable, Show, Functor, Foldable, Traversable)
  -- deriving (Typeable, Eq, Ord, Functor, Foldable, Traversable)

-- | Blocking by a meta is dominant.
instance Applicative Blocked where
  pure = notBlocked
  f <*> e = ((f $> ()) `mappend` (e $> ())) $> ignoreBlocking f (ignoreBlocking e)

-- -- | Blocking by a meta is dominant.
-- instance Applicative Blocked where
--   pure = notBlocked
--   Blocked x f     <*> e                = Blocked x $ f (ignoreBlocking e)
--   NotBlocked nb f <*> Blocked    x   e = Blocked x $ f e
--   NotBlocked nb f <*> NotBlocked nb' e = NotBlocked (nb `mappend` nb') $ f e

-- | @'Blocked' t@ without the @t@.
type Blocked_ = Blocked ()

instance Monoid Blocked_ where
  mempty = notBlocked ()
  -- ReallyNotBlocked is neutral
  NotBlocked ReallyNotBlocked _ `mappend` b = b
  b `mappend` NotBlocked ReallyNotBlocked _ = b
  -- StuckOn is strongest
  b@(NotBlocked StuckOn{} _) `mappend` _ = b
  _ `mappend` b@(NotBlocked StuckOn{} _) = b
  -- Blocked is weakest
  b@Blocked{} `mappend` Blocked{} = b
  Blocked{} `mappend` b = b
  b `mappend` Blocked{} = b
  -- For the other cases, we take the left
  b `mappend` _ = b

-- | When trying to reduce @f es@, on match failed on one
--   elimination @e ∈ es@ that came with info @r :: NotBlocked@.
--   @stuckOn e r@ produces the new @NotBlocked@ info.
--
--   'MissingClauses' must be propagated, as this is blockage
--   that can be lifted in the future (as more clauses are added).
--
--   @'StuckOn' e0@ is also propagated, since it provides more
--   precise information as @StuckOn e@ (as @e0@ is the original
--   reason why reduction got stuck and usually a subterm of @e@).
--   An information like @StuckOn (Apply (Arg info (Var i [])))@
--   (stuck on a variable) could be used by the lhs/coverage checker
--   to trigger a split on that (pattern) variable.
--
--   In the remaining cases for @r@, we are terminally stuck
--   due to @StuckOn e@.  Propagating @'AbsurdMatch'@ does not
--   seem useful.
--
--   'Underapplied' must not be propagated, as this would mean
--   that @f es@ is underapplied, which is not the case (it is stuck).
--   Note that 'Underapplied' can only arise when projection patterns were
--   missing to complete the original match (in @e@).
--   (Missing ordinary pattern would mean the @e@ is of function type,
--   but we cannot match against something of function type.)
stuckOn :: Elim -> NotBlocked -> NotBlocked
stuckOn e r =
  case r of
    MissingClauses   -> r
    StuckOn{}        -> r
    Underapplied     -> r'
    AbsurdMatch      -> r'
    ReallyNotBlocked -> r'
  where r' = StuckOn e

---------------------------------------------------------------------------
-- * Definitions
---------------------------------------------------------------------------

-- | A clause is a list of patterns and the clause body should @Bind@.
--
--  The telescope contains the types of the pattern variables and the
--  permutation is how to get from the order the variables occur in
--  the patterns to the order they occur in the telescope. The body
--  binds the variables in the order they appear in the patterns.
--
--  @clauseTel ~ permute clausePerm (patternVars clausPats)@
--
--  Terms in dot patterns are valid in the clause telescope.
--
--  For the purpose of the permutation and the body dot patterns count
--  as variables. TODO: Change this!
data Clause = Clause
    { clauseRange     :: Range
    , clauseTel       :: Telescope     -- ^ The types of the pattern variables.
    , clausePerm      :: Permutation
    , namedClausePats :: [NamedArg Pattern]
    , clauseBody      :: ClauseBody
    , clauseType      :: Maybe (Arg Type)
      -- ^ The type of the rhs under @clauseTel@.
      --   Used, e.g., by @TermCheck@.
      --   Can be 'Irrelevant' if we encountered an irrelevant projection
      --   pattern on the lhs.
    , clauseCatchall  :: Bool
    }
  deriving (Typeable, Show)

clausePats :: Clause -> [Arg Pattern]
clausePats = map (fmap namedThing) . namedClausePats

-- MOVED to Agda. Syntax.Internal.Patterns
-- -- | Translate the clause patterns to terms with free variables bound by the
-- --   clause telescope.
-- clauseArgs :: Clause -> Args
-- clauseArgs cl = evalState (argsToTerms $ namedClausePats cl) xs
--   where
--     perm = clausePerm cl
--     xs   = permute (invertP __IMPOSSIBLE__ perm) $ downFrom (size perm)
--
--     next = do x : xs <- get; put xs; return x
--
--     argsToTerms = traverse $ traverse $ patToTerm . namedThing
--     patToTerm p = case p of
--       VarP _      -> flip Var [] <$> next
--       DotP v      -> v <$ next   -- dot patterns count as variables
--       ConP c _ ps -> Con c <$> argsToTerms ps
--       LitP l      -> pure $ Lit l
--       ProjP{}     -> __IMPOSSIBLE__   -- TODO

data ClauseBodyF a = Body a
                   | Bind (Abs (ClauseBodyF a))
                   | NoBody    -- ^ for absurd clauses.
  deriving (Typeable, Show, Functor, Foldable, Traversable)

type ClauseBody = ClauseBodyF Term

instance HasRange Clause where
  getRange = clauseRange

-- | Pattern variables.
type PatVarName = ArgName

patVarNameToString :: PatVarName -> String
patVarNameToString = argNameToString

nameToPatVarName :: Name -> PatVarName
nameToPatVarName = nameToArgName

-- | Patterns are variables, constructors, or wildcards.
--   @QName@ is used in @ConP@ rather than @Name@ since
--     a constructor might come from a particular namespace.
--     This also meshes well with the fact that values (i.e.
--     the arguments we are matching with) use @QName@.
--
data Pattern' x
  = VarP x
    -- ^ @x@
  | DotP Term
    -- ^ @.t@
  | ConP ConHead ConPatternInfo [NamedArg (Pattern' x)]
    -- ^ @c ps@
    --   The subpatterns do not contain any projection copatterns.
  | LitP Literal
    -- ^ E.g. @5@, @"hello"@.
  | ProjP QName
    -- ^ Projection copattern.  Can only appear by itself.
  deriving (Typeable, Show, Functor, Foldable, Traversable)

type Pattern = Pattern' PatVarName
    -- ^ The @PatVarName@ is a name suggestion.


namedVarP :: PatVarName -> Named (Ranged PatVarName) Pattern
namedVarP x = Named named $ VarP x
  where named = if isUnderscore x then Nothing else Just $ unranged x

-- | The @ConPatternInfo@ states whether the constructor belongs to
--   a record type (@Just@) or data type (@Nothing@).
--   In the former case, the @Bool@ says whether the record pattern
--   orginates from the expansion of an implicit pattern.
--   The @Type@ is the type of the whole record pattern.
--   The scope used for the type is given by any outer scope
--   plus the clause's telescope ('clauseTel').
type ConPatternInfo = Maybe (Bool, Arg Type)

-- | Extract pattern variables in left-to-right order.
--   A 'DotP' is also treated as variable (see docu for 'Clause').
patternVars :: Arg Pattern -> [Arg (Either PatVarName Term)]
patternVars (Common.Arg i (VarP x)     ) = [Common.Arg i $ Left x]
patternVars (Common.Arg i (DotP t)     ) = [Common.Arg i $ Right t]
patternVars (Common.Arg i (ConP _ _ ps)) = List.concat $ map (patternVars . fmap namedThing) ps
patternVars (Common.Arg i (LitP l)     ) = []
patternVars (Common.Arg i ProjP{}      ) = []

-- | Does the pattern perform a match that could fail?
properlyMatching :: Pattern -> Bool
properlyMatching VarP{} = False
properlyMatching DotP{} = False
properlyMatching LitP{} = True
properlyMatching (ConP _ mt ps) = isNothing mt || -- not a record cons
  List.any (properlyMatching . namedArg) ps  -- or one of subpatterns is a proper m
properlyMatching ProjP{} = True

-----------------------------------------------------------------------------
-- * Explicit substitutions
-----------------------------------------------------------------------------

-- | Substitutions.

infixr 4 :#
data Substitution

  = IdS                     -- Γ ⊢ IdS : Γ

  | EmptyS                  -- Γ ⊢ EmptyS : ()

                            --      Γ ⊢ ρ : Δ
  | Wk !Int Substitution    -- -------------------
                            -- Γ, Ψ ⊢ Wk |Ψ| ρ : Δ

                            -- Γ ⊢ u : Aρ  Γ ⊢ ρ : Δ
  | Term :# Substitution    -- ---------------------
                            --   Γ ⊢ u :# ρ : Δ, A

    -- First argument is __IMPOSSIBLE__ -- we insert it when
    -- constructing a Substitution so that applying Strengthen fails we
    -- get the site which constructed the substitution, not the thing
    -- that tried to apply it.
  | Strengthen Empty Substitution        --         Γ ⊢ ρ : Δ
                                         -- ---------------------------
                                         --   Γ ⊢ Strengthen ρ : Δ, A

                            --        Γ ⊢ ρ : Δ
  | Lift !Int Substitution  -- -------------------------
                            -- Γ, Ψρ ⊢ Lift |Ψ| ρ : Δ, Ψ
  deriving (Show)

---------------------------------------------------------------------------
-- * Absurd Lambda
---------------------------------------------------------------------------

-- | Absurd lambdas are internally represented as identity
--   with variable name "()".
absurdBody :: Abs Term
absurdBody = Abs absurdPatternName $ Var 0 []

isAbsurdBody :: Abs Term -> Bool
isAbsurdBody (Abs x (Var 0 [])) = isAbsurdPatternName x
isAbsurdBody _                  = False

absurdPatternName :: PatVarName
absurdPatternName = "()"

isAbsurdPatternName :: PatVarName -> Bool
isAbsurdPatternName x = x == absurdPatternName

---------------------------------------------------------------------------
-- * Pointers and Sharing
---------------------------------------------------------------------------

-- | Remove top-level @Shared@ data constructors.
ignoreSharing :: Term -> Term
ignoreSharing (Shared p) = ignoreSharing $ derefPtr p
ignoreSharing v          = v

ignoreSharingType :: Type -> Type
ignoreSharingType (El s v) = El s (ignoreSharing v)
-- ignoreSharingType v = v

-- | Introduce sharing.
shared :: Term -> Term
shared v@Shared{}   = v
shared v@(Var _ []) = v
shared v            = Shared (newPtr v)
-- shared v = v

sharedType :: Type -> Type
sharedType (El s v) = El s (shared v)
-- sharedType v = v

-- | Typically m would be TCM and f would be Blocked.
updateSharedFM :: (Monad m, Applicative m, Traversable f) => (Term -> m (f Term)) -> Term -> m (f Term)
updateSharedFM f v0@(Shared p) = do
  fv <- f (derefPtr p)
  flip traverse fv $ \v ->
    case derefPtr (setPtr v p) of
      Var _ [] -> return v
      _        -> return $! compressPointerChain v0
updateSharedFM f v = f v

updateSharedM :: Monad m => (Term -> m Term) -> Term -> m Term
updateSharedM f v0@(Shared p) = do
  v <- f (derefPtr p)
  case derefPtr (setPtr v p) of
    Var _ [] -> return v
    _        -> return $! compressPointerChain v0
updateSharedM f v = f v

updateShared :: (Term -> Term) -> Term -> Term
updateShared f v0@(Shared p) =
  case derefPtr (setPtr (f $ derefPtr p) p) of
    v@(Var _ []) -> v
    _            -> compressPointerChain v0
updateShared f v = f v

pointerChain :: Term -> [Ptr Term]
pointerChain (Shared p) = p : pointerChain (derefPtr p)
pointerChain _          = []

-- Redirect all top-level pointers to point to the last pointer. So, after
-- compression there are at most two top-level indirections. Then return the
-- inner-most pointer so we have only one pointer for the result.
compressPointerChain :: Term -> Term
compressPointerChain v =
  case reverse $ pointerChain v of
    p:_:ps@(_:_) -> setPointers (Shared p) ps
    p:_:_        -> (Shared p)
    _            -> v
  where
    setPointers u [] = u
    setPointers u (p : ps) =
      setPtr u p `seq` setPointers u ps

---------------------------------------------------------------------------
-- * Smart constructors
---------------------------------------------------------------------------

-- | An unapplied variable.
var :: Nat -> Term
var i | i >= 0    = Var i []
      | otherwise = __IMPOSSIBLE__

-- | Add 'DontCare' is it is not already a @DontCare@.
dontCare :: Term -> Term
dontCare v =
  case ignoreSharing v of
    DontCare{} -> v
    _          -> DontCare v

-- | A dummy type.
typeDontCare :: Type
typeDontCare = El Prop (Sort Prop)

-- | Top sort (Set\omega).
topSort :: Type
topSort = El Inf (Sort Inf)

prop :: Type
prop = sort Prop

sort :: Sort -> Type
sort s = El (sSuc s) $ Sort s

varSort :: Int -> Sort
varSort n = Type $ Max [Plus 0 $ NeutralLevel mempty $ Var n []]

-- | Get the next higher sort.
sSuc :: Sort -> Sort
sSuc Prop            = mkType 1
sSuc Inf             = Inf
sSuc SizeUniv        = SizeUniv
sSuc (DLub a b)      = DLub (sSuc a) (fmap sSuc b)
sSuc (Type l)        = Type $ levelSuc l

levelSuc :: Level -> Level
levelSuc (Max []) = Max [ClosedLevel 1]
levelSuc (Max as) = Max $ map inc as
  where inc (ClosedLevel n) = ClosedLevel (n + 1)
        inc (Plus n l)      = Plus (n + 1) l

mkType :: Integer -> Sort
mkType n = Type $ Max [ClosedLevel n | n > 0]

impossibleTerm :: String -> Int -> Term
impossibleTerm file line = Lit $ LitString noRange $ unlines
  [ "An internal error has occurred. Please report this as a bug."
  , "Location of the error: " ++ file ++ ":" ++ show line
  ]

class SgTel a where
  sgTel :: a -> Telescope

instance SgTel (ArgName, Dom Type) where
  sgTel (x, dom) = ExtendTel dom $ Abs x EmptyTel

instance SgTel (Dom (ArgName, Type)) where
  sgTel (Common.Dom ai (x, t)) = ExtendTel (Common.Dom ai t) $ Abs x EmptyTel

---------------------------------------------------------------------------
-- * Handling blocked terms.
---------------------------------------------------------------------------

blockingMeta :: Blocked t -> Maybe MetaId
blockingMeta (Blocked m _) = Just m
blockingMeta NotBlocked{}  = Nothing

blocked :: MetaId -> a -> Blocked a
blocked x = Blocked x

notBlocked :: a -> Blocked a
notBlocked = NotBlocked ReallyNotBlocked

---------------------------------------------------------------------------
-- * Simple operations on terms and types.
---------------------------------------------------------------------------

-- | Removing a topmost 'DontCare' constructor.
stripDontCare :: Term -> Term
stripDontCare v = case ignoreSharing v of
  DontCare v -> v
  _          -> v

-- | Doesn't do any reduction.
arity :: Type -> Nat
arity t = case ignoreSharing $ unEl t of
  Pi  _ b -> 1 + arity (unAbs b)
  _       -> 0

-- | Suggest a name for the first argument of a function of the given type.
argName :: Type -> String
argName = argN . ignoreSharing . unEl
    where
        argN (Pi _ b)  = "." ++ argNameToString (absName b)
        argN _    = __IMPOSSIBLE__

-- | Pick the better name suggestion, i.e., the one that is not just underscore.
class Suggest a b where
  suggest :: a -> b -> String

instance Suggest String String where
  suggest "_" y = y
  suggest  x  _ = x

instance Suggest (Abs a) (Abs b) where
  suggest b1 b2 = suggest (absName b1) (absName b2)

instance Suggest String (Abs b) where
  suggest x b = suggest x (absName b)

instance Suggest Name (Abs b) where
  suggest n b = suggest (nameToArgName n) (absName b)

---------------------------------------------------------------------------
-- * Eliminations.
---------------------------------------------------------------------------

-- | Convert top-level postfix projections into prefix projections.
unSpine :: Term -> Term
unSpine v =
  case hasElims v of
    Just (h, es) -> unSpine' h [] es
    Nothing      -> v
  where
    unSpine' :: (Elims -> Term) -> Elims -> Elims -> Term
    unSpine' h res es =
      case es of
        []                -> v
        e@(Apply a) : es' -> unSpine' h (e : res) es'
        Proj f      : es' -> unSpine' (Def f) [Apply (defaultArg v)] es'
      where v = h $ reverse res

-- | A view distinguishing the neutrals @Var@, @Def@, and @MetaV@ which
--   can be projected.
hasElims :: Term -> Maybe (Elims -> Term, Elims)
hasElims v =
  case ignoreSharing v of
    Var   i es -> Just (Var   i, es)
    Def   f es -> Just (Def   f, es)
    MetaV x es -> Just (MetaV x, es)
    Con{}      -> Nothing
    Lit{}      -> Nothing
    Lam{}      -> Nothing
    Pi{}       -> Nothing
    Sort{}     -> Nothing
    Level{}    -> Nothing
    DontCare{} -> Nothing
    Shared{}   -> __IMPOSSIBLE__

{- PROBABLY USELESS
getElims :: Term -> (Elims -> Term, Elims)
getElims v = maybe default id $ hasElims v
  where
    default = (\ [] -> v, [])
-}

-- | Drop 'Apply' constructor. (Unsafe!)
argFromElim :: Elim -> Arg Term
argFromElim (Apply u) = u
argFromElim Proj{}    = __IMPOSSIBLE__

-- | Drop 'Apply' constructor. (Safe)
isApplyElim :: Elim -> Maybe (Arg Term)
isApplyElim (Apply u) = Just u
isApplyElim Proj{}    = Nothing

-- | Drop 'Apply' constructors. (Safe)
allApplyElims :: Elims -> Maybe Args
allApplyElims = mapM isApplyElim

-- | Split at first non-'Apply'
splitApplyElims :: Elims -> (Args, Elims)
splitApplyElims (Apply u : es) = mapFst (u :) $ splitApplyElims es
splitApplyElims es             = ([], es)

class IsProjElim e where
  isProjElim  :: e -> Maybe QName

instance IsProjElim Elim where
  isProjElim (Proj d) = Just d
  isProjElim Apply{}  = Nothing

-- | Discard @Proj f@ entries.
dropProjElims :: IsProjElim e => [e] -> [e]
dropProjElims = filter (isNothing . isProjElim)

-- | Discards @Proj f@ entries.
argsFromElims :: Elims -> Args
argsFromElims = map argFromElim . dropProjElims

{- NOTE: Elim' already contains Arg.

-- | Commute functors 'Arg' and 'Elim\''.
swapArgElim :: Common.Arg c (Elim' a) -> Elim' (Common.Arg c a)

swapArgElim (Common.Arg ai (Apply a)) = Apply (Common.Arg ai a)
swapArgElim (Common.Arg ai (Proj  d)) = Proj  d

-- IMPOSSIBLE TO DEFINE
swapElimArg :: Elim' (Common.Arg c a) -> Common.Arg c (Elim' a)
swapElimArg (Apply (Common.Arg ai a)) = Common.Arg ai (Apply a)
swapElimArg (Proj  d) = defaultArg (Proj  d)
-}

---------------------------------------------------------------------------
-- * Null instances.
---------------------------------------------------------------------------

instance Null (Tele a) where
  empty = EmptyTel
  null EmptyTel    = True
  null ExtendTel{} = False

instance Null ClauseBody where
  empty = NoBody
  null NoBody = True
  null _      = False

-- | A 'null' clause is one with no patterns and no rhs.
--   Should not exist in practice.
instance Null Clause where
  empty = Clause empty empty empty empty empty empty False
  null (Clause r tel perm pats body t catchall)
    =  null tel
    && null pats
    && null body


---------------------------------------------------------------------------
-- * Show instances.
---------------------------------------------------------------------------

instance Show a => Show (Abs a) where
  showsPrec p (Abs x a) = showParen (p > 0) $
    showString "Abs " . shows x . showString " " . showsPrec 10 a
  showsPrec p (NoAbs x a) = showParen (p > 0) $
    showString "NoAbs " . shows x . showString " " . showsPrec 10 a

instance Show MetaId where
    show (MetaId n) = "_" ++ show n

-- instance Show t => Show (Blocked t) where
--   showsPrec p (Blocked m x) = showParen (p > 0) $
--     showString "Blocked " . shows m . showString " " . showsPrec 10 x
--   showsPrec p (NotBlocked x) = showsPrec p x

---------------------------------------------------------------------------
-- * Sized instances and TermSize.
---------------------------------------------------------------------------

<<<<<<< HEAD
instance Sized Term where
  size v = case v of
    Var _ vs    -> 1 + Prelude.sum (map size vs)
    Def _ vs    -> 1 + Prelude.sum (map size vs)
    Con _ vs    -> 1 + Prelude.sum (map size vs)
    MetaV _ vs  -> 1 + Prelude.sum (map size vs)
    Level l     -> size l
    Lam _ f     -> 1 + size f
    Lit _       -> 1
    Pi a b      -> 1 + size a + size b
    Sort s      -> 1
    DontCare mv -> size mv
    Shared p    -> size (derefPtr p)

instance Sized Type where
  size = size . unEl

instance Sized Level where
  size (Max as) = 1 + Prelude.sum (map size as)

instance Sized PlusLevel where
  size (ClosedLevel _) = 1
  size (Plus _ a)      = size a

instance Sized LevelAtom where
  size (MetaLevel _   vs) = 1 + Prelude.sum (map size vs)
  size (BlockedLevel _ v) = size v
  size (NeutralLevel _ v) = size v
  size (UnreducedLevel v) = size v

=======
-- | The size of a telescope is its length (as a list).
>>>>>>> bdaa1efb
instance Sized (Tele a) where
  size  EmptyTel         = 0
  size (ExtendTel _ tel) = 1 + size tel

instance Sized a => Sized (Abs a) where
  size = size . unAbs

-- | The size of a term is roughly the number of nodes in its
--   syntax tree.  This number need not be precise for logical
--   correctness of Agda, it is only used for reporting
--   (and maybe decisions regarding performance).
--
--   Not counting towards the term size are:
--
--     * sort and color annotations,
--     * projections.
--
class TermSize a where
  termSize :: a -> Int
  termSize = getSum . tsize

  tsize :: a -> Sum Int

instance (Foldable t, TermSize a) => TermSize (t a) where
  tsize = foldMap tsize

instance TermSize Term where
  tsize v = case v of
    Var _ vs    -> 1 + tsize vs
    Def _ vs    -> 1 + tsize vs
    Con _ vs    -> 1 + tsize vs
    MetaV _ vs  -> 1 + tsize vs
    Level l     -> tsize l
    Lam _ f     -> 1 + tsize f
    Lit _       -> 1
    Pi a b      -> 1 + tsize a + tsize b
    Sort s      -> tsize s
    DontCare mv -> tsize mv
    Shared p    -> tsize (derefPtr p)
    ExtLam{}    -> __IMPOSSIBLE__

instance TermSize Sort where
  tsize s = case s of
    Type l    -> 1 + tsize l
    Prop      -> 1
    Inf       -> 1
    SizeUniv  -> 1
    DLub s s' -> 1 + tsize s + tsize s'

instance TermSize Level where
  tsize (Max as) = 1 + tsize as

instance TermSize PlusLevel where
  tsize (ClosedLevel _) = 1
  tsize (Plus _ a)      = tsize a

instance TermSize LevelAtom where
  tsize (MetaLevel _   vs) = 1 + tsize vs
  tsize (BlockedLevel _ v) = tsize v
  tsize (NeutralLevel _ v) = tsize v
  tsize (UnreducedLevel v) = tsize v

instance TermSize Substitution where
  tsize IdS                = 1
  tsize EmptyS             = 1
  tsize (Wk _ rho)         = 1 + tsize rho
  tsize (t :# rho)         = 1 + tsize t + tsize rho
  tsize (Strengthen _ rho) = 1 + tsize rho
  tsize (Lift _ rho)       = 1 + tsize rho

---------------------------------------------------------------------------
-- * KillRange instances.
---------------------------------------------------------------------------

instance KillRange ConHead where
  killRange (ConHead c i fs) = killRange3 ConHead c i fs

instance KillRange Term where
  killRange v = case v of
    Var i vs    -> killRange1 (Var i) vs
    Def c vs    -> killRange2 Def c vs
    Con c vs    -> killRange2 Con c vs
    MetaV m vs  -> killRange1 (MetaV m) vs
    Lam i f     -> killRange1 Lam i f
    Lit l       -> killRange1 Lit l
    Level l     -> killRange1 Level l
    Pi a b      -> killRange2 Pi a b
    Sort s      -> killRange1 Sort s
    DontCare mv -> killRange1 DontCare mv
    Shared p    -> Shared $ updatePtr killRange p

instance KillRange Level where
  killRange (Max as) = killRange1 Max as

instance KillRange PlusLevel where
  killRange l@ClosedLevel{} = l
  killRange (Plus n l) = killRange1 (Plus n) l

instance KillRange LevelAtom where
  killRange (MetaLevel n as)   = killRange1 (MetaLevel n) as
  killRange (BlockedLevel m v) = killRange1 (BlockedLevel m) v
  killRange (NeutralLevel r v) = killRange1 (NeutralLevel r) v
  killRange (UnreducedLevel v) = killRange1 UnreducedLevel v

instance KillRange Type where
  killRange (El s v) = killRange2 El s v

instance KillRange Sort where
  killRange s = case s of
    Prop       -> Prop
    Inf        -> Inf
    SizeUniv   -> SizeUniv
    Type a     -> killRange1 Type a
    DLub s1 s2 -> killRange2 DLub s1 s2

instance KillRange Substitution where
  killRange IdS                  = IdS
  killRange EmptyS               = EmptyS
  killRange (Wk n rho)           = killRange1 (Wk n) rho
  killRange (t :# rho)           = killRange2 (:#) t rho
  killRange (Strengthen err rho) = killRange1 (Strengthen err) rho
  killRange (Lift n rho)         = killRange1 (Lift n) rho

instance KillRange Pattern where
  killRange p =
    case p of
      VarP{}           -> p
      DotP v           -> killRange1 DotP v
      ConP con info ps -> killRange3 ConP con info ps
      LitP l           -> killRange1 LitP l
      ProjP q          -> killRange1 ProjP q

instance KillRange Permutation where
  killRange = id

instance KillRange Clause where
  killRange (Clause r tel perm ps body t catchall) = killRange7 Clause r tel perm ps body t catchall

instance KillRange a => KillRange (ClauseBodyF a) where
  killRange = fmap killRange

instance KillRange a => KillRange (Tele a) where
  killRange = fmap killRange

instance KillRange a => KillRange (Blocked a) where
  killRange = fmap killRange

instance KillRange a => KillRange (Abs a) where
  killRange = fmap killRange

instance KillRange a => KillRange (Elim' a) where
  killRange = fmap killRange

---------------------------------------------------------------------------
-- * UniverseBi instances.
---------------------------------------------------------------------------

instanceUniverseBiT' [] [t| (([Type], [Clause]), Pattern) |]
instanceUniverseBiT' [] [t| (Args, Pattern)               |]
instanceUniverseBiT' [] [t| (Elims, Pattern)              |] -- ?
instanceUniverseBiT' [] [t| (([Type], [Clause]), Term)    |]
instanceUniverseBiT' [] [t| (Args, Term)                  |]
instanceUniverseBiT' [] [t| (Elims, Term)                 |] -- ?
instanceUniverseBiT' [] [t| ([Term], Term)                |]

-----------------------------------------------------------------------------
-- * Simple pretty printing
-----------------------------------------------------------------------------

showTerm :: Term -> String
showTerm = show . pretty

instance Pretty Term where
  prettyPrec p v =
    case ignoreSharing v of
      Var x els -> text ("@" ++ show x) `pApp` els
      Lam _ b   ->
        mparens (p > 0) $
        sep [ text ("λ " ++ show (absName b) ++ " ->")
            , nest 2 $ pretty (unAbs b) ]
      Lit l                -> pretty l
      Def q els            -> text (show q) `pApp` els
      Con c vs             -> text (show $ conName c) `pApp` map Apply vs
      Pi a (NoAbs _ b)     -> mparens (p > 0) $
        sep [ prettyPrec 1 (unDom a) <+> text "->"
            , nest 2 $ pretty b ]
      Pi a b               -> mparens (p > 0) $
        sep [ pDom (domInfo a) (text (absName b) <+> text ":" <+> pretty (unDom a)) <+> text "->"
            , nest 2 $ pretty (unAbs b) ]
      Sort s      -> pretty s
      Level l     -> pretty l
      MetaV x els -> text (show x) `pApp` els
      DontCare v  -> pretty v
      Shared{}    -> __IMPOSSIBLE__
    where
      pApp d els = mparens (not (null els) && p > 9) $
                   d <+> fsep (map (prettyPrec 10) els)

      pDom i =
        case getHiding i of
          NotHidden -> parens
          Hidden    -> braces
          Instance  -> braces . braces

instance Pretty Level where
  prettyPrec p (Max as) =
    case as of
      []  -> prettyPrec p (ClosedLevel 0)
      [a] -> prettyPrec p a
      _   -> mparens (p > 9) $ List.foldr1 (\a b -> text "lub" <+> a <+> b) $ map (prettyPrec 10) as

instance Pretty PlusLevel where
  prettyPrec p l =
    case l of
      ClosedLevel n -> sucs p n $ \_ -> text "lzero"
      Plus n a      -> sucs p n $ \p -> prettyPrec p a
    where
      sucs p 0 d = d p
      sucs p n d = mparens (p > 9) $ text "lsuc" <+> sucs 10 (n - 1) d

instance Pretty LevelAtom where
  prettyPrec p a =
    case a of
      MetaLevel x els  -> prettyPrec p (MetaV x els)
      BlockedLevel _ v -> prettyPrec p v
      NeutralLevel _ v -> prettyPrec p v
      UnreducedLevel v -> prettyPrec p v

instance Pretty Sort where
  prettyPrec p s =
    case s of
      Type (Max []) -> text "Set"
      Type (Max [ClosedLevel n]) -> text $ "Set" ++ show n
      Type l -> mparens (p > 9) $ text "Set" <+> prettyPrec 10 l
      Prop -> text "Prop"
      Inf -> text "Setω"
      SizeUniv -> text "SizeUniv"
      DLub s b -> mparens (p > 9) $
        text "dlub" <+> prettyPrec 10 s
                    <+> parens (sep [ text ("λ " ++ show (absName b) ++ " ->")
                                    , nest 2 $ pretty (unAbs b) ])

instance Pretty Type where
  prettyPrec p (El _ a) = prettyPrec p a

instance Pretty Elim where
  prettyPrec p (Apply v) = prettyPrec p v
  prettyPrec _ (Proj x)  = text ("." ++ show x)

instance Pretty a => Pretty (Arg a) where
  prettyPrec p a =
    ($ unArg a) $
    case getHiding a of
      NotHidden -> prettyPrec p
      Hidden    -> braces . pretty
      Instance  -> braces . braces . pretty<|MERGE_RESOLUTION|>--- conflicted
+++ resolved
@@ -865,40 +865,7 @@
 -- * Sized instances and TermSize.
 ---------------------------------------------------------------------------
 
-<<<<<<< HEAD
-instance Sized Term where
-  size v = case v of
-    Var _ vs    -> 1 + Prelude.sum (map size vs)
-    Def _ vs    -> 1 + Prelude.sum (map size vs)
-    Con _ vs    -> 1 + Prelude.sum (map size vs)
-    MetaV _ vs  -> 1 + Prelude.sum (map size vs)
-    Level l     -> size l
-    Lam _ f     -> 1 + size f
-    Lit _       -> 1
-    Pi a b      -> 1 + size a + size b
-    Sort s      -> 1
-    DontCare mv -> size mv
-    Shared p    -> size (derefPtr p)
-
-instance Sized Type where
-  size = size . unEl
-
-instance Sized Level where
-  size (Max as) = 1 + Prelude.sum (map size as)
-
-instance Sized PlusLevel where
-  size (ClosedLevel _) = 1
-  size (Plus _ a)      = size a
-
-instance Sized LevelAtom where
-  size (MetaLevel _   vs) = 1 + Prelude.sum (map size vs)
-  size (BlockedLevel _ v) = size v
-  size (NeutralLevel _ v) = size v
-  size (UnreducedLevel v) = size v
-
-=======
 -- | The size of a telescope is its length (as a list).
->>>>>>> bdaa1efb
 instance Sized (Tele a) where
   size  EmptyTel         = 0
   size (ExtendTel _ tel) = 1 + size tel
@@ -938,7 +905,6 @@
     Sort s      -> tsize s
     DontCare mv -> tsize mv
     Shared p    -> tsize (derefPtr p)
-    ExtLam{}    -> __IMPOSSIBLE__
 
 instance TermSize Sort where
   tsize s = case s of

<<<<<<< HEAD
-- GHC 7.4.2 requires this layout for the pragmas. See Issue 1460.
{-# LANGUAGE DeriveFoldable,
             GeneralizedNewtypeDeriving,
             ScopedTypeVariables,
             TemplateHaskell #-}
=======
{-# LANGUAGE CPP                        #-}
{-# LANGUAGE DeriveFoldable             #-}
{-# LANGUAGE GeneralizedNewtypeDeriving #-}
{-# LANGUAGE ScopedTypeVariables        #-}
{-# LANGUAGE TemplateHaskell            #-}
>>>>>>> f21c9ef3

-- | Maintaining a list of favorites of some partially ordered type.
--   Only the best elements are kept.
--
--   To avoid name clashes, import this module qualified, as in
--   @
--      import Agda.Utils.Favorites (Favorites)
--      import qualified Agda.Utils.Favorites as Fav
--   @

module Agda.Utils.Favorites where

import Prelude hiding ( null )

import Data.Foldable (Foldable)
import Data.Functor
import Data.Monoid
import qualified Data.List as List
import qualified Data.Set as Set

import Test.QuickCheck

import Agda.Utils.Null
import Agda.Utils.PartialOrd hiding (tests)
import Agda.Utils.Singleton
import Agda.Utils.Tuple

-- | A list of incomparable favorites.
newtype Favorites a = Favorites { toList :: [a] }
  deriving (Foldable, Show, CoArbitrary, Null, Singleton a)

-- | Equality checking is a bit expensive, since we need to sort!
--   Maybe use a 'Set' of favorites in the first place?
instance Ord a => Eq (Favorites a) where
  as == bs = Set.fromList (toList as) == Set.fromList (toList bs)

-- | Result of comparing a candidate with the current favorites.
data CompareResult a
  = Dominates   { dominated :: [a], notDominated :: [a] }
    -- ^ Great, you are dominating a possibly (empty list of favorites)
    --   but there is also a rest that is not dominated.
    --   If @null dominated@, then @notDominated@ is necessarily the
    --   complete list of favorites.
  | IsDominated { dominator :: a }
    -- ^ Sorry, but you are dominated by that favorite.


-- | Gosh, got some pretty @a@ here, compare with my current favorites!
--   Discard it if there is already one that is better or equal.
--   (Skewed conservatively: faithful to the old favorites.)
--   If there is no match for it, add it, and
--   dispose of all that are worse than @a@.
--
--   We require a partial ordering.  Less is better! (Maybe paradoxically.)
compareWithFavorites :: PartialOrd a => a -> Favorites a -> CompareResult a
compareWithFavorites a favs = loop $ toList favs where
  loop []          = Dominates [] []
  loop as@(b : bs) = case comparable a b of
    POLT -> dominates b $ loop bs  -- @a@ is a new favorite, bye-bye, @b@
    POLE -> dominates b $ loop bs  -- ditto
    POEQ -> IsDominated b          -- @b@ is as least as good as @a@, bye-bye, @a@
    POGE -> IsDominated b          -- ditto
    POGT -> IsDominated b          -- ditto
    POAny -> doesnotd b $ loop bs -- don't know, compare with my other favorites
  -- add an outperformed favorite
  dominates b (Dominates bs as) = Dominates (b : bs) as
  dominates b r@IsDominated{}   = r
  -- add an uncomparable favorite
  doesnotd  b (Dominates as bs) = Dominates as (b : bs)
  doesnotd  b r@IsDominated{}   = r

-- | Compare a new set of favorites to an old one and discard
--   the new favorites that are dominated by the old ones
--   and vice verse.
--   (Skewed conservatively: faithful to the old favorites.)
--
--   @compareFavorites new old = (new', old')@
compareFavorites :: PartialOrd a => Favorites a -> Favorites a ->
                    (Favorites a, Favorites a)
compareFavorites new old = mapFst Favorites $ loop (toList new) old where
  loop []        old = ([], old)
  loop (a : new) old = case compareWithFavorites a old of
    -- Better: Discard all @old@ ones that @a@ dominates and keep @a@
    Dominates _ old -> mapFst (a:) $ loop new (Favorites old)
    -- Not better:  Discard @a@
    IsDominated{}   -> loop new old

unionCompared :: PartialOrd a => (Favorites a, Favorites a) -> Favorites a
unionCompared (Favorites new, Favorites old) = Favorites $ new ++ old

-- | After comparing, do the actual insertion.
insertCompared :: PartialOrd a => a -> Favorites a -> CompareResult a -> Favorites a
insertCompared a _ (Dominates _ as) = Favorites (a : as)
insertCompared _ l IsDominated{}    = l

-- | Compare, then insert accordingly.
--   @insert a l = insertCompared a l (compareWithFavorites a l)@
insert :: PartialOrd a => a -> Favorites a -> Favorites a
insert a l = insertCompared a l (compareWithFavorites a l)

-- | Insert all the favorites from the first list into the second.
union :: PartialOrd a => Favorites a -> Favorites a -> Favorites a
union (Favorites as) bs = List.foldr insert bs as

-- | Construct favorites from elements of a partial order.
--   The result depends on the order of the list if it
--   contains equal elements, since earlier seen elements
--   are favored over later seen equals.
--   The first element of the list is seen first.
fromList :: PartialOrd a => [a] -> Favorites a
fromList = List.foldl' (flip insert) empty

-- | 'Favorites' forms a 'Monoid' under 'empty' and 'union.
instance PartialOrd a => Monoid (Favorites a) where
  mempty  = empty
  mappend = union

------------------------------------------------------------------------
-- * Properties
------------------------------------------------------------------------

instance (PartialOrd a, Arbitrary a) => Arbitrary (Favorites a) where
  arbitrary = fromList <$> arbitrary

property_null_empty :: Bool
property_null_empty = null (empty :: Favorites ())

property_not_null_singleton :: forall a. a -> Bool
property_not_null_singleton x = not $ null (singleton x :: Favorites a)

-- Remember: less is better!

prop_compareWithFavorites :: ISet -> Favorites ISet -> Bool
prop_compareWithFavorites a@ISet{} as =
  case compareWithFavorites a as of
    Dominates dominated notDominated ->
      all (related a POLT) dominated &&
      all (related a POAny) notDominated
    IsDominated dominator ->
      related a POGE dominator

prop_fromList_after_toList :: Favorites ISet -> Bool
prop_fromList_after_toList as =
  fromList (toList as) == as

-- | A second way to compute the 'union' is to use 'compareFavorites'.
prop_union_union2 :: Favorites ISet -> Favorites ISet -> Bool
prop_union_union2 as bs =
  union as bs == union2 as bs
    where union2 as bs = unionCompared $ compareFavorites as bs

------------------------------------------------------------------------
-- * All tests
------------------------------------------------------------------------

-- Template Haskell hack to make the following $quickCheckAll work
-- under ghc-7.8.
return [] -- KEEP!

-- | All tests as collected by 'quickCheckAll'.
--
--   Using 'quickCheckAll' is convenient and superior to the manual
--   enumeration of tests, since the name of the property is
--   added automatically.

tests :: IO Bool
tests = do
  putStrLn "Agda.Utils.Favorites"
  $quickCheckAll<|MERGE_RESOLUTION|>--- conflicted
+++ resolved
@@ -1,16 +1,7 @@
-<<<<<<< HEAD
--- GHC 7.4.2 requires this layout for the pragmas. See Issue 1460.
-{-# LANGUAGE DeriveFoldable,
-             GeneralizedNewtypeDeriving,
-             ScopedTypeVariables,
-             TemplateHaskell #-}
-=======
-{-# LANGUAGE CPP                        #-}
 {-# LANGUAGE DeriveFoldable             #-}
 {-# LANGUAGE GeneralizedNewtypeDeriving #-}
 {-# LANGUAGE ScopedTypeVariables        #-}
 {-# LANGUAGE TemplateHaskell            #-}
->>>>>>> f21c9ef3
 
 -- | Maintaining a list of favorites of some partially ordered type.
 --   Only the best elements are kept.

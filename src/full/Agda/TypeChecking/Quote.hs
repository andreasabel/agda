--- conflicted
+++ resolved
@@ -370,10 +370,10 @@
       Lit (LitString _ x) -> return (Str x)
       _ -> throwException $ NotALiteral "String" t
 
-unquoteString :: Term -> TCM String
+unquoteString :: Term -> UnquoteM String
 unquoteString x = unStr <$> unquote x
 
-unquoteNString :: I.Arg Term -> TCM String
+unquoteNString :: I.Arg Term -> UnquoteM String
 unquoteNString x = unStr <$> unquoteN x
 
 instance Unquote a => Unquote [a] where
@@ -428,13 +428,14 @@
 
 instance Unquote a => Unquote (Abs a) where
   unquote t = do
-    t <- reduce t
+    t <- lift $ reduce t
     case ignoreSharing t of
       Con c [x,y] -> do
         choice
           [(c `isCon` primAbsAbs, Abs <$> (hint <$> unquoteNString x) <*> unquoteN y)]
-          (unquoteFailed "Abs" "arity 2 and not the `abs' constructor (ABSABS builtin)" t)
-      _ -> unquoteFailed "Abs" "not an arity 2 constructor" t
+          (throwException $ BadConstructor "Abs" "arity 2 and not the `abs' constructor (ABSABS builtin)" t)
+      Con c _ -> throwException $ BadConstructor "Abs" "not an arity 2 constructor" t
+      _ -> throwException $ NotAConstructor "Abs" t
 
     where hint x | not (null x) = x
                  | otherwise    = "_"
@@ -501,23 +502,13 @@
 
       Con c [x, y] ->
         choice
-<<<<<<< HEAD
           [ (c `isCon` primAgdaTermVar,    Var    <$> (fromInteger <$> unquoteN x) <*> unquoteN y)
           , (c `isCon` primAgdaTermCon,    Con    <$> unquoteN x <*> unquoteN y)
           , (c `isCon` primAgdaTermDef,    Def    <$> (ensureDef =<< unquoteN x) <*> unquoteN y)
           , (c `isCon` primAgdaTermLam,    Lam    <$> (flip setHiding defaultArgInfo <$> unquoteN x) <*> unquoteN y)
           , (c `isCon` primAgdaTermPi,     mkPi   <$> (domFromArg                    <$> unquoteN x) <*> unquoteN y)
           , (c `isCon` primAgdaTermExtLam, ExtLam <$> unquoteN x <*> unquoteN y) ]
-          (unquoteFailed "Term" "bad term constructor" t)
-=======
-          [ (c `isCon` primAgdaTermVar, Var <$> (fromInteger <$> unquoteN x) <*> unquoteN y)
-          , (c `isCon` primAgdaTermCon, Con <$> unquoteN x <*> unquoteN y)
-          , (c `isCon` primAgdaTermDef, Def <$> (ensureDef =<< unquoteN x) <*> unquoteN y)
-          , (c `isCon` primAgdaTermLam, Lam <$> (flip setHiding defaultArgInfo <$> unquoteN x) <*> unquoteN y)
-          , (c `isCon` primAgdaTermPi,  mkPi <$> (domFromArg <$> unquoteN x) <*> unquoteN y)
-          , (c `isCon` primAgdaTermExtLam, mkExtLam <$> unquoteN x <*> unquoteN y) ]
           (throwException $ BadConstructor "Term" "bad term constructor" t)
->>>>>>> 7f16a035
         where
           mkPi a (Abs "_" b) = Pi a (Abs x b)
             where x | 0 `freeIn` b = pickName (unDom a)

{-# LANGUAGE CPP #-}

{-# OPTIONS_GHC -fno-warn-orphans #-}

module Agda.TypeChecking.Serialise.Instances.Internal where

import Control.Applicative
import Control.Monad.State.Strict

import Agda.Syntax.Internal as I
import Agda.Syntax.Position as P

import Agda.TypeChecking.Serialise.Base
import Agda.TypeChecking.Serialise.Instances.Common ()
import Agda.TypeChecking.Serialise.Instances.Compilers ()

import Agda.TypeChecking.Monad
import Agda.TypeChecking.CompiledClause
import Agda.TypeChecking.Positivity.Occurrence

import Agda.Utils.Permutation

#include "undefined.h"
import Agda.Utils.Impossible

instance EmbPrj Signature where
  icod_ (Sig a b c) = icodeN' Sig a b c

  value = valueN Sig

instance EmbPrj Section where
  icod_ (Section a) = icodeN' Section a

  value = valueN Section

instance EmbPrj a => EmbPrj (Tele a) where
  icod_ EmptyTel        = icodeN' EmptyTel
  icod_ (ExtendTel a b) = icodeN' ExtendTel a b

  value = vcase valu where
    valu []     = valuN EmptyTel
    valu [a, b] = valuN ExtendTel a b
    valu _      = malformed

instance EmbPrj Permutation where
  icod_ (Perm a b) = icodeN' Perm a b

  value = valueN Perm

instance EmbPrj a => EmbPrj (Drop a) where
  icod_ (Drop a b) = icodeN' Drop a b

  value = valueN Drop

instance EmbPrj a => EmbPrj (Elim' a) where
  icod_ (Apply a)      = icodeN' Apply a
  icod_ (IApply x y a) = icodeN 0 IApply x y a
  icod_ (Proj a b)     = icodeN 0 Proj a b

  value = vcase valu where
    valu [a]       = valuN Apply a
    valu [0,x,y,a] = valuN IApply x y a
    valu [0, a, b] = valuN Proj a b
    valu _         = malformed

instance EmbPrj I.ConHead where
  icod_ (ConHead a b c) = icodeN' ConHead a b c

  value = valueN ConHead

instance (EmbPrj a) => EmbPrj (I.Type' a) where
  icod_ (El a b) = icodeN' El a b

  value = valueN El

instance EmbPrj a => EmbPrj (I.Abs a) where
  icod_ (NoAbs a b) = icodeN 0 NoAbs a b
  icod_ (Abs a b)   = icodeN' Abs a b

  value = vcase valu where
    valu [a, b]    = valuN Abs a b
    valu [0, a, b] = valuN NoAbs a b
    valu _         = malformed

instance EmbPrj I.Term where
  icod_ (Var     a []) = icodeN' (\ a -> Var a []) a
  icod_ (Var      a b) = icodeN 0 Var a b
  icod_ (Lam      a b) = icodeN 1 Lam a b
  icod_ (Lit      a  ) = icodeN 2 Lit a
  icod_ (Def      a b) = icodeN 3 Def a b
  icod_ (Con    a b c) = icodeN 4 Con a b c
  icod_ (Pi       a b) = icodeN 5 Pi a b
  icod_ (Sort     a  ) = icodeN 7 Sort a
  icod_ (MetaV    a b) = icodeN 8 MetaV a b
  icod_ (DontCare a  ) = icodeN 9 DontCare a
  icod_ (Level    a  ) = icodeN 10 Level a
  icod_ (Shared p)     = icodeMemo termD termC p $ icode (derefPtr p)

  value r = vcase valu' r where
    valu' xs       = gets mkShared <*> valu xs
    valu [a]       = valuN var   a
    valu [0, a, b] = valuN Var   a b
    valu [1, a, b] = valuN Lam   a b
    valu [2, a]    = valuN Lit   a
    valu [3, a, b] = valuN Def   a b
    valu [4, a, b, c] = valuN Con a b c
    valu [5, a, b] = valuN Pi    a b
    valu [7, a]    = valuN Sort  a
    valu [8, a, b] = valuN MetaV a b
    valu [9, a]    = valuN DontCare a
    valu [10, a]   = valuN Level a
    valu _         = malformed

instance EmbPrj Level where
  icod_ (Max a) = icodeN' Max a

  value = valueN Max

instance EmbPrj PlusLevel where
  icod_ (ClosedLevel a) = icodeN' ClosedLevel a
  icod_ (Plus a b)      = icodeN' Plus a b

  value = vcase valu where
    valu [a]    = valuN ClosedLevel a
    valu [a, b] = valuN Plus a b
    valu _      = malformed

instance EmbPrj LevelAtom where
  icod_ (NeutralLevel r a) = icodeN' (NeutralLevel r) a
  icod_ (UnreducedLevel a) = icodeN 1 UnreducedLevel a
  icod_ (MetaLevel a b)    = icodeN 2 MetaLevel a b
  icod_ BlockedLevel{}     = __IMPOSSIBLE__

  value = vcase valu where
    valu [a]    = valuN UnreducedLevel a -- we forget that we are a NeutralLevel,
                                         -- since we do not want do (de)serialize
                                         -- the reason for neutrality
    valu [1, a] = valuN UnreducedLevel a
    valu [2, a, b] = valuN MetaLevel a b
    valu _      = malformed

instance EmbPrj I.Sort where
  icod_ (Type  a  ) = icodeN 0 Type a
  icod_ Prop        = icodeN' Prop
  icod_ SizeUniv    = icodeN 1 SizeUniv
  icod_ Inf         = icodeN 2 Inf
  icod_ (DLub a b)  = icodeN 3 DLub a b -- Andreas, 2017-01-18: not __IMPOSSIBLE__ see #2408

  value = vcase valu where
    valu []        = valuN Prop
    valu [0, a]    = valuN Type  a
    valu [1]       = valuN SizeUniv
    valu [2]       = valuN Inf
    valu [3, a, b] = valuN DLub a b
    valu _         = malformed

instance EmbPrj DisplayForm where
  icod_ (Display a b c) = icodeN' Display a b c

  value = valueN Display

instance EmbPrj a => EmbPrj (Open a) where
  icod_ (OpenThing a b) = icodeN' OpenThing a b

  value = valueN OpenThing

instance EmbPrj a => EmbPrj (Local a) where
  icod_ (Local a b) = icodeN' Local a b
  icod_ (Global a)  = icodeN' Global a

  value = vcase valu where
    valu [a, b] = valuN Local a b
    valu [a]    = valuN Global a
    valu _      = malformed

instance EmbPrj CtxId where
  icod_ (CtxId a) = icode a
  value n         = CtxId `fmap` value n

instance EmbPrj DisplayTerm where
  icod_ (DTerm    a  )   = icodeN' DTerm a
  icod_ (DDot     a  )   = icodeN 1 DDot a
  icod_ (DCon     a b c) = icodeN 2 DCon a b c
  icod_ (DDef     a b)   = icodeN 3 DDef a b
  icod_ (DWithApp a b c) = icodeN 4 DWithApp a b c

  value = vcase valu where
    valu [a]          = valuN DTerm a
    valu [1, a]       = valuN DDot a
    valu [2, a, b, c] = valuN DCon a b c
    valu [3, a, b]    = valuN DDef a b
    valu [4, a, b, c] = valuN DWithApp a b c
    valu _            = malformed

instance EmbPrj MutualId where
  icod_ (MutId a) = icode a
  value n         = MutId `fmap` value n

instance EmbPrj Definition where
<<<<<<< HEAD
  icod_ (Defn a b c d e f g h i j k l m n) = icodeN' Defn a b (P.killRange c) d e f g h i j k l m n

  value = vcase valu where
    valu [a, b, c, d, e, f, g, h, i, j, k, l, m, n] = valuN Defn a b c d e f g h i j k l m n
    valu _                                       = malformed
=======
  icod_ (Defn a b c d e f g h i j k l m) =
    icodeN' Defn a b (P.killRange c) d e f g h i j k l m

  value = valueN Defn
>>>>>>> fc4e13d3

instance EmbPrj NLPat where
  icod_ (PVar a b c)    = icodeN 0 PVar a b c
  icod_ (PWild)         = icodeN 1 PWild
  icod_ (PDef a b)      = icodeN 2 PDef a b
  icod_ (PLam a b)      = icodeN 3 PLam a b
  icod_ (PPi a b)       = icodeN 4 PPi a b
  icod_ (PBoundVar a b) = icodeN 5 PBoundVar a b
  icod_ (PTerm a)       = icodeN 6 PTerm a

  value = vcase valu where
    valu [0, a, b, c] = valuN PVar a b c
    valu [1]          = valuN PWild
    valu [2, a, b]    = valuN PDef a b
    valu [3, a, b]    = valuN PLam a b
    valu [4, a, b]    = valuN PPi a b
    valu [5, a, b]    = valuN PBoundVar a b
    valu [6, a]       = valuN PTerm a
    valu _            = malformed

instance EmbPrj NLPType where
  icod_ (NLPType a b) = icodeN' NLPType a b

  value = valueN NLPType

instance EmbPrj RewriteRule where
  icod_ (RewriteRule a b c d e f) = icodeN' RewriteRule a b c d e f

  value = valueN RewriteRule

instance EmbPrj Projection where
  icod_ (Projection a b c d e) = icodeN' Projection a b c d e

  value = valueN Projection

instance EmbPrj ProjLams where
  icod_ (ProjLams a) = icodeN' ProjLams a

  value = valueN ProjLams

instance EmbPrj ExtLamInfo where
  icod_ (ExtLamInfo a b) = icodeN' ExtLamInfo a b

  value = valueN ExtLamInfo

instance EmbPrj Polarity where
  icod_ Covariant     = return 0
  icod_ Contravariant = return 1
  icod_ Invariant     = return 2
  icod_ Nonvariant    = return 3

  value 0 = return Covariant
  value 1 = return Contravariant
  value 2 = return Invariant
  value 3 = return Nonvariant
  value _ = malformed

instance EmbPrj Occurrence where
  icod_ StrictPos = return 0
  icod_ Mixed     = return 1
  icod_ Unused    = return 2
  icod_ GuardPos  = return 3
  icod_ JustPos   = return 4
  icod_ JustNeg   = return 5

  value 0 = return StrictPos
  value 1 = return Mixed
  value 2 = return Unused
  value 3 = return GuardPos
  value 4 = return JustPos
  value 5 = return JustNeg
  value _ = malformed

instance EmbPrj EtaEquality where
  icod_ (Specified a) = icodeN 0 Specified a
  icod_ (Inferred a)  = icodeN 1 Inferred a

  value = vcase valu where
    valu [0,a] = valuN Specified a
    valu [1,a] = valuN Inferred a
    valu _     = malformed

instance EmbPrj Defn where
  icod_ Axiom                                   = icodeN 0 Axiom
  icod_ (Function    a b t c d e f g h i j k m) =
    icodeN 1 (\ a b -> Function a b t) a b c d e f g h i j k m
  icod_ (Datatype    a b c d e f g h i j)       = icodeN 2 Datatype a b c d e f g h i j
  icod_ (Record      a b c d e f g h i j k)     = icodeN 3 Record a b c d e f g h i j k
  icod_ (Constructor a b c d e f g h)           = icodeN 4 Constructor a b c d e f g h
  icod_ (Primitive   a b c d)                   = icodeN 5 Primitive a b c d
  icod_ AbstractDefn                            = __IMPOSSIBLE__

  value = vcase valu where
    valu [0]                                     = valuN Axiom
    valu [1, a, b, c, d, e, f, g, h, i, j, k, m] = valuN (\ a b -> Function a b Nothing) a b c d e f g h i j k m
    valu [2, a, b, c, d, e, f, g, h, i, j]       = valuN Datatype a b c d e f g h i j
    valu [3, a, b, c, d, e, f, g, h, i, j, k]    = valuN Record  a b c d e f g h i j k
    valu [4, a, b, c, d, e, f, g, h]             = valuN Constructor a b c d e f g h
    valu [5, a, b, c, d]                         = valuN Primitive   a b c d
    valu _                                       = malformed

instance EmbPrj FunctionFlag where
  icod_ FunStatic       = icodeN 0 FunStatic
  icod_ FunInline       = icodeN 1 FunInline
  icod_ FunMacro        = icodeN 2 FunMacro

  value = vcase valu where
    valu [0] = valuN FunStatic
    valu [1] = valuN FunInline
    valu [2] = valuN FunMacro
    valu _   = malformed

instance EmbPrj a => EmbPrj (WithArity a) where
  icod_ (WithArity a b) = icodeN' WithArity a b

  value = valueN WithArity

instance EmbPrj a => EmbPrj (Case a) where
  icod_ (Branches a b c d e) = icodeN' Branches a b c d e

<<<<<<< HEAD
  value = value5 Branches
=======
  value = valueN Branches
>>>>>>> fc4e13d3

instance EmbPrj CompiledClauses where
  icod_ Fail       = icodeN' Fail
  icod_ (Done a b) = icodeN' Done a (P.killRange b)
  icod_ (Case a b) = icodeN 2 Case a b

  value = vcase valu where
    valu []        = valuN Fail
    valu [a, b]    = valuN Done a b
    valu [2, a, b] = valuN Case a b
    valu _         = malformed

instance EmbPrj a => EmbPrj (FunctionInverse' a) where
  icod_ NotInjective = icodeN' NotInjective
  icod_ (Inverse a)  = icodeN' Inverse a

  value = vcase valu where
    valu []  = valuN NotInjective
    valu [a] = valuN Inverse a
    valu _   = malformed

instance EmbPrj TermHead where
  icod_ SortHead     = icodeN' SortHead
  icod_ PiHead       = icodeN 1 PiHead
  icod_ (ConsHead a) = icodeN 2 ConsHead a

  value = vcase valu where
    valu []     = valuN SortHead
    valu [1]    = valuN PiHead
    valu [2, a] = valuN ConsHead a
    valu _      = malformed

instance EmbPrj I.Clause where
  icod_ (Clause a b c d e f g) = icodeN' Clause a b c d e f g

  value = valueN Clause

instance EmbPrj I.ConPatternInfo where
  icod_ (ConPatternInfo a b c) = icodeN' ConPatternInfo a b c

<<<<<<< HEAD
  value = value3 ConPatternInfo
=======
  value = valueN ConPatternInfo
>>>>>>> fc4e13d3

instance EmbPrj I.DBPatVar where
  icod_ (DBPatVar a b) = icodeN' DBPatVar a b

  value = valueN DBPatVar

instance EmbPrj a => EmbPrj (I.Pattern' a) where
  icod_ (VarP a    ) = icodeN' VarP a
  icod_ (ConP a b c) = icodeN 1 ConP a b c
  icod_ (LitP a    ) = icodeN 2 LitP a
  icod_ (DotP a    ) = icodeN 3 DotP a
  icod_ (ProjP a b ) = icodeN 4 ProjP a b
  icod_ (AbsurdP a ) = icodeN 5 AbsurdP a

  value = vcase valu where
    valu [a]       = valuN VarP a
    valu [1, a, b, c] = valuN ConP a b c
    valu [2, a]    = valuN LitP a
    valu [3, a]    = valuN DotP a
    valu [4, a, b] = valuN ProjP a b
    valu [5, a]    = valuN AbsurdP a
    valu _         = malformed

instance EmbPrj a => EmbPrj (Builtin a) where
  icod_ (Prim    a) = icodeN' Prim a
  icod_ (Builtin a) = icodeN 1 Builtin a

  value = vcase valu where
    valu [a]    = valuN Prim    a
    valu [1, a] = valuN Builtin a
    valu _      = malformed

instance EmbPrj a => EmbPrj (Substitution' a) where
  icod_ IdS              = icodeN' IdS
  icod_ EmptyS           = icodeN 1 EmptyS
  icod_ (a :# b)         = icodeN 2 (:#) a b
  icod_ (Strengthen a b) = icodeN 3 Strengthen a b
  icod_ (Wk a b)         = icodeN 4 Wk a b
  icod_ (Lift a b)       = icodeN 5 Lift a b

  value = vcase valu where
    valu []        = valuN IdS
    valu [1]       = valuN EmptyS
    valu [2, a, b] = valuN (:#) a b
    valu [3, a, b]    = valuN Strengthen a b
    valu [4, a, b] = valuN Wk a b
    valu [5, a, b] = valuN Lift a b
    valu _         = malformed<|MERGE_RESOLUTION|>--- conflicted
+++ resolved
@@ -197,18 +197,9 @@
   value n         = MutId `fmap` value n
 
 instance EmbPrj Definition where
-<<<<<<< HEAD
   icod_ (Defn a b c d e f g h i j k l m n) = icodeN' Defn a b (P.killRange c) d e f g h i j k l m n
 
-  value = vcase valu where
-    valu [a, b, c, d, e, f, g, h, i, j, k, l, m, n] = valuN Defn a b c d e f g h i j k l m n
-    valu _                                       = malformed
-=======
-  icod_ (Defn a b c d e f g h i j k l m) =
-    icodeN' Defn a b (P.killRange c) d e f g h i j k l m
-
   value = valueN Defn
->>>>>>> fc4e13d3
 
 instance EmbPrj NLPat where
   icod_ (PVar a b c)    = icodeN 0 PVar a b c
@@ -329,11 +320,7 @@
 instance EmbPrj a => EmbPrj (Case a) where
   icod_ (Branches a b c d e) = icodeN' Branches a b c d e
 
-<<<<<<< HEAD
-  value = value5 Branches
-=======
   value = valueN Branches
->>>>>>> fc4e13d3
 
 instance EmbPrj CompiledClauses where
   icod_ Fail       = icodeN' Fail
@@ -374,11 +361,7 @@
 instance EmbPrj I.ConPatternInfo where
   icod_ (ConPatternInfo a b c) = icodeN' ConPatternInfo a b c
 
-<<<<<<< HEAD
-  value = value3 ConPatternInfo
-=======
   value = valueN ConPatternInfo
->>>>>>> fc4e13d3
 
 instance EmbPrj I.DBPatVar where
   icod_ (DBPatVar a b) = icodeN' DBPatVar a b

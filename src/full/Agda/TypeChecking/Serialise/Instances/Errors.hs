{-# LANGUAGE RecordWildCards          #-}
{-# LANGUAGE CPP                      #-}
{-# OPTIONS_GHC -fno-warn-orphans     #-}

#if __GLASGOW_HASKELL__ <= 708
{-# OPTIONS_GHC -fcontext-stack=30 #-}
#endif

module Agda.TypeChecking.Serialise.Instances.Errors where

#if __GLASGOW_HASKELL__ <= 708
import Agda.TypeChecking.Pretty ()
#endif

import Agda.TypeChecking.Serialise.Base
import Agda.TypeChecking.Serialise.Instances.Common
import Agda.TypeChecking.Serialise.Instances.Internal ()
import Agda.TypeChecking.Serialise.Instances.Abstract ()

import Agda.Syntax.Common
import Agda.Syntax.Concrete.Definitions (DeclarationWarning(..))
import Agda.Syntax.Abstract.Name (ModuleName)
import Agda.TypeChecking.Monad.Base
import Agda.Interaction.Options
import Agda.Termination.CutOff
import Agda.TypeChecking.Positivity.Occurrence ()
import Agda.Syntax.Parser.Monad (ParseWarning( OverlappingTokensWarning ))
import Agda.Utils.Pretty
import Agda.Utils.FileName ()

import Agda.Utils.Lens

#include "undefined.h"
import Agda.Utils.Impossible

instance EmbPrj TCWarning where
  icod_ (TCWarning a b c) = icodeN' TCWarning a b c

  value = valueN TCWarning

-- We don't need to serialise warnings that turn into errors
instance EmbPrj Warning where
  icod_ (TerminationIssue a)         = __IMPOSSIBLE__
  icod_ (UnreachableClauses a b)     = icodeN 0 UnreachableClauses a b
  icod_ (CoverageIssue a b)          = __IMPOSSIBLE__
  icod_ (CoverageNoExactSplit a b)   = __IMPOSSIBLE__
  icod_ (NotStrictlyPositive a b)    = __IMPOSSIBLE__
  icod_ (UnsolvedMetaVariables a)    = __IMPOSSIBLE__
  icod_ (UnsolvedInteractionMetas a) = __IMPOSSIBLE__
  icod_ (UnsolvedConstraints a)      = __IMPOSSIBLE__
  icod_ (OldBuiltin a b)             = icodeN 1 OldBuiltin a b
  icod_ EmptyRewritePragma           = icodeN 2 EmptyRewritePragma
  icod_ UselessPublic                = icodeN 3 UselessPublic
  icod_ (UselessInline a)            = icodeN 4 UselessInline a
  icod_ (GenericWarning a)           = icodeN 5 GenericWarning a
  icod_ (GenericNonFatalError a)     = __IMPOSSIBLE__
  icod_ (SafeFlagPostulate a)        = __IMPOSSIBLE__
  icod_ (SafeFlagPragma a)           = __IMPOSSIBLE__
  icod_ SafeFlagNonTerminating       = __IMPOSSIBLE__
  icod_ SafeFlagTerminating          = __IMPOSSIBLE__
  icod_ SafeFlagPrimTrustMe          = __IMPOSSIBLE__
  icod_ SafeFlagNoPositivityCheck    = __IMPOSSIBLE__
  icod_ SafeFlagPolarity             = __IMPOSSIBLE__
  icod_ (ParseWarning a)             = __IMPOSSIBLE__
  icod_ (DeprecationWarning a b c)   = icodeN 6 DeprecationWarning a b c
  icod_ (NicifierIssue a)            = icodeN 7 NicifierIssue a

  value = vcase valu where
      valu [0, a, b]    = valuN UnreachableClauses a b
      valu [1, a, b]    = valuN OldBuiltin a b
      valu [2]          = valuN EmptyRewritePragma
      valu [3]          = valuN UselessPublic
      valu [4, a]       = valuN UselessInline a
      valu [5, a]       = valuN GenericWarning a
      valu [6, a, b, c] = valuN DeprecationWarning a b c
      valu [7, a]       = valuN NicifierIssue a
      valu _ = malformed

instance EmbPrj DeclarationWarning where
  icod_ = \case
    UnknownNamesInFixityDecl a        -> icodeN 0 UnknownNamesInFixityDecl a
    UnknownNamesInPolarityPragmas a   -> icodeN 1 UnknownNamesInPolarityPragmas a
    PolarityPragmasButNotPostulates a -> icodeN 2 PolarityPragmasButNotPostulates a
    UselessPrivate a                  -> icodeN 3 UselessPrivate a
    UselessAbstract a                 -> icodeN 4 UselessAbstract a
    UselessInstance a                 -> icodeN 5 UselessInstance a

  value = vcase $ \case
    [0, a] -> valueN UnknownNamesInFixityDecl a
    [1, a] -> valueN UnknownNamesInPolarityPragmas a
    [2, a] -> valueN PolarityPragmasButNotPostulates a
    [3, a] -> valueN UselessPrivate a
    [4, a] -> valueN UselessAbstract a
    [5, a] -> valueN UselessInstance a
    _ -> malformed

instance EmbPrj Doc where
  icod_ d = icodeN' (undefined :: String -> Doc) (render d)

  value = valueN text
<<<<<<< HEAD

instance EmbPrj a => EmbPrj (Closure a) where
  icod_ (Closure a b c d e) = icodeN' Closure a b c d e

  value = valueN Closure


-- We are only serialising the parts of the environment and the state
-- that we need for displaying the warnings.
-- NOTE: If needed for other things, this might need to be changed!

instance EmbPrj TCEnv where
  icod_ TCEnv{..} = icodeN' (undefined :: ModuleName -> SerialisedRange -> TCEnv)
                            envCurrentModule (SerialisedRange envRange)

  value = valueN $ \ a c -> initEnv
                 { envCurrentModule = a
                 , envRange = underlyingRange c
                 , envCall = Nothing
                 }

instance EmbPrj TCState where
  icod_ st = icodeN' (undefined :: Signature -> PragmaOptions
                                -> BuiltinThings PrimFun -> MetaStore
                                -> InteractionPoints -> Signature
                                -> BuiltinThings PrimFun -> TCState)
                     (st ^. stImports)

-- FNF 2017-06-13: Experiments when implementing serialising warnings
-- suggested that we needed to serialise the ModuleToSource stored in
-- the state for printing warnings stored in interface files, but this
-- does not seem needed, and caused Issue 2592; hence the following
-- line is now commented out.

--                     (st ^. stModuleToSource)
                     (st ^. stPragmaOptions)
                     (st ^. stImportedBuiltins)
                     (st ^. stMetaStore)
                     (st ^. stInteractionPoints)
                     (st ^. stSignature)
                     (st ^. stLocalBuiltins)

  value = valueN (\ a c d e f g h ->
                     set stImports           a $
--                     set stModuleToSource    b $
                     set stPragmaOptions     c $
                     set stImportedBuiltins  d $
                     set stMetaStore         e $
                     set stInteractionPoints f $
                     set stSignature         g $
                     set stLocalBuiltins     h $
                     initState)

instance EmbPrj InteractionId where
  icod_ (InteractionId a) = icodeN' InteractionId a

  value = valueN InteractionId

instance EmbPrj PragmaOptions where
  -- TODO: only keep the options needed for displaying the warnings
  icod_ (PragmaOptions a b c d e f g h i j k l m n o p q r s t u v w x y z aa) =
    icodeN' PragmaOptions a b c d e f g h i j k l m n o p q r s t u v w x y z aa

  value = valueN PragmaOptions

instance EmbPrj WarningMode where
  icod_ LeaveAlone        = icodeN 0 LeaveAlone
  icod_ TurnIntoErrors    = icodeN 1 TurnIntoErrors
  icod_ IgnoreAllWarnings = icodeN 2 IgnoreAllWarnings

  value = vcase valu where
    valu [0] = valuN LeaveAlone
    valu [1] = valuN TurnIntoErrors
    valu [2] = valuN IgnoreAllWarnings
    valu _   = malformed


instance EmbPrj PrimFun where
  -- don't need implementation for the warnings
  icod_ (PrimFun a b r)= icodeN' (\ a b -> PrimFun a b r) a b

  value = valueN (\ a b -> PrimFun a b __IMPOSSIBLE__)

instance EmbPrj CutOff where
  icod_ (CutOff a) = icodeN 0 CutOff a
  icod_ DontCutOff = icodeN 1 DontCutOff

  value = vcase valu where
    valu [0, a] = valuN CutOff a
    valu [1]    = valuN DontCutOff
    valu _      = malformed

instance EmbPrj MetaVariable where
  icod_ (MetaVar a b c d r s t) = icodeN' (\ a b c d -> MetaVar a b c d r s t) a b c d

  value = valueN $ \ a b c d ->
          MetaVar a b c d __IMPOSSIBLE__ __IMPOSSIBLE__ __IMPOSSIBLE__

instance EmbPrj a => EmbPrj (Judgement a) where
  icod_ (HasType a b) = icodeN 0 HasType a b
  icod_ (IsSort a b)  = icodeN 1 IsSort a b

  value = vcase valu where
    valu [0, a, b] = valuN HasType a b
    valu [1, a, b] = valuN IsSort a b
    valu _         = malformed

instance EmbPrj MetaPriority where
  icod_ (MetaPriority a) = icodeN' MetaPriority a

  value = valueN MetaPriority

instance EmbPrj MetaInfo where
  icod_ (MetaInfo a b c) = icodeN' MetaInfo a b c

  value = valueN MetaInfo

instance EmbPrj RunMetaOccursCheck where
  icod_ RunMetaOccursCheck     = icodeN 0 RunMetaOccursCheck
  icod_ DontRunMetaOccursCheck = icodeN 1 DontRunMetaOccursCheck

  value = vcase valu where
    valu [0] = valuN RunMetaOccursCheck
    valu [1] = valuN DontRunMetaOccursCheck
    valu _   = malformed

instance EmbPrj InteractionPoint where
  icod_ (InteractionPoint a b c r) = icodeN' (\ a b c -> InteractionPoint a b c r) a b c

  value = valueN (\ a b c -> InteractionPoint a b c __IMPOSSIBLE__)

instance EmbPrj ModuleParameters where
  icod_ (ModuleParams a) = icodeN' ModuleParams a

  value = valueN ModuleParams
=======
>>>>>>> c82680b2
<|MERGE_RESOLUTION|>--- conflicted
+++ resolved
@@ -97,142 +97,4 @@
 instance EmbPrj Doc where
   icod_ d = icodeN' (undefined :: String -> Doc) (render d)
 
-  value = valueN text
-<<<<<<< HEAD
-
-instance EmbPrj a => EmbPrj (Closure a) where
-  icod_ (Closure a b c d e) = icodeN' Closure a b c d e
-
-  value = valueN Closure
-
-
--- We are only serialising the parts of the environment and the state
--- that we need for displaying the warnings.
--- NOTE: If needed for other things, this might need to be changed!
-
-instance EmbPrj TCEnv where
-  icod_ TCEnv{..} = icodeN' (undefined :: ModuleName -> SerialisedRange -> TCEnv)
-                            envCurrentModule (SerialisedRange envRange)
-
-  value = valueN $ \ a c -> initEnv
-                 { envCurrentModule = a
-                 , envRange = underlyingRange c
-                 , envCall = Nothing
-                 }
-
-instance EmbPrj TCState where
-  icod_ st = icodeN' (undefined :: Signature -> PragmaOptions
-                                -> BuiltinThings PrimFun -> MetaStore
-                                -> InteractionPoints -> Signature
-                                -> BuiltinThings PrimFun -> TCState)
-                     (st ^. stImports)
-
--- FNF 2017-06-13: Experiments when implementing serialising warnings
--- suggested that we needed to serialise the ModuleToSource stored in
--- the state for printing warnings stored in interface files, but this
--- does not seem needed, and caused Issue 2592; hence the following
--- line is now commented out.
-
---                     (st ^. stModuleToSource)
-                     (st ^. stPragmaOptions)
-                     (st ^. stImportedBuiltins)
-                     (st ^. stMetaStore)
-                     (st ^. stInteractionPoints)
-                     (st ^. stSignature)
-                     (st ^. stLocalBuiltins)
-
-  value = valueN (\ a c d e f g h ->
-                     set stImports           a $
---                     set stModuleToSource    b $
-                     set stPragmaOptions     c $
-                     set stImportedBuiltins  d $
-                     set stMetaStore         e $
-                     set stInteractionPoints f $
-                     set stSignature         g $
-                     set stLocalBuiltins     h $
-                     initState)
-
-instance EmbPrj InteractionId where
-  icod_ (InteractionId a) = icodeN' InteractionId a
-
-  value = valueN InteractionId
-
-instance EmbPrj PragmaOptions where
-  -- TODO: only keep the options needed for displaying the warnings
-  icod_ (PragmaOptions a b c d e f g h i j k l m n o p q r s t u v w x y z aa) =
-    icodeN' PragmaOptions a b c d e f g h i j k l m n o p q r s t u v w x y z aa
-
-  value = valueN PragmaOptions
-
-instance EmbPrj WarningMode where
-  icod_ LeaveAlone        = icodeN 0 LeaveAlone
-  icod_ TurnIntoErrors    = icodeN 1 TurnIntoErrors
-  icod_ IgnoreAllWarnings = icodeN 2 IgnoreAllWarnings
-
-  value = vcase valu where
-    valu [0] = valuN LeaveAlone
-    valu [1] = valuN TurnIntoErrors
-    valu [2] = valuN IgnoreAllWarnings
-    valu _   = malformed
-
-
-instance EmbPrj PrimFun where
-  -- don't need implementation for the warnings
-  icod_ (PrimFun a b r)= icodeN' (\ a b -> PrimFun a b r) a b
-
-  value = valueN (\ a b -> PrimFun a b __IMPOSSIBLE__)
-
-instance EmbPrj CutOff where
-  icod_ (CutOff a) = icodeN 0 CutOff a
-  icod_ DontCutOff = icodeN 1 DontCutOff
-
-  value = vcase valu where
-    valu [0, a] = valuN CutOff a
-    valu [1]    = valuN DontCutOff
-    valu _      = malformed
-
-instance EmbPrj MetaVariable where
-  icod_ (MetaVar a b c d r s t) = icodeN' (\ a b c d -> MetaVar a b c d r s t) a b c d
-
-  value = valueN $ \ a b c d ->
-          MetaVar a b c d __IMPOSSIBLE__ __IMPOSSIBLE__ __IMPOSSIBLE__
-
-instance EmbPrj a => EmbPrj (Judgement a) where
-  icod_ (HasType a b) = icodeN 0 HasType a b
-  icod_ (IsSort a b)  = icodeN 1 IsSort a b
-
-  value = vcase valu where
-    valu [0, a, b] = valuN HasType a b
-    valu [1, a, b] = valuN IsSort a b
-    valu _         = malformed
-
-instance EmbPrj MetaPriority where
-  icod_ (MetaPriority a) = icodeN' MetaPriority a
-
-  value = valueN MetaPriority
-
-instance EmbPrj MetaInfo where
-  icod_ (MetaInfo a b c) = icodeN' MetaInfo a b c
-
-  value = valueN MetaInfo
-
-instance EmbPrj RunMetaOccursCheck where
-  icod_ RunMetaOccursCheck     = icodeN 0 RunMetaOccursCheck
-  icod_ DontRunMetaOccursCheck = icodeN 1 DontRunMetaOccursCheck
-
-  value = vcase valu where
-    valu [0] = valuN RunMetaOccursCheck
-    valu [1] = valuN DontRunMetaOccursCheck
-    valu _   = malformed
-
-instance EmbPrj InteractionPoint where
-  icod_ (InteractionPoint a b c r) = icodeN' (\ a b c -> InteractionPoint a b c r) a b c
-
-  value = valueN (\ a b c -> InteractionPoint a b c __IMPOSSIBLE__)
-
-instance EmbPrj ModuleParameters where
-  icod_ (ModuleParams a) = icodeN' ModuleParams a
-
-  value = valueN ModuleParams
-=======
->>>>>>> c82680b2
+  value = valueN text
{-# LANGUAGE CPP #-}

{-# OPTIONS_GHC -fno-warn-orphans #-}

module Agda.TypeChecking.Serialise.Instances.Abstract where

import qualified Data.Map as Map
import qualified Data.Set as Set

import Agda.Syntax.Common
import qualified Agda.Syntax.Abstract as A
import Agda.Syntax.Info
import Agda.Syntax.Scope.Base
import Agda.Syntax.Position as P
import Agda.Syntax.Fixity

import Agda.TypeChecking.Serialise.Base
import Agda.TypeChecking.Serialise.Instances.Common ()

import Agda.TypeChecking.Monad

import Agda.Utils.Except

#include "undefined.h"
import Agda.Utils.Impossible

instance EmbPrj A.BindName where
  icod_ (A.BindName n) = icodeN' A.BindName n
  value = valueN A.BindName

instance EmbPrj Scope where
  icod_ (Scope a b c d e) = icodeN' Scope a b c d e

  value = valueN Scope

instance EmbPrj NameSpaceId where
  icod_ PublicNS        = icodeN' PublicNS
  icod_ PrivateNS       = icodeN 1 PrivateNS
  icod_ ImportedNS      = icodeN 2 ImportedNS
  icod_ OnlyQualifiedNS = icodeN 3 OnlyQualifiedNS

  value = vcase valu where
    valu []  = valuN PublicNS
    valu [1] = valuN PrivateNS
    valu [2] = valuN ImportedNS
    valu [3] = valuN OnlyQualifiedNS
    valu _   = malformed

instance EmbPrj Access where
  icod_ (PrivateAccess UserWritten) = icodeN 0 ()
  icod_ PrivateAccess{}             = icodeN 1 ()
  icod_ PublicAccess                = icodeN' PublicAccess
  icod_ OnlyQualified               = icodeN 2 ()

  value = vcase valu where
    valu [0] = valuN $ PrivateAccess UserWritten
    valu [1] = valuN $ PrivateAccess Inserted
    valu []  = valuN PublicAccess
    valu [2] = valuN OnlyQualified
    valu _   = malformed

instance EmbPrj NameSpace where
  icod_ (NameSpace a b c) = icodeN' NameSpace a b c

  value = valueN NameSpace

instance EmbPrj WhyInScope where
  icod_ Defined       = icodeN' Defined
  icod_ (Opened a b)  = icodeN 0 Opened a b
  icod_ (Applied a b) = icodeN 1 Applied a b

  value = vcase valu where
    valu []        = valuN Defined
    valu [0, a, b] = valuN Opened a b
    valu [1, a, b] = valuN Applied a b
    valu _         = malformed

instance EmbPrj AbstractName where
  icod_ (AbsName a b c) = icodeN' AbsName a b c

  value = valueN AbsName

instance EmbPrj AbstractModule where
  icod_ (AbsModule a b) = icodeN' AbsModule a b

  value = valueN AbsModule

instance EmbPrj KindOfName where
  icod_ DefName        = icodeN' DefName
  icod_ ConName        = icodeN 1 ConName
  icod_ FldName        = icodeN 2 FldName
  icod_ PatternSynName = icodeN 3 PatternSynName
  icod_ QuotableName   = icodeN 4 QuotableName
  icod_ MacroName      = icodeN 5 MacroName

  value = vcase valu where
    valu []  = valuN DefName
    valu [1] = valuN ConName
    valu [2] = valuN FldName
    valu [3] = valuN PatternSynName
    valu [4] = valuN QuotableName
    valu [5] = valuN MacroName
    valu _   = malformed

instance EmbPrj LocalVar where
  icod_ (LocalVar a b c)  = icodeN' LocalVar a b c

  value = valueN LocalVar

instance EmbPrj ConPatInfo where
  icod_ (ConPatInfo a _) = icod_ a
  value a                = flip ConPatInfo patNoRange <$> value a

-- Only for pattern synonyms (where a is Void)
instance EmbPrj a => EmbPrj (A.Pattern' a) where
  icod_ (A.VarP a)            = icodeN 0 A.VarP a
  icod_ (A.ConP a b c)        = icodeN 1 A.ConP a b c
  icod_ (A.DefP p a b)        = icodeN 2 (A.DefP p) a b
  icod_ t@(A.WildP p)         = icodeN 3 t
  icod_ (A.AsP p a b)         = icodeN 4 (A.AsP p) a b
  icod_ (A.DotP p a b)        = icodeN 5 (A.DotP p) a b
  icod_ t@(A.AbsurdP _)       = icodeN 6 t
  icod_ (A.LitP a)            = icodeN 7 A.LitP a
  icod_ (A.ProjP p a b)       = icodeN 8 (A.ProjP p) a b
  icod_ (A.PatternSynP p a b) = icodeN 9 (A.PatternSynP p) a b
  icod_ (A.RecP p a)          = icodeN 10 (A.RecP p) a
<<<<<<< HEAD
  icod_ (A.EqualP _ a)        = __IMPOSSIBLE__
  icod_ (A.WithAppP i a b)    = icodeN 11 (A.WithAppP i) a b
=======
  icod_ (A.WithP i a)         = icodeN 11 (A.WithP i) a
>>>>>>> bdb72739

  value = vcase valu where
    valu [0, a]       = valuN A.VarP a
    valu [1, a, b, c] = valuN A.ConP a b c
    valu [2, a, b]    = valuN (A.DefP i) a b
    valu [3]          = valuN (A.WildP i)
    valu [4, a, b]    = valuN (A.AsP i) a b
    valu [5, a, b]    = valuN (A.DotP i) a b
    valu [6]          = valuN (A.AbsurdP i)
    valu [7, a]       = valuN (A.LitP) a
    valu [8, a, b]    = valuN (A.ProjP i) a b
    valu [9, a, b]    = valuN (A.PatternSynP i) a b
    valu [10, a]      = valuN (A.RecP i) a
    valu [11, a]      = valuN (A.WithP i) a
    valu _            = malformed

    i = patNoRange

instance EmbPrj ParenPreference where
  icod_ PreferParen     = icodeN' PreferParen
  icod_ PreferParenless = icodeN 1 PreferParenless
  value = vcase valu where
    valu []  = valuN PreferParen
    valu [1] = valuN PreferParenless
    valu _   = malformed

instance EmbPrj Precedence where
  icod_ TopCtx                 = icodeN' TopCtx
  icod_ FunctionSpaceDomainCtx = icodeN 1 FunctionSpaceDomainCtx
  icod_ (LeftOperandCtx a)     = icodeN 2 LeftOperandCtx a
  icod_ (RightOperandCtx a b)  = icodeN 3 RightOperandCtx a b
  icod_ FunctionCtx            = icodeN 4 FunctionCtx
  icod_ (ArgumentCtx a)        = icodeN 5 ArgumentCtx a
  icod_ InsideOperandCtx       = icodeN 6 InsideOperandCtx
  icod_ WithFunCtx             = icodeN 7 WithFunCtx
  icod_ WithArgCtx             = icodeN 8 WithArgCtx
  icod_ DotPatternCtx          = icodeN 9 DotPatternCtx

  value = vcase valu where
    valu []        = valuN TopCtx
    valu [1]       = valuN FunctionSpaceDomainCtx
    valu [2, a]    = valuN LeftOperandCtx a
    valu [3, a, b] = valuN RightOperandCtx a b
    valu [4]       = valuN FunctionCtx
    valu [5, a]    = valuN ArgumentCtx a
    valu [6]       = valuN InsideOperandCtx
    valu [7]       = valuN WithFunCtx
    valu [8]       = valuN WithArgCtx
    valu [9]       = valuN DotPatternCtx
    valu _         = malformed

instance EmbPrj ScopeInfo where
  icod_ (ScopeInfo a b c d e f g) = icodeN' (\ a b c d -> ScopeInfo a b c d e f g) a b c d

  value = valueN (\ a b c d -> ScopeInfo a b c d Map.empty Map.empty Set.empty)<|MERGE_RESOLUTION|>--- conflicted
+++ resolved
@@ -124,12 +124,8 @@
   icod_ (A.ProjP p a b)       = icodeN 8 (A.ProjP p) a b
   icod_ (A.PatternSynP p a b) = icodeN 9 (A.PatternSynP p) a b
   icod_ (A.RecP p a)          = icodeN 10 (A.RecP p) a
-<<<<<<< HEAD
   icod_ (A.EqualP _ a)        = __IMPOSSIBLE__
-  icod_ (A.WithAppP i a b)    = icodeN 11 (A.WithAppP i) a b
-=======
   icod_ (A.WithP i a)         = icodeN 11 (A.WithP i) a
->>>>>>> bdb72739
 
   value = vcase valu where
     valu [0, a]       = valuN A.VarP a

--- conflicted
+++ resolved
@@ -94,23 +94,14 @@
   icod_ QuotableName   = icode0 4
   icod_ MacroName      = icode0 5
 
-<<<<<<< HEAD
-  value = vcase valu where valu []  = valu0 DefName
-                           valu [1] = valu0 ConName
-                           valu [2] = valu0 FldName
-                           valu [3] = valu0 PatternSynName
-                           valu [4] = valu0 QuotableName
-                           valu [5] = valu0 MacroName
-                           valu _   = malformed
-=======
   value = vcase valu where
     valu []  = valu0 DefName
     valu [1] = valu0 ConName
     valu [2] = valu0 FldName
     valu [3] = valu0 PatternSynName
     valu [4] = valu0 QuotableName
+    valu [5] = valu0 MacroName
     valu _   = malformed
->>>>>>> 1bdf806c
 
 instance EmbPrj LocalVar where
   icod_ (LocalVar a)      = icode1' a
@@ -121,73 +112,6 @@
     valu [a, b] = valu2 ShadowedVar a b
     valu _      = malformed
 
-<<<<<<< HEAD
-=======
--- Only used for pattern synonyms
-instance EmbPrj A.Expr where
-  icod_ (A.Var n)               = icode1 0 n
-  icod_ (A.Def n)               = icode1 1 n
-  icod_ (A.Con ns)              = icode1 2 ns
-  icod_ (A.Lit l)               = icode1 3 l
-  icod_ (A.QuestionMark{})      = icode0 4
-  icod_ (A.Underscore _)        = icode0 5
-  icod_ (A.App _ a b)           = icode2 6 a b
-  icod_ (A.WithApp _ a b)       = icode2 7 a b
-  icod_ (A.Lam  _ a b)          = icode2 8 a b
-  icod_ (A.AbsurdLam _ a)       = icode1 9 a
-  icod_ (A.ExtendedLam _ _ _ _) = __IMPOSSIBLE__
-  icod_ (A.Pi   _ a b)          = icode2 11 a b
-  icod_ (A.Fun  _ a b)          = icode2 12 a b
-  icod_ (A.Set  _ a)            = icode1 13 a
-  icod_ (A.Prop _)              = icode0 14
-  icod_ (A.Let  _ _ _)          = __IMPOSSIBLE__
-  icod_ (A.ETel{})              = __IMPOSSIBLE__
-  icod_ (A.Rec  _ a)            = icode1 17 a
-  icod_ (A.RecUpdate _ a b)     = icode2 18 a b
-  -- Andreas, 2015-07-15, drop scopes embedded in expressions.
-  -- As expressions are not @unScope@d before serialization,
-  -- this case is not __IMPOSSIBLE__.
-  icod_ (A.ScopedExpr a b)      = icod_ b -- WAS: icode2 19 a b
-  icod_ (A.QuoteGoal _ a b)     = icode2 20 a b
-  icod_ (A.QuoteContext _ a b)  = icode2 21 a b
-  icod_ (A.Quote _)             = icode0 22
-  icod_ (A.QuoteTerm _)         = icode0 23
-  icod_ (A.Unquote _)           = icode0 24
-  icod_ (A.DontCare a)          = icode1 25 a
-  icod_ (A.PatternSyn a)        = icode1 26 a
-  icod_ (A.Proj a)              = icode1 27 a
-
-  value = vcase valu where
-    valu [0, a]     = valu1 A.Var a
-    valu [1, a]     = valu1 A.Def a
-    valu [2, a]     = valu1 A.Con a
-    valu [3, a]     = valu1 A.Lit a
-    valu [4]        = valu0 (A.QuestionMark emptyMetaInfo 0)
-    valu [5]        = valu0 (A.Underscore emptyMetaInfo)
-    valu [6, a, b]  = valu2 (A.App i) a b
-    valu [7, a, b]  = valu2 (A.WithApp i) a b
-    valu [8, a, b]  = valu2 (A.Lam i) a b
-    valu [9, a]     = valu1 (A.AbsurdLam i) a
-    valu [11, a, b] = valu2 (A.Pi i) a b
-    valu [12, a, b] = valu2 (A.Fun i) a b
-    valu [13, a]    = valu1 (A.Set i) a
-    valu [14]       = valu0 (A.Prop i)
-    valu [17, a]    = valu1 (A.Rec i) a
-    valu [18, a, b] = valu2 (A.RecUpdate i) a b
-    -- valu [19, a, b] = valu2 A.ScopedExpr a b
-    valu [20, a, b] = valu2 (A.QuoteGoal i) a b
-    valu [21, a, b] = valu2 (A.QuoteContext i) a b
-    valu [22]       = valu0 (A.Quote i)
-    valu [23]       = valu0 (A.QuoteTerm i)
-    valu [24]       = valu0 (A.Unquote i)
-    valu [25, a]    = valu1 A.DontCare a
-    valu [26, a]    = valu1 A.PatternSyn a
-    valu [27, a]    = valu1 A.Proj a
-    valu _          = malformed
-
-    i = ExprRange noRange
-
->>>>>>> 1bdf806c
 instance EmbPrj ConPatInfo where
   icod_ (ConPatInfo a _) = icod_ a
   value a                = flip ConPatInfo patNoRange <$> value a
@@ -205,23 +129,6 @@
   icod_ (A.PatternSynP _ a b) = icode2 9 a b
   icod_ (A.RecP _ a)          = icode1 10 a
 
-<<<<<<< HEAD
-  value = vcase valu
-    where
-     valu [0, a]       = valu1 A.VarP a
-     valu [1, a, b, c] = valu3 A.ConP a b c
-     valu [2, a, b]    = valu2 (A.DefP i) a b
-     valu [3]          = valu0 (A.WildP i)
-     valu [4, a, b]    = valu2 (A.AsP i) a b
-     valu [5, a]       = valu1 (A.DotP i) a
-     valu [6]          = valu0 (A.AbsurdP i)
-     valu [7, a]       = valu1 (A.LitP) a
-     valu [9, a, b]    = valu2 (A.PatternSynP i) a b
-     valu [10, a]      = valu1 (A.RecP i) a
-     valu _            = malformed
-
-     i  = patNoRange
-=======
   value = vcase valu where
     valu [0, a]       = valu1 A.VarP a
     valu [1, a, b, c] = valu3 A.ConP a b c
@@ -232,48 +139,10 @@
     valu [6]          = valu0 (A.AbsurdP i)
     valu [7, a]       = valu1 (A.LitP) a
     valu [9, a, b]    = valu2 (A.PatternSynP i) a b
+    valu [10, a]      = valu1 (A.RecP i) a
     valu _            = malformed
 
-    i = patNoRange
-
-instance EmbPrj A.LamBinding where
-  icod_ (A.DomainFree i e) = icode2 0 i e
-  icod_ (A.DomainFull a)   = icode1 1 a
-
-  value = vcase valu where
-    valu [0, i, e] = valu2 A.DomainFree i e
-    valu [1, a]    = valu1 A.DomainFull a
-    valu _         = malformed
-
-instance EmbPrj A.LetBinding where
-  icod_ (A.LetBind _ a b c d)  = icode4 0 a b c d
-  icod_ (A.LetPatBind _ a b )  = icode2 1 a b
-  icod_ (A.LetApply _ _ _ _ _) = icode0 2
-  icod_ (A.LetOpen _ _)        = icode0 2
-
-  value = vcase valu where
-    valu [0, a, b, c, d] = valu4 (A.LetBind (LetRange noRange)) a b c d
-    valu [1, a, b]       = valu2 (A.LetPatBind (LetRange noRange)) a b
-    valu [2]             = throwError $ NotSupported
-                             "importing pattern synonym containing let module"
-    valu _               = malformed
-
-instance EmbPrj A.TypedBindings where
-  icod_ (A.TypedBindings a b) = icode2' a b
-
-  value = vcase valu where
-    valu [a, b] = valu2 A.TypedBindings a b
-    valu _      = malformed
-
-instance EmbPrj A.TypedBinding where
-  icod_ (A.TBind a b c) = icode3 0 a b c
-  icod_ (A.TLet a b)    = icode2 1 a b
-
-  value = vcase valu where
-    valu [0, a, b, c] = valu3 A.TBind a b c
-    valu [1, a, b]    = valu2 A.TLet a b
-    valu _            = malformed
->>>>>>> 1bdf806c
+    i  = patNoRange
 
 instance EmbPrj Precedence where
   icod_ TopCtx                 = icode0'

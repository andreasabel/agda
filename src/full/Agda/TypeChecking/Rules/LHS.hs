{-# LANGUAGE CPP                  #-}

module Agda.TypeChecking.Rules.LHS where

import Prelude hiding (mapM, sequence)

import Data.Maybe

import Control.Applicative
import Control.Arrow (first, second, (***))
import Control.Monad hiding (mapM, forM, sequence)
import Control.Monad.State hiding (mapM, forM, sequence)
import Control.Monad.Reader hiding (mapM, forM, sequence)
import Control.Monad.Trans.Maybe

import Data.Function (on)
import Data.IntMap (IntMap)
import qualified Data.IntMap as IntMap
import Data.List (delete, sortBy, stripPrefix, findIndex)
import Data.Monoid
import Data.Traversable
import Data.Map (Map)
import qualified Data.Map as Map

import Agda.Interaction.Options
import Agda.Interaction.Options.Lenses

import Agda.Syntax.Internal as I
import Agda.Syntax.Internal.Pattern
import Agda.Syntax.Abstract (IsProjP(..))
import qualified Agda.Syntax.Abstract as A
import Agda.Syntax.Abstract.Views (asView)
import Agda.Syntax.Common as Common
import Agda.Syntax.Info as A
import Agda.Syntax.Position
import Agda.Syntax.Scope.Base (ScopeInfo, emptyScopeInfo)


import Agda.TypeChecking.Monad

import qualified Agda.TypeChecking.Monad.Benchmark as Bench
import Agda.TypeChecking.Conversion
import Agda.TypeChecking.Constraints
import Agda.TypeChecking.Datatypes
import Agda.TypeChecking.Irrelevance
import {-# SOURCE #-} Agda.TypeChecking.Empty
import Agda.TypeChecking.Patterns.Abstract
import Agda.TypeChecking.Pretty
import Agda.TypeChecking.Records
import Agda.TypeChecking.Reduce
import Agda.TypeChecking.Rewriting
import Agda.TypeChecking.Substitute
import Agda.TypeChecking.Telescope
import Agda.TypeChecking.Primitive hiding (Nat)
import Agda.TypeChecking.Monad.Builtin

import {-# SOURCE #-} Agda.TypeChecking.Rules.Term (checkExpr)
import Agda.TypeChecking.Rules.LHS.AsPatterns
import Agda.TypeChecking.Rules.LHS.Problem hiding (Substitution)
import Agda.TypeChecking.Rules.LHS.ProblemRest
import Agda.TypeChecking.Rules.LHS.Unify
import Agda.TypeChecking.Rules.LHS.Split
import Agda.TypeChecking.Rules.LHS.Implicit
import Agda.TypeChecking.Rules.LHS.Instantiate
import Agda.TypeChecking.Rules.Data

import Agda.Utils.Except (MonadError(..))
import Agda.Utils.Functor
import Agda.Utils.List
import Agda.Utils.ListT
import Agda.Utils.Maybe
import Agda.Utils.Monad
import Agda.Utils.Permutation
import Agda.Utils.Size

#include "undefined.h"
import Agda.Utils.Impossible

-- | Compute the set of flexible patterns in a list of patterns. The result is
--   the deBruijn indices of the flexible patterns.
flexiblePatterns :: [NamedArg A.Pattern] -> TCM FlexibleVars
flexiblePatterns nps = do
  forMaybeM (zip (downFrom $ length nps) nps) $ \ (i, Arg ai p) -> do
    runMaybeT $ (\ f -> FlexibleVar (getHiding ai) (getOrigin ai) f (Just i) i) <$> maybeFlexiblePattern p

-- | A pattern is flexible if it is dotted or implicit, or a record pattern
--   with only flexible subpatterns.
class IsFlexiblePattern a where
  maybeFlexiblePattern :: a -> MaybeT TCM FlexibleVarKind

  isFlexiblePattern :: a -> TCM Bool
  isFlexiblePattern p = isJust <$> runMaybeT (maybeFlexiblePattern p)

instance IsFlexiblePattern A.Pattern where
  maybeFlexiblePattern p =
    case p of
      A.DotP{}  -> return DotFlex
      A.VarP{}  -> return ImplicitFlex
      A.WildP{} -> return ImplicitFlex
      A.AsP _ _ p -> maybeFlexiblePattern p
      A.ConP _ (A.AmbQ [c]) qs
        -> ifM (isNothing <$> isRecordConstructor c) mzero {-else-}
             (maybeFlexiblePattern qs)
      _ -> mzero

instance IsFlexiblePattern (I.Pattern' a) where
  maybeFlexiblePattern p =
    case p of
      I.DotP{}  -> return DotFlex
      I.ConP _ i ps
        | Just ConOSystem <- conPRecord i -> return ImplicitFlex  -- expanded from ImplicitP
        | Just _            <- conPRecord i -> maybeFlexiblePattern ps
        | otherwise -> mzero
      I.VarP{}  -> mzero
      I.LitP{}  -> mzero
      I.ProjP{} -> mzero

-- | Lists of flexible patterns are 'RecordFlex'.
instance IsFlexiblePattern a => IsFlexiblePattern [a] where
  maybeFlexiblePattern ps = RecordFlex <$> mapM maybeFlexiblePattern ps

instance IsFlexiblePattern a => IsFlexiblePattern (Arg a) where
  maybeFlexiblePattern = maybeFlexiblePattern . unArg

instance IsFlexiblePattern a => IsFlexiblePattern (Common.Named name a) where
  maybeFlexiblePattern = maybeFlexiblePattern . namedThing

-- | Update the in patterns according to the given substitution, collecting
--   new dot pattern instantiations in the process.
updateInPatterns
 :: [Dom Type]              -- ^ the types of the old pattern variables,
                              --   relative to the new telescope
 -> [NamedArg A.Pattern]    -- ^ old in patterns
 -> [Arg DeBruijnPattern] -- ^ patterns to be substituted, living in the
                              --   new telescope
 -> TCM ([NamedArg A.Pattern]   -- new in patterns
        ,[DotPatternInst])        -- new dot pattern instantiations
updateInPatterns as ps qs = do
  reportSDoc "tc.lhs.top" 20 $ text "updateInPatterns" <+> nest 2 (vcat
    [ text "as      =" <+> prettyList (map prettyTCM as)
    , text "ps      =" <+> prettyList (map prettyA ps)
    , text "qs      =" <+> prettyList (map (text . show) qs)
    ])
  first (map snd . IntMap.toDescList) <$> updates as ps qs
  where
    updates :: [Dom Type] -> [NamedArg A.Pattern] -> [Arg DeBruijnPattern]
           -> TCM (IntMap (NamedArg A.Pattern), [DotPatternInst])
    updates as ps qs = mconcat <$> sequence (zipWith3 update as ps qs)

    update :: Dom Type -> NamedArg A.Pattern -> Arg DeBruijnPattern
           -> TCM (IntMap (NamedArg A.Pattern), [DotPatternInst])
    update a p q = case unArg q of
      -- Case: the unifier did not instantiate the variable
      VarP x     -> return (IntMap.singleton (dbPatVarIndex x) p, [])
      -- Case: the unifier did instantiate the variable
      DotP u     -> case snd $ asView $ namedThing (unArg p) of
        A.DotP _ _ e -> return (IntMap.empty, [DPI Nothing  (Just e) u a])
        A.WildP _  -> return (IntMap.empty, [DPI Nothing  Nothing  u a])
        A.VarP x   -> return (IntMap.empty, [DPI (Just x) Nothing  u a])
        A.ConP _ (A.AmbQ [c]) qs -> do
          Def r es  <- ignoreSharing <$> reduce (unEl $ unDom a)
          let vs = fromMaybe __IMPOSSIBLE__ $ allApplyElims es
          (ftel, us) <- etaExpandRecord r vs u
          qs <- insertImplicitPatterns ExpandLast qs ftel
          let instTel EmptyTel _                   = []
              instTel (ExtendTel arg tel) (u : us) = arg : instTel (absApp tel u) us
              instTel ExtendTel{} []               = __IMPOSSIBLE__
              bs0 = instTel ftel (map unArg us)
              -- Andreas, 2012-09-19 propagate relevance info to dot patterns
              bs  = map (mapRelevance (composeRelevance (getRelevance a))) bs0
          updates bs qs (map (DotP . unArg) us `withArgsFrom` teleArgNames ftel)
        A.AsP         _ _ _ -> __IMPOSSIBLE__
        A.ConP        _ _ _ -> __IMPOSSIBLE__
        A.RecP        _ _   -> __IMPOSSIBLE__
        A.ProjP       _ _ _ -> __IMPOSSIBLE__
        A.DefP        _ _ _ -> __IMPOSSIBLE__
        A.AbsurdP     _     -> __IMPOSSIBLE__
        A.LitP        _     -> __IMPOSSIBLE__
        A.PatternSynP _ _ _ -> __IMPOSSIBLE__
        A.EqualP{}          -> __IMPOSSIBLE__
      ConP c cpi [] -> do
        let
            dpi :: [DotPatternInst]
            dpi = mkDPI $ patternToTerm $ unArg q
              where
                mkDPI v = case namedThing $ unArg p of
                  A.DotP _ _ e -> [DPI Nothing (Just e) v a]
                  A.VarP x   -> [DPI (Just x) Nothing v a]
                  A.WildP _  -> [DPI Nothing  Nothing v a]
                  _        -> []

        return (IntMap.empty,dpi)
      -- Case: the unifier eta-expanded the variable
      ConP c cpi qs -> do
        Def r es <- ignoreSharing <$> reduce (unEl $ unDom a)
        def      <- theDef <$> getConstInfo r
        let pars = fromMaybe __IMPOSSIBLE__ $ allApplyElims es
            fs  = killRange $ recFields def
            tel = recTel def `apply` pars
            as  = applyPatSubst (parallelS $ map (namedThing . unArg) qs) $ flattenTel tel
            -- If the user wrote a dot pattern or variable but the unifier
            -- eta-expanded it, add the corresponding instantiation.
            dpi :: [DotPatternInst]
            dpi = mkDPI $ patternToTerm $ unArg q
              where
                mkDPI v = case namedThing $ unArg p of
                  A.DotP _ _ e -> [DPI Nothing (Just e) v a]
                  A.VarP x     -> [DPI (Just x) Nothing v a]
                  _            -> []
        second (dpi++) <$>
          updates as (projectInPat p fs) (map (fmap namedThing) qs)
      LitP _     -> __IMPOSSIBLE__
      ProjP{}    -> __IMPOSSIBLE__

    projectInPat :: NamedArg A.Pattern -> [Arg QName] -> [NamedArg A.Pattern]
    projectInPat p fs = case namedThing (unArg p) of
      A.VarP x            -> map (makeWildField (PatRange $ getRange x)) fs
      A.ConP cpi _ nps    -> nps
      A.WildP pi          -> map (makeWildField pi) fs
      A.DotP pi o e       -> map (makeDotField pi o) fs
      A.ProjP _ _ _       -> __IMPOSSIBLE__
      A.DefP _ _ _        -> __IMPOSSIBLE__
      A.AsP _ _ _         -> __IMPOSSIBLE__
      A.AbsurdP _         -> __IMPOSSIBLE__
      A.LitP _            -> __IMPOSSIBLE__
      A.PatternSynP _ _ _ -> __IMPOSSIBLE__
      A.RecP _ _          -> __IMPOSSIBLE__
      A.EqualP{}          -> __IMPOSSIBLE__
      where
        makeWildField pi (Arg fi f) = Arg fi $ unnamed $ A.WildP pi
        makeDotField pi o (Arg fi f) = Arg fi $ unnamed $
          A.DotP pi o $ A.Underscore underscoreInfo
          where
            underscoreInfo = A.MetaInfo
              { A.metaRange          = getRange pi
              , A.metaScope          = emptyScopeInfo
              , A.metaNumber         = Nothing
              , A.metaNameSuggestion = show $ A.nameConcrete $ qnameName f
              }


<<<<<<< HEAD

-- | Check if a problem is solved. That is, if the patterns are all variables.
=======
-- | Check if a problem is solved.
--   That is, if the patterns are all variables,
--   and there is no 'problemRest'.
>>>>>>> 7aa6eb67
isSolvedProblem :: Problem -> Bool
isSolvedProblem problem = null (restPats $ problemRest problem) &&
  problemAllVariables problem

-- | Check if a problem consists only of variable patterns.
--   (Includes the 'problemRest').
problemAllVariables :: Problem -> Bool
problemAllVariables problem =
    all (isSolved . snd . asView . namedArg) $
      restPats (problemRest problem) ++ problemInPat problem
  where
    -- need further splitting:
    isSolved A.ConP{}        = False
    isSolved A.LitP{}        = False
    isSolved A.ProjP{}       = False
    isSolved A.RecP{}        = False  -- record pattern
    -- solved:
    isSolved A.VarP{}        = True
    isSolved A.WildP{}       = True
    isSolved A.DotP{}        = True
    isSolved A.AbsurdP{}     = True
    -- impossible:
    isSolved A.DefP{}        = __IMPOSSIBLE__
    isSolved A.AsP{}         = __IMPOSSIBLE__  -- removed by asView
    isSolved A.PatternSynP{} = __IMPOSSIBLE__  -- expanded before
    isSolved A.EqualP{}      = False -- __IMPOSSIBLE__

-- | For each user-defined pattern variable in the 'Problem', check
-- that the corresponding data type (if any) does not contain a
-- constructor of the same name (which is not in scope); this
-- \"shadowing\" could indicate an error, and is not allowed.
--
-- Precondition: The problem has to be solved.

noShadowingOfConstructors
  :: Call -- ^ Trace, e.g., @CheckPatternShadowing clause@
  -> Problem -> TCM ()
noShadowingOfConstructors mkCall problem =
  traceCall mkCall $ do
    let pat = map (snd . asView . namedArg) $
                  problemInPat problem
        tel = map (unEl . snd . unDom) $ telToList $ problemTel problem
    zipWithM_ noShadowing pat tel -- TODO: does not work for flexible arity and projection patterns
    return ()
  where
  noShadowing (A.WildP     {}) t = return ()
  noShadowing (A.AbsurdP   {}) t = return ()
  noShadowing (A.ConP      {}) t = return ()  -- only happens for eta expanded record patterns
  noShadowing (A.RecP      {}) t = return ()  -- record pattern
  noShadowing (A.ProjP     {}) t = return ()  -- projection pattern
  noShadowing (A.DefP      {}) t = __IMPOSSIBLE__
  noShadowing (A.DotP      {}) t = return ()
  noShadowing (A.EqualP    {}) t = return ()
  noShadowing (A.AsP       {}) t = __IMPOSSIBLE__ -- removed by asView
  noShadowing (A.LitP      {}) t = __IMPOSSIBLE__
  noShadowing (A.PatternSynP {}) t = __IMPOSSIBLE__
  noShadowing (A.VarP x)       t = do
    reportSDoc "tc.lhs.shadow" 30 $ vcat
      [ text $ "checking whether pattern variable " ++ show x ++ " shadows a constructor"
      , nest 2 $ text "type of variable =" <+> prettyTCM t
      ]
    reportSLn "tc.lhs.shadow" 70 $ "  t = " ++ show t
    t <- reduce t
    case t of
      Def t _ -> do
        d <- theDef <$> getConstInfo t
        case d of
          Datatype { dataCons = cs } -> do
            case filter ((A.nameConcrete x ==) . A.nameConcrete . A.qnameName) cs of
              []      -> return ()
              (c : _) -> setCurrentRange x $
                typeError $ PatternShadowsConstructor x c
          AbstractDefn{} -> return ()
            -- Abstract constructors cannot be brought into scope,
            -- even by a bigger import list.
            -- Thus, they cannot be confused with variables.
            -- Alternatively, we could do getConstInfo in ignoreAbstractMode,
            -- then Agda would complain if a variable shadowed an abstract constructor.
          Axiom       {} -> return ()
          Function    {} -> return ()
          Record      {} -> return ()
          Constructor {} -> __IMPOSSIBLE__
          -- TODO: in the future some stuck primitives might allow constructors
          Primitive   {} -> return ()
      Var   {} -> return ()
      Pi    {} -> return ()
      Sort  {} -> return ()
      Shared p -> noShadowing (A.VarP x) $ derefPtr p
      MetaV {} -> return ()
      -- TODO: If the type is a meta-variable, should the test be
      -- postponed? If there is a problem, then it will be caught when
      -- the completed module is type checked, so it is safe to skip
      -- the test here. However, users may be annoyed if they get an
      -- error in code which has already passed the type checker.
      Lam   {} -> __IMPOSSIBLE__
      Lit   {} -> __IMPOSSIBLE__
      Level {} -> __IMPOSSIBLE__
      Con   {} -> __IMPOSSIBLE__
      DontCare{} -> __IMPOSSIBLE__

-- | Check that a dot pattern matches it's instantiation.
checkDotPattern :: DotPatternInst -> TCM ()
checkDotPattern (DPI _ (Just e) v (Dom{domInfo = info, unDom = a})) =
  traceCall (CheckDotPattern e v) $ do
  reportSDoc "tc.lhs.dot" 15 $
    sep [ text "checking dot pattern"
        , nest 2 $ prettyA e
        , nest 2 $ text "=" <+> prettyTCM v
        , nest 2 $ text ":" <+> prettyTCM a
        ]
  applyRelevanceToContext (argInfoRelevance info) $ do
    u <- checkExpr e a
    reportSDoc "tc.lhs.dot" 30 $
      sep [ text "equalTerm"
          , nest 2 $ text $ show a
          , nest 2 $ text $ show u
          , nest 2 $ text $ show v
          ]
    -- Should be ok to do noConstraints here
    noConstraints $ equalTerm a u v
checkDotPattern (DPI _ Nothing _ _) = return ()

-- | Temporary data structure for 'checkLeftoverPatterns'
type Projectn  = (ProjOrigin, QName)
type Projectns = [Projectn]

-- | Checks whether the dot patterns left over after splitting can be covered
--   by shuffling around the dots from implicit positions. Returns the updated
--   user patterns (without dot patterns).
checkLeftoverDotPatterns
  :: [NamedArg A.Pattern] -- ^ Leftover patterns after splitting is completed
  -> [Int]                -- ^ De Bruijn indices of leftover variable patterns
                          --   computed by splitting
  -> [Dom Type]           -- ^ Types of leftover patterns
  -> [DotPatternInst]     -- ^ Instantiations computed by unifier
  -> TCM ()
checkLeftoverDotPatterns ps vs as dpi = do
  reportSDoc "tc.lhs.dot" 15 $ text "checking leftover dot patterns..."
  idv <- sortBy (compare `on` length . snd) . concat <$>
           traverse gatherImplicitDotVars dpi
  reportSDoc "tc.lhs.dot" 30 $ nest 2 $
    text "implicit dotted variables:" <+>
    prettyList (map (\(i,fs) -> prettyTCM $ Var i (map (uncurry Proj) fs)) idv)
  checkUserDots ps vs as idv
  reportSDoc "tc.lhs.dot" 15 $ text "all leftover dot patterns ok!"

  where
    checkUserDots :: [NamedArg A.Pattern] -> [Int] -> [Dom Type]
                  -> [(Int,Projectns)]
                  -> TCM ()
    checkUserDots []     []     []     idv = return ()
    checkUserDots []     (_:_)  _      idv = __IMPOSSIBLE__
    checkUserDots []     _      (_:_)  idv = __IMPOSSIBLE__
    checkUserDots (_:_)  []     _      idv = __IMPOSSIBLE__
    checkUserDots (_:_)  _      []     idv = __IMPOSSIBLE__
    checkUserDots (p:ps) (v:vs) (a:as) idv = do
      idv' <- checkUserDot p v a idv
      checkUserDots ps vs as idv'

    checkUserDot :: NamedArg A.Pattern -> Int -> Dom Type
                 -> [(Int,Projectns)]
                 -> TCM [(Int,Projectns)]
    checkUserDot p v a idv = case namedArg p of
      A.DotP i o e | o == Inserted -> return idv
      -- Jesper, 2016-12-08 (Issue 1605): if the origin is Inserted, this
      -- means the dot pattern was created by expanding '...', so we don't
      -- have to complain here.
      A.DotP i o e -> do
        reportSDoc "tc.lhs.dot" 30 $ nest 2 $
          text "checking user dot pattern: " <+> prettyA e
        caseMaybeM (undotImplicitVar (v,[],unDom a) idv)
          (traceCall (CheckPattern (namedArg p) EmptyTel (unDom a)) $
             typeError $ UninstantiatedDotPattern e)
          (\idv' -> do
            u <- checkExpr e (unDom a)
            reportSDoc "tc.lhs.dot" 30 $ nest 2 $
              text "checked expression: " <+> prettyTCM u
            noConstraints $ equalTerm (unDom a) u (var v)
            return idv')
      A.VarP _     -> return idv
      A.WildP _    -> return idv
      A.AbsurdP _  -> return idv
      -- Andreas, 2017-01-18, issue #2413, AsP is not __IMPOSSIBLE__
      A.AsP _ _ p0 -> checkUserDot (setNamedArg p p0) v a idv
      A.ConP _ _ _ -> __IMPOSSIBLE__
      A.LitP _     -> __IMPOSSIBLE__
      A.ProjP _ _ _-> __IMPOSSIBLE__
      A.DefP _ _ _ -> __IMPOSSIBLE__
      A.RecP _ _   -> __IMPOSSIBLE__
      A.PatternSynP _ _ _ -> __IMPOSSIBLE__
      A.EqualP{}   -> __IMPOSSIBLE__

    gatherImplicitDotVars :: DotPatternInst -> TCM [(Int,Projectns)]
    gatherImplicitDotVars (DPI _ (Just _) _ _) = return [] -- Not implicit
    gatherImplicitDotVars (DPI _ Nothing u _)  = gatherVars u
      where
        gatherVars :: Term -> TCM [(Int,Projectns)]
        gatherVars u = case ignoreSharing u of
          Var i es -> return $ (i,) <$> maybeToList (allProjElims es)
          Con c _ us -> ifM (isEtaCon $ conName c)
                      {-then-} (concat <$> traverse (gatherVars . unArg) us)
                      {-else-} (return [])
          _        -> return []

    lookupImplicitDotVar :: (Int,Projectns) -> [(Int,Projectns)] -> Maybe Projectns
    lookupImplicitDotVar (i,fs) [] = Nothing
    lookupImplicitDotVar (i,fs) ((j,gs):js)
     -- Andreas, 2016-09-20, issue #2196
     -- We need to ignore the ProjOrigin!
     | i == j , Just hs <- stripPrefixBy ((==) `on` snd) fs gs = Just hs
     | otherwise = lookupImplicitDotVar (i,fs) js

    undotImplicitVar :: (Int,Projectns,Type) -> [(Int,Projectns)]
                     -> TCM (Maybe [(Int,Projectns)])
    undotImplicitVar (i,fs,a) idv = do
     reportSDoc "tc.lhs.dot" 40 $ vcat
       [ text "undotImplicitVar"
       , nest 2 $ vcat
         [ text $ "i  =  " ++ show i
         , text   "fs = " <+> sep (map (prettyTCM . snd) fs)
         , text   "a  = " <+> prettyTCM a
         , text $ "raw=  "  ++ show a
         , text $ "idv=  "  ++ show idv
         ]
       ]
     case lookupImplicitDotVar (i,fs) idv of
      Nothing -> return Nothing
      Just [] -> return $ Just $ delete (i,fs) idv
      Just rs -> caseMaybeM (isEtaRecordType a) (return Nothing) $ \(d,pars) -> do
        gs <- recFields . theDef <$> getConstInfo d
        let u = Var i (map (uncurry Proj) fs)
        is <- forM gs $ \(Arg _ g) -> do
                (_,_,b) <- fromMaybe __IMPOSSIBLE__ <$> projectTyped u a ProjSystem g
                return (i,fs++[(ProjSystem,g)],b)
        undotImplicitVars is idv

    undotImplicitVars :: [(Int,Projectns,Type)] -> [(Int,Projectns)]
                      -> TCM (Maybe [(Int,Projectns)])
    undotImplicitVars []     idv = return $ Just idv
    undotImplicitVars (i:is) idv =
      caseMaybeM (undotImplicitVar i idv)
        (return Nothing)
        (\idv' -> undotImplicitVars is idv')


-- | Bind the variables in a left hand side and check that 'Hiding' of
--   the patterns matches the hiding info in the type.
--
--   Precondition: the patterns should
--   all be 'A.VarP', 'A.WildP', or 'A.AbsurdP' and the
--   telescope should have the same size as the pattern list.
--   There could also be 'A.ConP's resulting from eta expanded implicit record
--   patterns.
bindLHSVars :: [NamedArg A.Pattern] -> Telescope -> TCM a -> TCM a
bindLHSVars []        tel@ExtendTel{}  _   = do
  reportSDoc "impossible" 10 $
    text "bindLHSVars: no patterns left, but tel =" <+> prettyTCM tel
  __IMPOSSIBLE__
bindLHSVars (_ : _)   EmptyTel         _   = __IMPOSSIBLE__
bindLHSVars []        EmptyTel         ret = ret
bindLHSVars (p : ps) tel0@(ExtendTel a tel) ret = do
  -- see test/Fail/WronHidingInLHS:
  unless (getHiding p == getHiding a) $ typeError WrongHidingInLHS

  case namedArg p of
    A.VarP x      -> addContext (x, a) $ bindLHSVars ps (absBody tel) ret
    A.WildP _     -> bindDummy (absName tel)
                 -- @bindDummy underscore@ does not fix issue 819, but
                 -- introduces unwanted underscores in error messages
                 -- (Andreas, 2015-05-28)
    A.DotP _ _ _  -> bindDummy (absName tel)
    A.AbsurdP pi  -> do
      -- Andreas, 2012-03-15: allow postponement of emptyness check
      isEmptyType (getRange pi) $ unDom a
      -- OLD CODE: isReallyEmptyType $ unArg a
      bindDummy (absName tel)
    -- Andreas, 2017-01-18, issue #2413
    -- A.AsP is not __IMPOSSIBLE__
    A.AsP _ _ p0    -> bindLHSVars (setNamedArg p p0 : ps) tel0 ret
    A.ConP{}        -> __IMPOSSIBLE__
    A.RecP{}        -> __IMPOSSIBLE__
    A.ProjP{}       -> __IMPOSSIBLE__
    A.DefP{}        -> __IMPOSSIBLE__
    A.LitP{}        -> __IMPOSSIBLE__
    A.PatternSynP{} -> __IMPOSSIBLE__
    A.EqualP{}      -> __IMPOSSIBLE__
    where
      bindDummy s = do
        x <- if isUnderscore s then freshNoName_ else unshadowName =<< freshName_ ("." ++ argNameToString s)
        addContext (x, a) $ bindLHSVars ps (absBody tel) ret

-- | Bind as patterns
bindAsPatterns :: [AsBinding] -> TCM a -> TCM a
bindAsPatterns []                ret = ret
bindAsPatterns (AsB x v a : asb) ret = do
  reportSDoc "tc.lhs.as" 10 $ text "as pattern" <+> prettyTCM x <+>
    sep [ text ":" <+> prettyTCM a
        , text "=" <+> prettyTCM v
        ]
  addLetBinding defaultArgInfo x v a $ bindAsPatterns asb ret

-- | Result of checking the LHS of a clause.
data LHSResult = LHSResult
  { lhsParameters   :: Nat
    -- ^ The number of original module parameters. These are present in the
    -- the patterns.
  , lhsVarTele      :: Telescope
    -- ^ Δ : The types of the pattern variables, in internal dependency order.
    -- Corresponds to 'clauseTel'.
  , lhsPatterns     :: [NamedArg DeBruijnPattern]
    -- ^ The patterns in internal syntax.
  , lhsBodyType     :: Arg Type
    -- ^ The type of the body. Is @bσ@ if @Γ@ is defined.
    -- 'Irrelevant' to indicate the rhs must be checked in irrelevant mode.
  , lhsPatSubst     :: Substitution
    -- ^ Substitution version of @lhsPatterns@, only up to the first projection
    -- pattern. @Δ |- lhsPatSubst : Γ@. Where @Γ@ is the argument telescope of
    -- the function. This is used to update inherited dot patterns in
    -- with-function clauses.
  , lhsAsBindings   :: [AsBinding]
    -- ^ As-bindings from the left-hand side. Return instead of bound since we
    -- want them in where's and right-hand sides, but not in with-clauses
    -- (Issue 2303).
  , lhsPartialSplit :: [Int]
    -- ^ have we done a partial split?
  }

instance InstantiateFull LHSResult where
  instantiateFull' (LHSResult n tel ps t sub as psplit) = LHSResult n
    <$> instantiateFull' tel
    <*> instantiateFull' ps
    <*> instantiateFull' t
    <*> instantiateFull' sub
    <*> instantiateFull' as
    <*> pure psplit

-- | Check a LHS. Main function.
--
--   @checkLeftHandSide a ps a ret@ checks that user patterns @ps@ eliminate
--   the type @a@ of the defined function, and calls continuation @ret@
--   if successful.

checkLeftHandSide
  :: Call
     -- ^ Trace, e.g. @CheckPatternShadowing clause@
  -> Maybe QName
     -- ^ The name of the definition we are checking.
  -> [NamedArg A.Pattern]
     -- ^ The patterns.
  -> Type
     -- ^ The expected type @a = Γ → b@.
  -> Maybe Substitution
     -- ^ Module parameter substitution from with-abstraction.
  -> (LHSResult -> TCM a)
     -- ^ Continuation.
  -> TCM a
checkLeftHandSide c f ps a withSub' = Bench.billToCPS [Bench.Typing, Bench.CheckLHS] $ \ ret -> do

  -- To allow module parameters to be refined by matching, we're adding the
  -- context arguments as wildcard patterns and extending the type with the
  -- context telescope.
  cxt <- reverse <$> getContext
  let tel = telFromList' show cxt
      cps = [ unnamed . A.VarP . fst <$> setOrigin Inserted (argFromDom d)
            | d <- cxt ]
  problem0 <- problemFromPats (cps ++ ps) (telePi tel a)
  -- Andreas, 2013-03-15 deactivating the following test allows
  -- flexible arity
  -- unless (noProblemRest problem) $ typeError $ TooManyArgumentsInLHS a

  -- We need to grab all let-bindings here (while we still have the old
  -- context). They will be rebound below once we have the new context set up.
  -- Subtle: if we're checking a with the context will be empty so we can't use
  -- 'getOpen'. On the other hand, if we're checking a with the let bindings
  -- lives in the right context already so we can use 'openThing'.
  let openLet | isNothing withSub' = getOpen
              | otherwise          = return . openThing
  oldLets <- asks $ Map.toList . envLetBindings
  reportSDoc "tc.lhs.top" 70 $ vcat
    [ text "context =" <+> inTopContext (prettyTCM tel)
    , text "cIds    =" <+> (text . show =<< getContextId)
    , text "oldLets =" <+> text (show oldLets) ]
  oldLets <- sequence [ (x,) <$> openLet b | (x, b) <- oldLets ]

  -- doing the splits:
  inTopContext $ do
    LHSState problem@(Problem pxs qs delta rest) dpi psplit
      <- checkLHS f $ LHSState problem0 [] []

    unless (null $ restPats rest) $ typeError $ TooManyArgumentsInLHS a

    addContext delta $ do
      noShadowingOfConstructors c problem
      noPatternMatchingOnCodata qs

    -- f is Nothing when checking let pattern-bindings. In that case there can
    -- be no copatterns, so we don't need to worry about self.
    let self = Def (fromMaybe __IMPOSSIBLE__ f) []
    asb <- addContext delta $ recoverAsPatterns delta (telePi tel a) self (cps ++ ps) qs

    reportSDoc "tc.lhs.top" 10 $
      vcat [ text "checked lhs:"
           , nest 2 $ vcat
             [ text "pxs   = " <+> fsep (map prettyA pxs)
             , text "delta = " <+> prettyTCM delta
             , text "dpi   = " <+> addContext delta (brackets $ fsep $ punctuate comma $ map prettyTCM dpi)
             , text "asb   = " <+> addContext delta (brackets $ fsep $ punctuate comma $ map prettyTCM asb)
             , text "qs    = " <+> prettyList (map pretty qs)
             ]
           ]

    let b' = restType rest
    bindLHSVars (filter (isNothing . isProjP) pxs) delta $ do
      let -- Find the variable patterns that have been refined
          refinedParams = [ AsB x v (unDom a) | DPI (Just x) _ v a <- dpi ]
          asb'          = refinedParams ++ asb

      reportSDoc "tc.lhs.top" 10 $ text "asb' = " <+> (brackets $ fsep $ punctuate comma $ map prettyTCM asb')

      reportSDoc "tc.lhs.top" 10 $ text "bound pattern variables"
      reportSDoc "tc.lhs.top" 60 $ nest 2 $ text "context = " <+> ((text . show) =<< getContext)
      reportSDoc "tc.lhs.top" 10 $ nest 2 $ text "type  = " <+> prettyTCM b'
      reportSDoc "tc.lhs.top" 60 $ nest 2 $ text "type  = " <+> text (show b')

      let notProj ProjP{} = False
          notProj _       = True
                      -- Note: This works because we can't change the number of
                      --       arguments in the lhs of a with-function relative to
                      --       the parent function.
          numPats   = length $ takeWhile (notProj . namedArg) qs
          -- In the case of a non-with function the pattern substitution
          -- should be weakened by the number of non-parameter patterns to
          -- get the paramSub.
          withSub = fromMaybe (wkS (numPats - length cxt) idS) withSub'
          -- At this point we need to update the module parameters for all
          -- parent modules.
          patSub   = (map (patternToTerm . namedArg) $ reverse $ take numPats qs) ++# EmptyS
          paramSub = composeS patSub withSub
          lhsResult = LHSResult (length cxt) delta qs b' patSub asb' (catMaybes psplit)
      reportSDoc "tc.lhs.top" 20 $ nest 2 $ text "patSub   = " <+> text (show patSub)
      reportSDoc "tc.lhs.top" 20 $ nest 2 $ text "withSub  = " <+> text (show withSub)
      reportSDoc "tc.lhs.top" 20 $ nest 2 $ text "paramSub = " <+> text (show paramSub)

      let newLets = [ AsB x (applySubst paramSub v) (applySubst paramSub $ unDom a) | (x, (v, a)) <- oldLets ]
      reportSDoc "tc.lhs.top" 50 $ text "old let-bindings:" <+> text (show oldLets)
      reportSDoc "tc.lhs.top" 50 $ text "new let-bindings:" <+> (brackets $ fsep $ punctuate comma $ map prettyTCM newLets)

      bindAsPatterns newLets $
        applyRelevanceToContext (getRelevance b') $ updateModuleParameters paramSub $ do
        bindAsPatterns asb' $ do

          rebindLocalRewriteRules

          -- Check dot patterns
          mapM_ checkDotPattern dpi
          checkLeftoverDotPatterns pxs (downFrom $ size delta) (flattenTel delta) dpi

        -- Issue2303: don't bind asb' for the continuation (return in lhsResult instead)
        ret lhsResult

-- | The loop (tail-recursive): split at a variable in the problem until problem is solved
checkLHS
  :: Maybe QName       -- ^ The name of the definition we are checking.
  -> LHSState          -- ^ The current state.
  -> TCM LHSState      -- ^ The final state after all splitting is completed
checkLHS f st@(LHSState problem dpi psplit) = do

  problem <- insertImplicitProblem problem
  -- Note: inserting implicits no longer preserve solvedness,
  -- since we might insert eta expanded record patterns.
  let
    hasFinite = any domFinite $ telToList $ problemTel problem
    handledFinite = if hasFinite then not . null $ psplit else True
  if isSolvedProblem problem && handledFinite then return $ st { lhsProblem = problem } else do

    unlessM (optPatternMatching <$> gets getPragmaOptions) $
      unless (problemAllVariables problem) $
        typeError $ GenericError $ "Pattern matching is disabled"

    foldListT trySplit nothingToSplit $ splitProblem f problem
  where

    nothingToSplit = do
      reportSLn "tc.lhs.split" 50 $ "checkLHS: nothing to split in problem " ++ show problem
      nothingToSplitError problem

    -- Split problem rest (projection pattern, does not fail as there is no call to unifier)

    trySplit (SplitRest projPat o projType) _ = do

      -- Compute the new problem
      let Problem ps1 ip delta (ProblemRest (p:ps2) b) = problem
          -- ps'      = ps1 ++ [p]
          ps'      = ps1 -- drop the projection pattern (already splitted)
          rest     = ProblemRest ps2 (projPat $> projType)
          ip'      = ip ++ [fmap (Named Nothing . ProjP o) projPat]
          problem' = Problem ps' ip' delta rest
      -- Jump the trampolin
      st' <- updateProblemRest (LHSState problem' dpi psplit)
      -- If the field is irrelevant, we need to continue in irr. cxt.
      -- (see Issue 939).
      applyRelevanceToContext (getRelevance projPat) $ do
        checkLHS f st'
    trySplit (Split p0 (Arg ai (PartialFocus (Left p) ip a)) p1) ret | Nothing `elem` psplit = ret
    trySplit (Split p0 (Arg ai (PartialFocus (Left p) ip a)) p1) ret = do
      st' <- updateProblemRest (LHSState problem dpi $ psplit ++ [Nothing])
      checkLHS f st'

    trySplit (Split p0 (Arg ai (PartialFocus (Right ts) ip a)) p1) ret = do
      tel <- getContextTelescope
      reportSDoc "tc.top.tel" 10 $ text "pfocus tel = " <+> prettyTCM tel
      tInterval <- elInf primInterval
      (gamma,sigma) <- bindLHSVars (problemInPat p0) (problemTel p0) $ do
         ts <- forM ts $ \ (t,u) -> do
                 reportSDoc "tc.lhs.split.partial" 50 $ text (show (t,u))
                 t <- checkExpr t tInterval
                 u <- checkExpr u tInterval
                 reportSDoc "tc.lhs.split.partial" 10 $ prettyTCM t <+> prettyTCM u
                 u <- intervalView =<< reduce u
                 case u of
                   IZero -> primINeg <@> pure t
                   IOne  -> return t
                   _     -> typeError $ GenericError $ "Only 0 or 1 allowed on the rhs of face"
         phi <- case ts of
                   [] -> do
                     a <- ignoreSharing <$> reduce (unEl a)
                     misone <- getBuiltinName' builtinIsOne
                     case a of
                       Def q [Apply phi] | Just q == misone -> return (unArg phi)
                       _           -> typeError $ GenericError $ show a ++ " is not IsOne."
                                        -- TODO Andrea type error or something.
                   _  -> foldl (\ x y -> primIMin <@> x <@> y) primIOne (map pure ts)
         phi <- reduce phi
         [(gamma,sigma)] <- forallFaceMaps phi (\ bs m t -> typeError $ GenericError $ "face blocked on meta")
                            (\ sigma -> (,sigma) <$> getContextTelescope)
         return (gamma,sigma)
      itisone <- primItIsOne
      -- substitute the literal in p1 and dpi
      reportSDoc "tc.lhs.faces" 10 $ text $ show sigma

      let delta1 = problemTel p0
          oix = size (problemTel $ unAbs p1) -- de brujin index of IsOne
          Just o_n = flip findIndex ip (\ x -> case namedThing (unArg x) of
                                           VarP x -> dbPatVarIndex x == oix
                                           _      -> False)
          delta2' = absApp (fmap problemTel p1) itisone
          delta2 = applySubst sigma delta2'
          mkConP (Con c _ [])
             = ConP c (noConPatternInfo { conPType = Just (Arg defaultArgInfo tInterval)
                                              , conPFallThrough = True })
                          []
          mkConP (Var i []) = VarP (DBPatVar "x" i)
          mkConP _          = __IMPOSSIBLE__
          rho0 = fmap mkConP sigma

          rho    = liftS (size delta2) $ consS (DotP itisone) rho0
          -- Andreas, 2015-06-13 Literals are closed, so need to raise them!
          -- rho    = liftS (size delta2) $ singletonS 0 (Lit lit)
          -- rho    = [ var i | i <- [0..size delta2 - 1] ]
          --       ++ [ raise (size delta2) $ Lit lit ]
          --       ++ [ var i | i <- [size delta2 ..] ]
          ip'      = applySubst rho ip
          rest'    = applyPatSubst rho (problemRest problem)

      (p0',newDpi) <- do
         let delta1 = problemTel p0
         addContext gamma $ updateInPatterns
                            (applyPatSubst rho0 $ flattenTel delta1)
                            (problemInPat p0)
                            (applySubst rho0 $ teleArgs delta1)
      let dpi' = applyPatSubst rho dpi ++ newDpi
          ps' = p0' ++ problemInPat (absBody p1)

      reportSDoc "tc.lhs.split.problem" 10 $ sep
        [ text "ip  = " <+> (text . show) ip
        , text "ip' = " <+> (text . show) ip'
        ]

      -- Compute the new problem
      let
          delta'   = abstract gamma delta2
          problem' = Problem ps' ip' delta' rest'
      reportSDoc "tc.lhs.split.partial" 20 $ text (show problem')
      st' <- updateProblemRest (LHSState problem' dpi' $ psplit ++ [Just o_n])
      checkLHS f st'

    -- Split on literal pattern (does not fail as there is no call to unifier)

    trySplit (Split p0 (Arg _ (LitFocus lit ip a)) p1) _ = do

      -- substitute the literal in p1 and dpi
      let delta1 = problemTel p0
          delta2 = absApp (fmap problemTel p1) (Lit lit)
          rho    = singletonS (size delta2) (LitP lit)
          -- Andreas, 2015-06-13 Literals are closed, so need to raise them!
          -- rho    = liftS (size delta2) $ singletonS 0 (Lit lit)
          -- rho    = [ var i | i <- [0..size delta2 - 1] ]
          --       ++ [ raise (size delta2) $ Lit lit ]
          --       ++ [ var i | i <- [size delta2 ..] ]
          dpi'     = applyPatSubst rho dpi
          ip'      = applySubst rho ip
          rest'    = applyPatSubst rho (problemRest problem)

      -- Compute the new problem
      let ps'      = problemInPat p0 ++ problemInPat (absBody p1)
          delta'   = abstract delta1 delta2
          problem' = Problem ps' ip' delta' rest'
      st' <- updateProblemRest (LHSState problem' dpi' psplit)
      checkLHS f st'

    -- Split on constructor pattern (unifier might fail)

    trySplit (Split p0 focus@(Arg info Focus{}) p1) tryNextSplit = do
      res <- trySplitConstructor p0 focus p1
      case res of
        -- Success.  Continue checking LHS.
        Unifies st'    -> checkLHS f st'
        -- Mismatch.  Report and abort.
        NoUnify  tcerr -> throwError tcerr
        -- Unclear situation.  Try next split.
        -- If no split works, give error from first split.
        -- This is conservative, but might not be the best behavior.
        -- It might be better to collect all the errors and print all of them.
        DontKnow tcerr -> tryNextSplit `catchError` \ _ -> throwError tcerr

    whenUnifies
      :: UnificationResult' a
      -> (a -> TCM (UnificationResult' b))
      -> TCM (UnificationResult' b)
    whenUnifies res cont = do
      case res of
        Unifies a      -> cont a
        NoUnify  tcerr -> return $ NoUnify  tcerr
        DontKnow tcerr -> return $ DontKnow tcerr

    trySplitConstructor p0 (Arg info LitFocus{}) p1 = __IMPOSSIBLE__
    trySplitConstructor p0 (Arg info PartialFocus{}) p1 = __IMPOSSIBLE__
    trySplitConstructor p0 (Arg info
             (Focus { focusCon      = c
                    , focusPatOrigin= porigin
                    , focusConArgs  = qs
                    , focusRange    = r
                    , focusOutPat   = ip
                    , focusDatatype = d
                    , focusParams   = vs
                    , focusIndices  = ws
                    , focusType     = a
                    }
             )) p1 = do
      traceCall (CheckPattern (A.ConP (ConPatInfo porigin $ PatRange r) (A.AmbQ [c]) qs)
                                       (problemTel p0)
                                       (El Prop $ Def d $ map Apply $ vs ++ ws)) $ do

        let delta1 = problemTel p0
            delta2 = problemTel $ absBody p1
        let typeOfSplitVar = Arg info a

        reportSDoc "tc.lhs.split" 10 $ sep
          [ text "checking lhs"
          , nest 2 $ text "tel =" <+> prettyTCM (problemTel problem)
          , nest 2 $ text "rel =" <+> (text $ show $ argInfoRelevance info)
          ]

        reportSDoc "tc.lhs.split" 15 $ sep
          [ text "split problem"
          , nest 2 $ vcat
            [ text "delta1 = " <+> prettyTCM delta1
            , text "typeOfSplitVar =" <+> addContext delta1 (prettyTCM typeOfSplitVar)
            , text "focusOutPat =" <+> (text . show) ip
            , text "delta2 = " <+> addContext delta1 (addContext ("x",domFromArg typeOfSplitVar) (prettyTCM delta2))
            ]
          ]

        c <- (`withRangeOf` c) <$> getConForm c
        ca <- defType <$> getConInfo c

        reportSDoc "tc.lhs.split" 20 $ nest 2 $ vcat
          [ text "ca =" <+> prettyTCM ca
          , text "vs =" <+> prettyList (map prettyTCM vs)
          ]

        -- Lookup the type of the constructor at the given parameters
        let a = ca `piApply` vs

        -- It will end in an application of the datatype
        (gamma', ca, d', us) <- do
          TelV gamma' ca@(El _ def) <- telView a
          let Def d' es = ignoreSharing def
              Just us   = allApplyElims es
          return (gamma', ca, d', us)

        -- This should be the same datatype as we split on
        unless (d == d') $ typeError $ ShouldBeApplicationOf ca d'

        reportSDoc "tc.lhs.top" 20 $ addContext delta1 $ nest 2 $ vcat
          [ text "gamma' =" <+> prettyTCM gamma'
          ]

        -- Andreas 2010-09-07  propagate relevance info to new vars
        let updRel = composeRelevance (getRelevance info)
        gamma' <- return $ mapRelevance updRel <$> gamma'

        -- Insert implicit patterns
        qs' <- insertImplicitPatterns ExpandLast qs gamma'

        unless ((size qs' :: Int) == size gamma') $
          typeError $ WrongNumberOfConstructorArguments (conName c) (size gamma') (size qs')

        let gamma = useNamesFromPattern qs' gamma'

        -- Get the type of the datatype.
        da <- (`piApply` vs) . defType <$> getConstInfo d

        -- Compute the flexible variables
        flex <- flexiblePatterns (problemInPat p0 ++ qs')

        -- Compute the constructor indices by dropping the parameters
        let us' = drop (size vs) us

        reportSDoc "tc.lhs.top" 15 $ addContext delta1 $
          sep [ text "preparing to unify"
              , nest 2 $ vcat
                [ text "c      =" <+> prettyTCM c <+> text ":" <+> prettyTCM a
                , text "d      =" <+> prettyTCM (Def d (map Apply $ vs++ws)) <+> text ":" <+> prettyTCM da
                , text "gamma  =" <+> prettyTCM gamma
                , text "gamma' =" <+> prettyTCM gamma'
                , text "vs     =" <+> brackets (fsep $ punctuate comma $ map prettyTCM vs)
                , text "us'    =" <+> addContext gamma (brackets (fsep $ punctuate comma $ map prettyTCM us'))
                , text "ws     =" <+> brackets (fsep $ punctuate comma $ map prettyTCM ws)
                ]
              ]

        -- Unify constructor target and given type (in Δ₁Γ)
        -- Given: Δ₁ ⊢ D vs : Φ → Setᵢ
        --        Δ₁ ⊢ c    : Γ → D vs' us'
        --        Δ₁ ⊢ ws   : Φ
        --        Δ₁Γ ⊢ ws' : Φ
        -- (where vs' = raise Γ vs and ws' = raise Γ ws)
        -- unification of us' and ws' in context Δ₁Γ gives us a telescope Δ₁'
        -- and a substitution ρ₀ such that
        --        Δ₁' ⊢ ρ₀ : Δ₁Γ
        --        Δ₁' ⊢ (us')ρ₀ ≡ (ws')ρ₀ : Φρ₀
        -- We can split ρ₀ into two parts ρ₁ and ρ₂, giving
        --        Δ₁' ⊢ ρ₁ : Δ₁
        --        Δ₁' ⊢ ρ₂ : Γρ₁
        -- Application of the constructor c gives
        --        Δ₁' ⊢ c ρ₂ : (D vs' us')(ρ₁;ρ₂)
        -- We have
        --        us'(ρ₁;ρ₂)
        --         ≡ us'ρ₀      (since ρ₀=ρ₁;ρ₂)
        --         ≡ ws'ρ₀      (by unification)
        --         ≡ ws ρ₁      (since ws doesn't actually depend on Γ)
        -- so     Δ₁' ⊢ c ρ₂ : D (vs)ρ₁ (ws)ρ₁
        -- Putting this together with ρ₁ gives ρ₃ = ρ₁;c ρ₂
        --        Δ₁' ⊢ ρ₁;c ρ₂ : Δ₁(x : D vs ws)
        -- and lifting over Δ₂ gives the final substitution ρ = ρ₃;Δ₂
        -- from Δ' = Δ₁';Δ₂ρ₃
        --        Δ' ⊢ ρ : Δ₁(x : D vs ws)Δ₂

        res <- unifyIndices
                 (delta1 `abstract` gamma)
                 flex
                 (raise (size gamma) da)
                 us'
                 (raise (size gamma) ws)
        whenUnifies res $ \ (delta1',rho0,es) -> do

          reportSDoc "tc.lhs.top" 15 $ text "unification successful"
          reportSDoc "tc.lhs.top" 20 $ nest 2 $ vcat
            [ text "delta1' =" <+> prettyTCM delta1'
            , text "rho0    =" <+> addContext delta1' (prettyTCM rho0)
            , text "es      =" <+> addContext delta1' (prettyTCM $ (fmap . fmap . fmap) patternToTerm es)
            ]

          -- Andreas 2014-11-25  clear 'Forced' and 'Unused'
          -- Andreas 2015-01-19  ... only after unification
          delta1' <- return $ mapRelevance ignoreForced <$> delta1'

          -- compute in patterns for delta1'
          let newPats  = applySubst rho0 $ teleArgs $ delta1 `abstract` gamma
              -- oldTypes are the types of the old pattern variables, but relative
              -- to the *new* telescope delta1'. These are needed to compute the
              -- correct types of new dot pattern instantiations.
              oldTypes = applyPatSubst rho0 $ flattenTel $ delta1 `abstract` gamma
          (p0',newDpi) <- addContext delta1' $ updateInPatterns
                            oldTypes
                            (problemInPat p0 ++ qs')
                            newPats

          reportSDoc "tc.lhs.top" 20 $ addContext delta1' $ nest 2 $ vcat
            [ text "p0'     =" <+> text (show p0')
            , text "newDpi  =" <+> brackets (fsep $ punctuate comma $ map prettyTCM newDpi)
            ]

          -- split substitution into part for Δ₁ and part for Γ
          let (rho1,rho2) = splitS (size gamma) rho0

          reportSDoc "tc.lhs.top" 20 $ addContext delta1' $ nest 2 $ vcat
            [ text "rho1    =" <+> prettyTCM rho1
            , text "rho2    =" <+> prettyTCM rho2
            ]

          -- Andreas, 2010-09-09, save the type.
          -- It is relative to Δ₁, but it should be relative to Δ₁'
          let storedPatternType = applyPatSubst rho1 typeOfSplitVar
          -- Also remember if we are a record pattern and from an implicit pattern.
          isRec <- isRecord d
          let cpi = ConPatternInfo (isRec $> porigin) False (Just storedPatternType)

          -- compute final context and permutation
          let crho2   = ConP c cpi $ applySubst rho2 $
                          teleNamedArgs gamma `useOriginFrom` qs'
              rho3    = consS crho2 rho1
              delta2' = applyPatSubst rho3 delta2
              delta'  = delta1' `abstract` delta2'
              rho     = liftS (size delta2) rho3

          reportSDoc "tc.lhs.top" 20 $ addContext delta1' $ nest 2 $ vcat
            [ text "crho2   =" <+> prettyTCM crho2
            , text "rho3    =" <+> prettyTCM rho3
            , text "delta2' =" <+> prettyTCM delta2'
            ]

          reportSDoc "tc.lhs.top" 70 $ addContext delta1' $ nest 2 $ vcat
            [ text "crho2   =" <+> text (show crho2)
            , text "rho3    =" <+> text (show rho3)
            , text "delta2' =" <+> text (show delta2')
            ]

          reportSDoc "tc.lhs.top" 15 $ nest 2 $ vcat
            [ text "delta'  =" <+> prettyTCM delta'
            , text "rho     =" <+> addContext delta' (prettyTCM rho)
            ]

          -- compute new in patterns
          let ps'  = p0' ++ problemInPat (absBody p1)

          reportSDoc "tc.lhs.top" 15 $ addContext delta' $
            nest 2 $ vcat
              [ text "ps'    =" <+> brackets (fsep $ punctuate comma $ map prettyA ps')
              ]

          -- The final dpis are the new ones plus the old ones substituted by ρ
          let dpi' = applyPatSubst rho dpi ++ raise (size delta2') newDpi

          reportSDoc "tc.lhs.top" 15 $ addContext delta' $
            nest 2 $ vcat
              [ text "dpi'    =" <+> brackets (fsep $ punctuate comma $ map prettyTCM dpi')
              ]

          -- Apply the substitution
          let ip'      = applySubst rho ip
              rest'    = applyPatSubst rho (problemRest problem)

          reportSDoc "tc.lhs.top" 15 $ addContext delta' $
            nest 2 $ vcat
              [ text "ip' =" <+> text (show ip) ]

          -- Construct the new problem
          let problem' = Problem ps' ip' delta' rest'

          -- if rest type reduces,
          -- extend the split problem by previously not considered patterns
          st'@(LHSState problem'@(Problem ps' ip' delta' rest') dpi' psplit)
            <- updateProblemRest $ LHSState problem' dpi' psplit

          reportSDoc "tc.lhs.top" 12 $ sep
            [ text "new problem from rest"
            , nest 2 $ vcat
              [ text "ps'     =" <+> fsep (map prettyA ps')
              , text "delta'  =" <+> prettyTCM delta'
              , text "ip'     =" <+> text (show ip')
              ]
            ]
          return $ Unifies st'


-- | Ensures that we are not performing pattern matching on codata.

noPatternMatchingOnCodata :: [NamedArg DeBruijnPattern] -> TCM ()
noPatternMatchingOnCodata = mapM_ (check . namedArg)
  where
  check (VarP {})   = return ()
  check (DotP {})   = return ()
  check (ProjP{})   = return ()
  check (LitP {})   = return ()  -- Literals are assumed not to be coinductive.
  check (ConP con _ ps) = do
    TelV _ t <- telView' . defType <$> do getConstInfo $ conName con
    c <- isCoinductive t
    case c of
      Nothing    -> __IMPOSSIBLE__
      Just False -> mapM_ (check . namedArg) ps
      Just True  -> typeError $
        GenericError "Pattern matching on coinductive types is not allowed"<|MERGE_RESOLUTION|>--- conflicted
+++ resolved
@@ -239,14 +239,9 @@
               }
 
 
-<<<<<<< HEAD
-
--- | Check if a problem is solved. That is, if the patterns are all variables.
-=======
 -- | Check if a problem is solved.
 --   That is, if the patterns are all variables,
 --   and there is no 'problemRest'.
->>>>>>> 7aa6eb67
 isSolvedProblem :: Problem -> Bool
 isSolvedProblem problem = null (restPats $ problemRest problem) &&
   problemAllVariables problem

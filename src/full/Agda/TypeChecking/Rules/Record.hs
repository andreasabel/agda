{-# LANGUAGE CPP #-}

module Agda.TypeChecking.Rules.Record where

import Control.Applicative
import Data.Maybe

import qualified Agda.Syntax.Abstract as A
import Agda.Syntax.Common
import Agda.Syntax.Internal
import Agda.Syntax.Internal.Pattern
import Agda.Syntax.Position
import qualified Agda.Syntax.Info as Info

import Agda.TypeChecking.Monad
import Agda.TypeChecking.Substitute
import Agda.TypeChecking.Telescope
import Agda.TypeChecking.Reduce
import Agda.TypeChecking.Positivity.Occurrence
import Agda.TypeChecking.Pretty
import Agda.TypeChecking.Polarity
import Agda.TypeChecking.Irrelevance
import Agda.TypeChecking.CompiledClause.Compile

import Agda.TypeChecking.Rules.Data ( bindParameters, fitsIn )
import Agda.TypeChecking.Rules.Term ( isType_ )
import {-# SOURCE #-} Agda.TypeChecking.Rules.Decl (checkDecl)

import Agda.Utils.Size
import Agda.Utils.Permutation
import Agda.Utils.Monad

import Agda.Interaction.Options


#include "undefined.h"
import Agda.Utils.Impossible

---------------------------------------------------------------------------
-- * Records
---------------------------------------------------------------------------

-- | @checkRecDef i name con ps contel fields@
--
--     [@name@]    Record type identifier.
--
--     [@con@]     Maybe constructor name and info.
--
--     [@ps@]      Record parameters.
--
--     [@contel@]  Approximate type of constructor (@fields@ -> Set).
--                 Does not include record parameters.
--
--     [@fields@]  List of field signatures.
--
checkRecDef
  :: Info.DefInfo              -- ^ Position and other info.
  -> QName                     -- ^ Record type identifier.
  -> Maybe (Ranged Induction)  -- ^ Optional: (co)inductive declaration.
  -> Maybe Bool
  -> Maybe QName               -- ^ Optional: constructor name.
  -> [A.LamBinding]            -- ^ Record parameters.
  -> A.Expr                    -- ^ Approximate type of constructor (@fields@ -> Set).
                               --   Does not include record parameters.
  -> [A.Field]                 -- ^ Field signatures.
  -> TCM ()
checkRecDef i name ind eta con ps contel fields =
  traceCall (CheckRecDef (getRange name) (qnameName name) ps fields) $ do
    reportSDoc "tc.rec" 10 $ vcat
      [ text "checking record def" <+> prettyTCM name
      , nest 2 $ text "ps ="     <+> prettyList (map prettyAs ps)
      , nest 2 $ text "contel =" <+> prettyA contel
      , nest 2 $ text "fields =" <+> prettyA (map Constr fields)
      ]
    -- get type of record
    t <- instantiateFull =<< typeOfConst name
    bindParameters ps t $ \tel t0 -> do

      -- Generate type of constructor from field telescope @contel@,
      -- which is the approximate constructor type (target missing).

      -- Check and evaluate field types.
      reportSDoc "tc.rec" 15 $ text "checking fields"
      -- WRONG: contype <- workOnTypes $ killRange <$> (instantiateFull =<< isType_ contel)
      contype <- killRange <$> (instantiateFull =<< isType_ contel)
      reportSDoc "tc.rec" 20 $ vcat
        [ text "contype = " <+> prettyTCM contype ]

      -- compute the field telescope (does not include record parameters)
      let TelV ftel _ = telView' contype

          -- A record is irrelevant if all of its fields are.
          -- In this case, the associated module parameter will be irrelevant.
          -- See issue 392.
          recordRelevance = minimum $ Irrelevant : (map getRelevance $ telToList ftel)

      -- Compute correct type of constructor

      -- t = tel -> t0 where t0 must be a sort s
      t0' <- normalise t0
      s <- case ignoreSharing $ unEl t0' of
        Sort s  -> return s
        _       -> typeError $ ShouldBeASort t0
      gamma <- getContextTelescope  -- the record params (incl. module params)
      reportSDoc "tc.rec" 20 $ vcat
        [ text "gamma = " <+> inTopContext (prettyTCM gamma) ]

      -- record type (name applied to parameters)
      let rect = El s $ Def name $ map Apply $ teleArgs gamma

      -- Put in @rect@ as correct target of constructor type.
      -- Andreas, 2011-05-10 use telePi_ instead of telePi to preserve
      -- even names of non-dependent fields in constructor type (Issue 322).
      let contype = telePi_ ftel (raise (size ftel) rect)
        -- NB: contype does not contain the parameter telescope

      -- Obtain name of constructor (if present).
      (hasNamedCon, conName, conInfo) <- case con of
        Just c  -> return (True, c, i)
        Nothing -> do
          m <- killRange <$> currentModule
          c <- qualify m <$> freshName_ ("recCon-NOT-PRINTED" :: String)
          return (False, c, i)

      -- Add record type to signature.
      reportSDoc "tc.rec" 15 $ text "adding record type to signature"

      etaenabled <- etaEnabled

      let getName :: A.Declaration -> [Arg QName]
          getName (A.Field _ x arg)    = [x <$ arg]
          getName (A.ScopedDecl _ [f]) = getName f
          getName _                    = []

          fs = concatMap getName fields
          -- indCo is what the user wrote: inductive/coinductive/Nothing.
          -- We drop the Range.
          indCo = rangedThing <$> ind
          -- A constructor is inductive unless declared coinductive.
          conInduction = fromMaybe Inductive indCo
          haveEta      = maybe (Inferred $ conInduction == Inductive && etaenabled) Specified eta
          con = ConHead conName conInduction $ map unArg fs

      reportSDoc "tc.rec" 30 $ text "record constructor is " <+> text (show con)
      addConstant name $ defaultDefn defaultArgInfo name t0
                       $ Record { recPars           = 0
                                , recClause         = Nothing
                                , recConHead        = con
                                , recNamedCon       = hasNamedCon
                                , recConType        = contype  -- addConstant adds params!
                                , recFields         = fs
                                , recTel            = ftel     -- addConstant adds params!
                                , recAbstr          = Info.defAbstract i
                                , recEtaEquality'   = haveEta
                                , recInduction      = indCo    -- we retain the original user declaration, in case the record turns out to be recursive
                                -- determined by positivity checker:
                                , recRecursive      = False
                                , recMutual         = []
                                }

      -- Add record constructor to signature
      -- Andreas, 2011-05-19 moved this here, it was below the record module
      --   creation
      addConstant conName $
        defaultDefn defaultArgInfo conName contype $
             Constructor { conPars   = 0
                         , conSrcCon = con
                         , conData   = name
                         , conAbstr  = Info.defAbstract conInfo
                         , conInd    = conInduction
                         }
      -- Declare the constructor as eligible for instance search
      when (Info.defInstance i == InstanceDef) $ do
        addNamedInstance conName name

      -- Check that the fields fit inside the sort
      contype `fitsIn` s

      {- Andreas, 2011-04-27 WRONG because field types are checked again
         and then non-stricts should not yet be irrelevant

      -- make record parameters hidden and non-stricts irrelevant
      -- ctx <- (reverse . map hideAndRelParams . take (size tel)) <$> getContext
      -}

{- Andreas, 2013-09-13 DEBUGGING the debug printout
      reportSDoc "tc.rec" 80 $ sep
        [ text "current module record telescope"
        , nest 2 $ (prettyTCM =<< getContextTelescope)
        ]
      reportSDoc "tc.rec" 80 $ sep
        [ text "current module record telescope"
        , nest 2 $ (text . show =<< getContextTelescope)
        ]
      reportSDoc "tc.rec" 80 $ sep
        [ text "current module record telescope"
        , nest 2 $ (inTopContext . prettyTCM =<< getContextTelescope)
        ]
      reportSDoc "tc.rec" 80 $ sep
        [ text "current module record telescope"
        , nest 2 $ do
           tel <- getContextTelescope
           text (show tel) $+$ do
           inContext [] $ do
             prettyTCM tel $+$ do
               telA <- reify tel
               text (show telA) $+$ do
               ctx <- getContextTelescope
               text "should be empty:" <+> prettyTCM ctx
        ]
-}

<<<<<<< HEAD
      let -- name of record module
          m    = qnameToMName name
          -- make record parameters hidden and non-stricts irrelevant
          htel = map hideAndRelParams $ telToList tel
          info = setRelevance recordRelevance defaultArgInfo
          tel' = telFromList $ htel ++ [Dom info ("r", rect)]

      -- Add the record section
      -- make record parameters hidden
      ctx <- (reverse . map hideOrKeepInstance . take (size tel)) <$> getContext
=======
      let info = setRelevance recordRelevance defaultArgInfo
          addRecordVar = addCtxString "" $ Dom info rect
          -- the record variable has the empty name by intention, see issue 208

      -- Andreas, 2013-09-13, 2016-01-06.
      -- Argument telescope for the projections: all parameters are hidden.
      -- This means parameters of the parent modules and of the current
      -- record type.
      -- See test/Succeed/ProjectionsTakeModuleTelAsParameters.agda.
      tel' <- modifyContext (modifyContextEntries (setHiding Hidden)) $
        addRecordVar $ getContextTelescope

      -- For checking the record declarations, make record parameters hidden.
      let np = size tel -- Number of record parameters.
      ctx <- (reverse . map (setHiding Hidden) . take np) <$> getContext
>>>>>>> 9c64919e
      reportSDoc "tc.rec" 80 $ sep
        [ text "visibility-modified record telescope"
        , nest 2 $ text "ctx =" <+> prettyTCM ctx
        ]
      escapeContext np $ addContext ctx $ addRecordVar $ do

        -- Add the record section.

        let m = qnameToMName name  -- Name of record module.
        reportSDoc "tc.rec.def" 10 $ sep
          [ text "record section:"
          , nest 2 $ sep
            [ prettyTCM m <+> (inTopContext . prettyTCM =<< getContextTelescope)
            , fsep $ punctuate comma $ map (text . show . getName) fields
            ]
          ]
        reportSDoc "tc.rec.def" 15 $ nest 2 $ vcat
          [ text "field tel =" <+> escapeContext 1 (prettyTCM ftel)
          ]
        addSection m

        -- Check the types of the fields and the other record declarations.

        withCurrentModule m $ do
          checkRecordProjections m name con tel' (raise 1 ftel) fields

        -- Andreas 2012-02-13: postpone polarity computation until after positivity check
        -- computePolarity name

      return ()

{-| @checkRecordProjections m r q tel ftel fs@.

    [@m@    ]  name of the generated module

    [@r@    ]  name of the record type

    [@con@  ]  name of the record constructor

    [@tel@  ]  parameters and record variable r ("self")

    [@ftel@ ]  telescope of fields

    [@fs@   ]  the fields to be checked
-}
checkRecordProjections ::
  ModuleName -> QName -> ConHead -> Telescope -> Telescope ->
  [A.Declaration] -> TCM ()
checkRecordProjections m r con tel ftel fs = do
    checkProjs EmptyTel ftel fs
  where

    checkProjs :: Telescope -> Telescope -> [A.Declaration] -> TCM ()

    checkProjs _ _ [] = return ()

    checkProjs ftel1 ftel2 (A.ScopedDecl scope fs' : fs) =
      setScope scope >> checkProjs ftel1 ftel2 (fs' ++ fs)

    checkProjs ftel1 (ExtendTel (Dom ai t) ftel2) (A.Field info x _ : fs) = do
      -- Andreas, 2012-06-07:
      -- Issue 387: It is wrong to just type check field types again
      -- because then meta variables are created again.
      -- Instead, we take the field type t from the field telescope.
      reportSDoc "tc.rec.proj" 5 $ sep
        [ text "checking projection" <+> text (show x)
        , nest 2 $ vcat
          [ text "top   =" <+> (inTopContext . prettyTCM =<< getContextTelescope)
          , text "tel   =" <+> (inTopContext . prettyTCM $ tel)
          , text "ftel1 =" <+> prettyTCM ftel1
          , text "t     =" <+> prettyTCM t
          , text "ftel2 =" <+> addCtxTel ftel1 (underAbstraction_ ftel2 prettyTCM)
          ]
        ]

      -- Andreas, 2010-09-09 The following comments are misleading, TODO: update
      -- in fact, tel includes the variable of record type as last one
      -- e.g. for cartesion product it is
      --
      --   tel = {A' : Set} {B' : Set} (r : Prod A' B')

      -- create the projection functions (instantiate the type with the values
      -- of the previous fields)

      {- what are the contexts?

          Γ, tel            ⊢ t
          Γ, tel, r         ⊢ vs
          Γ, tel, r, ftel₁  ⊢ raiseFrom (size ftel₁) 1 t
      -}

      -- The type of the projection function should be
      --  {tel} -> (r : R Δ) -> t
      -- where Δ = Γ, tel is the current context
      let finalt   = telePi (replaceEmptyName "r" tel) t
          projname = qualify m $ qnameName x
          projcall = Var 0 [Proj projname]
--          projcall = Def projname [defaultArg $ var 0]
          rel      = getRelevance ai
          -- the recursive call
          recurse  = checkProjs (abstract ftel1 $ ExtendTel (Dom ai t)
                                 $ Abs (nameToArgName $ qnameName projname) EmptyTel)
                                (ftel2 `absApp` projcall) fs

      reportSDoc "tc.rec.proj" 25 $ nest 2 $ text "finalt=" <+> do
        inTopContext $ prettyTCM finalt

      -- Andreas, 2012-02-20 do not add irrelevant projections if
      -- disabled by --no-irrelevant-projections
      ifM (return (rel == Irrelevant) `and2M` do not . optIrrelevantProjections <$> pragmaOptions) recurse $ do

        reportSDoc "tc.rec.proj" 10 $ sep
          [ text "adding projection"
          , nest 2 $ prettyTCM projname <+> text ":" <+> inTopContext (prettyTCM finalt)
          ]

        -- The body should be
        --  P.xi {tel} (r _ .. x .. _) = x
        -- Ulf, 2011-08-22: actually we're dropping the parameters from the
        -- projection functions so the body is now
        --  P.xi (r _ .. x .. _) = x
        -- Andreas, 2012-01-12: irrelevant projections get translated to
        --  P.xi (r _ .. x .. _) = irrAxiom {level of t} {t} x
        -- PROBLEM: because of dropped parameters, cannot refer to t
        -- 2012-04-02: DontCare instead of irrAxiom

        -- compute body modification for irrelevant projections
        let bodyMod = case rel of
              Relevant   -> id
              Irrelevant -> DontCare
              _          -> __IMPOSSIBLE__

        let -- Andreas, 2010-09-09: comment for existing code
            -- split the telescope into parameters (ptel) and the type or the record
            -- (rt) which should be  R ptel
            (ptel,[rt]) = splitAt (size tel - 1) $ telToList tel
            projArgI    = domInfo rt
            cpi    = ConPatternInfo (Just ConPRec) (Just $ argFromDom $ fmap snd rt)
            conp   = defaultArg $ ConP con cpi $
                     [ Arg info $ unnamed $ VarP "x" | Dom info _ <- telToList ftel ]
            nobind 0 = id
            nobind n = Bind . Abs "_" . nobind (n - 1)
            body   = nobind (size ftel1)
                   $ Bind . Abs "x"
                   $ nobind (size ftel2)
                   $ Body $ bodyMod $ var (size ftel2)
            cltel  = ftel
            clause = Clause { clauseRange = getRange info
                            , clauseTel       = killRange cltel
                            , namedClausePats = [Named Nothing <$> numberPatVars (idP $ size ftel) conp]
                            , clauseBody      = body
                            , clauseType      = Just $ Arg ai t
                            , clauseCatchall  = False
                            }

        -- Andreas, 2013-10-20
        -- creating the projection construction function
        let core = Lam projArgI $ Abs "r" $ bodyMod $ projcall
            -- leading lambdas are to ignore parameter applications
            proj = teleNoAbs ptel core
            -- proj = foldr (\ (Dom ai (x, _)) -> Lam ai . NoAbs x) core ptel
            projection = Projection
              { projProper   = Just projname
              -- name of the record type:
              , projFromType = r
              -- index of the record argument (in the type),
              -- start counting with 1:
              , projIndex    = size ptel + 1  -- which is @size tel@
              , projDropPars = proj
              , projArgInfo  = projArgI
              }

        reportSDoc "tc.rec.proj" 80 $ sep
          [ text "adding projection"
          , nest 2 $ prettyTCM projname <+> text (show clause)
          ]
        reportSDoc "tc.rec.proj" 70 $ sep
          [ text "adding projection"
          , nest 2 $ prettyTCM projname <+> text (show (clausePats clause)) <+> text "=" <+>
                       inTopContext (addCtxTel ftel (prettyTCM (clauseBody clause)))
          ]
        reportSDoc "tc.rec.proj" 10 $ sep
          [ text "adding projection"
          , nest 2 $ prettyTCM (QNamed projname clause)
          ]

              -- Record patterns should /not/ be translated when the
              -- projection functions are defined. Record pattern
              -- translation is defined in terms of projection
              -- functions.
        cc <- compileClauses Nothing [clause]

        reportSDoc "tc.cc" 10 $ do
          sep [ text "compiled clauses of " <+> prettyTCM projname
              , nest 2 $ text (show cc)
              ]

        escapeContext (size tel) $ do
          addConstant projname $
            (defaultDefn ai projname (killRange finalt)
              Function { funClauses        = [clause]
                       , funCompiled       = Just cc
                       , funTreeless       = Nothing
                       , funDelayed        = NotDelayed
                       , funInv            = NotInjective
                       , funAbstr          = ConcreteDef
                       , funMutual         = []
                       , funProjection     = Just projection
                       , funSmashable      = True
                       , funStatic         = False
                       , funInline         = False
                       , funCopy           = False
                       , funTerminates     = Just True
                       , funExtLam         = Nothing
                       , funWith           = Nothing
                       , funCopatternLHS   = isCopatternLHS [clause]
                       })
              { defArgOccurrences = [StrictPos] }
          computePolarity projname

        recurse

    checkProjs ftel1 ftel2 (d : fs) = do
      checkDecl d
      checkProjs ftel1 ftel2 fs<|MERGE_RESOLUTION|>--- conflicted
+++ resolved
@@ -210,18 +210,6 @@
         ]
 -}
 
-<<<<<<< HEAD
-      let -- name of record module
-          m    = qnameToMName name
-          -- make record parameters hidden and non-stricts irrelevant
-          htel = map hideAndRelParams $ telToList tel
-          info = setRelevance recordRelevance defaultArgInfo
-          tel' = telFromList $ htel ++ [Dom info ("r", rect)]
-
-      -- Add the record section
-      -- make record parameters hidden
-      ctx <- (reverse . map hideOrKeepInstance . take (size tel)) <$> getContext
-=======
       let info = setRelevance recordRelevance defaultArgInfo
           addRecordVar = addCtxString "" $ Dom info rect
           -- the record variable has the empty name by intention, see issue 208
@@ -236,8 +224,7 @@
 
       -- For checking the record declarations, make record parameters hidden.
       let np = size tel -- Number of record parameters.
-      ctx <- (reverse . map (setHiding Hidden) . take np) <$> getContext
->>>>>>> 9c64919e
+      ctx <- (reverse . map hideOrKeepInstance . take np) <$> getContext
       reportSDoc "tc.rec" 80 $ sep
         [ text "visibility-modified record telescope"
         , nest 2 $ text "ctx =" <+> prettyTCM ctx

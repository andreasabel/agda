--- conflicted
+++ resolved
@@ -214,19 +214,12 @@
              : [ nest 2 $ text (show c) | c <- cs ]
       -- Add x to signature, otherwise reification gets unhappy.
       addConstant x $ defaultDefn defaultArgInfo x a emptyFunction
-<<<<<<< HEAD
-      a <- withShowAllArguments $ reify a
-      reportSDoc "tc.decl.unquote" 20 $ text "reified type:" <+> prettyA a
-      cs <- mapM (reify . QNamed x) cs
-      reportSDoc "tc.decl.unquote" 20 $ text "unquoteDecl: Reified def"
-=======
       a <- disableDisplayForms $ withShowAllArguments $ reify a
       reportSDoc "tc.decl.unquote" 20 $ text "reified type:" <+> prettyA a
       cs <- mapM (disableDisplayForms . withShowAllArguments . reify . QNamed x) cs
       reportSDoc "tc.decl.unquote" 10 $
         vcat [ text "unquoteDecl" <+> prettyTCM x <+> text "-->"
              , nest 2 $ vcat $ map prettyA cs ]
->>>>>>> 775ec8b8
       let ds = [ A.Axiom A.FunSig i defaultArgInfo x a   -- TODO other than defaultArg
                , A.FunDef i x NotDelayed cs ]
       xs <- checkMutual mi ds

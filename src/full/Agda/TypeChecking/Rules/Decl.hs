{-# OPTIONS_GHC -fwarn-missing-signatures #-}

{-# LANGUAGE CPP           #-}
{-# LANGUAGE TupleSections #-}

module Agda.TypeChecking.Rules.Decl where

import Control.Monad
import Control.Monad.Reader
import Control.Monad.State (modify, gets)

import qualified Data.Foldable as Fold
import Data.Maybe
import Data.Map (Map)
import qualified Data.Set as Set
import Data.Set (Set)
import Data.Sequence ((|>))

import Agda.Compiler.HaskellTypes

import Agda.Interaction.Options
import Agda.Interaction.Highlighting.Generate

import qualified Agda.Syntax.Abstract as A
import Agda.Syntax.Internal as I
import qualified Agda.Syntax.Info as Info
import Agda.Syntax.Position
import Agda.Syntax.Common
import Agda.Syntax.Translation.InternalToAbstract

import Agda.TypeChecking.Monad
import Agda.TypeChecking.Monad.Builtin
import Agda.TypeChecking.Monad.Benchmark (billTop, reimburseTop)
import qualified Agda.TypeChecking.Monad.Benchmark as Bench

import Agda.TypeChecking.Constraints
import Agda.TypeChecking.Conversion
import Agda.TypeChecking.Errors
import Agda.TypeChecking.Injectivity
import Agda.TypeChecking.Positivity
import Agda.TypeChecking.Polarity
import Agda.TypeChecking.Pretty
import Agda.TypeChecking.Primitive hiding (Nat)
import Agda.TypeChecking.ProjectionLike
import Agda.TypeChecking.Quote
import Agda.TypeChecking.Records
import Agda.TypeChecking.Reduce
import Agda.TypeChecking.Rewriting
import Agda.TypeChecking.SizedTypes.Solve
import Agda.TypeChecking.Substitute
import Agda.TypeChecking.Telescope

import Agda.TypeChecking.Rules.Term
import Agda.TypeChecking.Rules.Data    ( checkDataDef )
import Agda.TypeChecking.Rules.Record  ( checkRecDef )
import Agda.TypeChecking.Rules.Def     ( checkFunDef, useTerPragma )
import Agda.TypeChecking.Rules.Builtin ( bindBuiltin )

import Agda.Termination.TermCheck

import qualified Agda.Utils.HashMap as HMap
import Agda.Utils.Maybe
import Agda.Utils.Monad
import Agda.Utils.Pretty (prettyShow)
import Agda.Utils.Size

#include "undefined.h"
import Agda.Utils.Impossible

-- | Cached checkDecl
checkDeclCached :: A.Declaration -> TCM ()
checkDeclCached d@A.ScopedDecl{} = checkDecl d
checkDeclCached d@(A.Section minfo mname tbinds _) = do
  e <- readFromCachedLog
  reportSLn "cache.decl" 10 $ "checkDeclCached: " ++ show (isJust e)
  case e of
    Just (EnterSection minfo' mname' tbinds', _)
      | killRange minfo == killRange minfo' && mname == mname' && tbinds == tbinds' -> do
        return ()
    _ -> do
      cleanCachedLog
  writeToCurrentLog $ EnterSection minfo mname tbinds
  checkDecl d
  e' <- readFromCachedLog
  case e' of
    Just (LeaveSection mname', _) | mname == mname' -> do
      return ()
    _ -> do
      cleanCachedLog
  writeToCurrentLog $ LeaveSection mname

checkDeclCached d = do
    e <- readFromCachedLog

    let b = isJust e in b `seq` reportSLn "cache.decl" 10 $ "checkDeclCached: " ++ show b
    case e of
      (Just (Decl d',s)) | compareDecl d d' -> do
        restorePostScopeState s
      _ -> do
        cleanCachedLog
        checkDeclWrap d
    writeToCurrentLog $ Decl d
 where
   compareDecl A.Section{} A.Section{} = __IMPOSSIBLE__
   compareDecl A.ScopedDecl{} A.ScopedDecl{} = __IMPOSSIBLE__
   compareDecl x y = x == y
   -- changes to CS inside a RecDef or Mutual ought not happen,
   -- but they do happen, so we discard them.
   ignoreChanges m = do
     cs <- gets $ stLoadedFileCache . stPersistentState
     cleanCachedLog
     m
     modifyPersistentState $ \st -> st{stLoadedFileCache = cs}
   checkDeclWrap d@A.RecDef{} = ignoreChanges $ checkDecl d
   checkDeclWrap d@A.Mutual{} = ignoreChanges $ checkDecl d
   checkDeclWrap d            = checkDecl d

-- | Type check a sequence of declarations.
checkDecls :: [A.Declaration] -> TCM ()
checkDecls ds = do
  mapM_ checkDecl ds
  -- Andreas, 2011-05-30, unfreezing moved to Interaction/Imports
  -- whenM onTopLevel unfreezeMetas

-- | Type check a single declaration.

checkDecl :: A.Declaration -> TCM ()
checkDecl d = traceCall (SetRange (getRange d)) $ do
    reportSDoc "tc.decl" 10 $ vcat
      [ text "checking declaration"
      , prettyA d
      ]

    -- Issue 418 fix: freeze metas before checking an abstract thing
    when isAbstract freezeMetas

    let -- What kind of final checks/computations should be performed
        -- if we're not inside a mutual block?
        none        m = m >> return Nothing
        meta        m = m >> return (Just (return ()))
        mutual i ds m = m >>= return . Just . mutualChecks i d ds
        impossible  m = m >> return __IMPOSSIBLE__
                       -- We're definitely inside a mutual block.

    let mi = Info.MutualInfo TerminationCheck noRange

    finalChecks <- case d of
      A.Axiom{}                -> meta $ checkTypeSignature d
      A.Field{}                -> typeError FieldOutsideRecord
      A.Primitive i x e        -> meta $ checkPrimitive i x e
      A.Mutual i ds            -> mutual i ds $ checkMutual i ds
      A.Section i x tel ds     -> meta $ checkSection i x tel ds
      A.Apply i x modapp rd rm -> meta $ checkSectionApplication i x modapp rd rm
      A.Import i x             -> none $ checkImport i x
      A.Pragma i p             -> none $ checkPragma i p
      A.ScopedDecl scope ds    -> none $ setScope scope >> mapM_ checkDeclCached ds
      A.FunDef i x delayed cs  -> impossible $ check x i $ checkFunDef delayed i x cs
      A.DataDef i x ps cs      -> impossible $ check x i $ checkDataDef i x ps cs
      A.RecDef i x ind c ps tel cs -> mutual mi [d] $ check x i $ do
                                    checkRecDef i x ind c ps tel cs
                                    return (Set.singleton x)
      A.DataSig i x ps t       -> impossible $ checkSig i x ps t
      A.RecSig i x ps t        -> none $ checkSig i x ps t
                                  -- A record signature is always followed by a
                                  -- record definition. Metas should not be
                                  -- frozen until after the definition has been
                                  -- checked. NOTE: Metas are not frozen
                                  -- immediately after the last field. Perhaps
                                  -- they should be (unless we're in a mutual
                                  -- block).
      A.Open{}                 -> none $ return ()
      A.PatternSynDef{}        -> none $ return ()
                                  -- Open and PatternSynDef are just artifacts
                                  -- from the concrete syntax, retained for
                                  -- highlighting purposes.
      A.UnquoteDecl mi i x e   -> checkUnquoteDecl mi i x e
      A.UnquoteDef i x e       -> impossible $ checkUnquoteDef i x e

    unlessM (isJust <$> asks envMutualBlock) $ do

      -- Syntax highlighting.
      highlight_ d

      -- Post-typing checks.
      whenJust finalChecks $ \ theMutualChecks -> do
        solveSizeConstraints
        wakeupConstraints_   -- solve emptiness constraints
        freezeMetas

        theMutualChecks

    where
    unScope (A.ScopedDecl scope ds) = setScope scope >> unScope d
    unScope d = return d

    -- check record or data type signature
    checkSig i x ps t = checkTypeSignature $
      A.Axiom A.NoFunSig i defaultArgInfo x (A.Pi (Info.ExprRange (fuseRange ps t)) ps t)

    check x i m = do
      reportSDoc "tc.decl" 5 $ text "Checking" <+> prettyTCM x <> text "."
      r <- abstract (Info.defAbstract i) m
      reportSDoc "tc.decl" 5 $ text "Checked" <+> prettyTCM x <> text "."
      return r

    isAbstract = fmap Info.defAbstract (A.getDefInfo d) == Just AbstractDef

    -- Concrete definitions cannot use information about abstract things.
    abstract ConcreteDef = inConcreteMode
    abstract AbstractDef = inAbstractMode

-- Some checks that should be run at the end of a mutual
-- block (or non-mutual record declaration). The set names
-- contains the names defined in the mutual block.
mutualChecks :: Info.MutualInfo -> A.Declaration -> [A.Declaration] -> Set QName -> TCM ()
mutualChecks i d ds names = do
  -- Andreas, 2014-04-11: instantiate metas in definition types
  mapM_ instantiateDefinitionType $ Set.toList names
  -- Andreas, 2013-02-27: check termination before injectivity,
  -- to avoid making the injectivity checker loop.
  checkTermination_        d
  checkPositivity_         names
  checkCoinductiveRecords  ds
  -- Andreas, 2012-09-11:  Injectivity check stores clauses
  -- whose 'Relevance' is affected by polarity computation,
  -- so do it here.
  checkInjectivity_        names
  checkProjectionLikeness_ names

type FinalChecks = Maybe (TCM ())

checkUnquoteDecl :: Info.MutualInfo -> Info.DefInfo -> QName -> A.Expr -> TCM FinalChecks
checkUnquoteDecl mi i x e = do
  reportSDoc "tc.unquote.decl" 20 $ text "Checking unquoteDecl" <+> prettyTCM x
  fundef <- primAgdaFunDef
  v      <- checkExpr e $ El (mkType 0) fundef
  reportSDoc "tc.unquote.decl" 20 $ text "unquoteDecl: Checked term"
  uv <- runUnquoteM $ unquote v
  case uv of
    Left err -> typeError $ UnquoteFailed err
    Right (UnQFun a cs) -> do
      reportSDoc "tc.unquote.decl" 20 $
        vcat $ text "unquoteDecl: Unquoted term"
             : [ nest 2 $ text (show c) | c <- cs ]
      -- Add x to signature, otherwise reification gets unhappy.
      addConstant x =<< do
        useTerPragma $ defaultDefn defaultArgInfo x a emptyFunction
      a <- reifyUnquoted $ killRange a
      reportSDoc "tc.unquote.decl" 10 $
        vcat [ text "unquoteDecl" <+> prettyTCM x <+> text "-->"
             , prettyTCM x <+> text ":" <+> prettyA a ]
<<<<<<< HEAD
      cs <- mapM (reifyUnquoted . QNamed x) $ killRange cs
=======
      tel <- getContextTelescope
      let tel' = replaceEmptyName "r" $ killRange tel
      cs <- mapM (reifyUnquoted . QNamed x . abstract tel) cs
>>>>>>> b66f67de
      reportSDoc "tc.unquote.decl" 10 $ vcat $ map prettyA cs
      let ds = [ A.Axiom A.FunSig i defaultArgInfo x a   -- TODO other than defaultArg
               , A.FunDef i x NotDelayed cs ]
      xs <- checkMutual mi ds
      return $ Just $ mutualChecks mi (A.Mutual mi ds) ds xs

checkUnquoteDef :: Info.DefInfo -> QName -> A.Expr -> TCM ()
checkUnquoteDef i x e = do
  reportSDoc "tc.unquote.def" 20 $ text "Checking unquoteDef" <+> prettyTCM x
  list   <- primList
  clause <- primAgdaClause
  v      <- checkExpr e $ El (mkType 0) $ list `apply` [defaultArg clause]
  reportSDoc "tc.unquote.def" 20 $ text "unquoteDef: Checked term"
  uv <- runUnquoteM $ unquote v :: TCM (Either UnquoteError [Clause])
  case uv of
    Left err -> typeError $ UnquoteFailed err
    Right cs -> do
      reportSDoc "tc.unquote.def" 20 $
        vcat $ text "unquoteDef: Unquoted term"
             : [ nest 2 $ text (show c) | c <- cs ]
      cs <- mapM (reifyUnquoted . QNamed x) $ killRange cs
      reportSDoc "tc.unquote.def" 10 $ vcat $ map prettyA cs
      checkFunDef NotDelayed i x cs

-- | Instantiate all metas in 'Definition' associated to 'QName'. --   Makes sense after freezing metas.
--   Some checks, like free variable analysis, are not in 'TCM', --   so they will be more precise (see issue 1099) after meta instantiation.
-- --   Precondition: name has been added to signature already.
instantiateDefinitionType :: QName -> TCM ()
instantiateDefinitionType q = do
  reportSLn "tc.decl.inst" 20 $ "instantiating type of " ++ show q
  sig <- getSignature
  let t = defType $ fromMaybe __IMPOSSIBLE__ $ lookupDefinition q sig
  t <- instantiateFull t
  modifySignature $ updateDefinition q $ \ def -> def { defType = t }

-- Andreas, 2014-04-11
-- UNUSED, costs a couple of sec on the std-lib
-- -- | Instantiate all metas in 'Definition' associated to 'QName'.
-- --   Makes sense after freezing metas.
-- --   Some checks, like free variable analysis, are not in 'TCM',
-- --   so they will be more precise (see issue 1099) after meta instantiation.
-- --
-- --   Precondition: name has been added to signature already.
-- instantiateDefinition :: QName -> TCM ()
-- instantiateDefinition q = do
--   reportSLn "tc.decl.inst" 20 $ "instantiating " ++ show q
--   sig <- getSignature
--   let def = fromMaybe __IMPOSSIBLE__ $ lookupDefinition q sig
--   def <- instantiateFull def
--   modifySignature $ updateDefinition q $ const def

-- | Highlight a declaration.
highlight_ :: A.Declaration -> TCM ()
highlight_ d = do
  let highlight d = generateAndPrintSyntaxInfo d Full
  reimburseTop Bench.Typing $ billTop Bench.Highlighting $ case d of
    A.Axiom{}                -> highlight d
    A.Field{}                -> __IMPOSSIBLE__
    A.Primitive{}            -> highlight d
    A.Mutual{}               -> highlight d
    A.Apply{}                -> highlight d
    A.Import{}               -> highlight d
    A.Pragma{}               -> highlight d
    A.ScopedDecl{}           -> return ()
    A.FunDef{}               -> __IMPOSSIBLE__
    A.DataDef{}              -> __IMPOSSIBLE__
    A.DataSig{}              -> __IMPOSSIBLE__
    A.Open{}                 -> highlight d
    A.PatternSynDef{}        -> highlight d
    A.UnquoteDecl{}          -> highlight d
    A.UnquoteDef{}           -> highlight d
    A.Section i x tel _      -> highlight (A.Section i x tel [])
      -- Each block in the section has already been highlighted,
      -- all that remains is the module declaration.
    A.RecSig{}               -> highlight d
    A.RecDef i x ind c ps tel cs ->
      highlight (A.RecDef i x ind c [] tel (fields cs))
      -- The telescope and all record module declarations except
      -- for the fields have already been highlighted.
      where
      fields (A.ScopedDecl _ ds1 : ds2) = fields ds1 ++ fields ds2
      fields (d@A.Field{}        : ds)  = d : fields ds
      fields (_                  : ds)  = fields ds
      fields []                         = []

-- | Termination check a declaration.
checkTermination_ :: A.Declaration -> TCM ()
checkTermination_ d = reimburseTop Bench.Typing $ billTop Bench.Termination $ do
  reportSLn "tc.decl" 20 $ "checkDecl: checking termination..."
  whenM (optTerminationCheck <$> pragmaOptions) $ do
    case d of
      -- Record module definitions should not be termination-checked twice.
      A.RecDef {} -> return ()
      _ -> disableDestructiveUpdate $ do
        termErrs <- termDecl d
        unless (null termErrs) $
          typeError $ TerminationCheckFailed termErrs

-- | Check a set of mutual names for positivity.
checkPositivity_ :: Set QName -> TCM ()
checkPositivity_ names = reimburseTop Bench.Typing $ billTop Bench.Positivity $ do
  -- Positivity checking.
  reportSLn "tc.decl" 20 $ "checkDecl: checking positivity..."
  checkStrictlyPositive names

  -- Andreas, 2012-02-13: Polarity computation uses info from
  -- positivity check, so it needs happen after positivity
  -- check.
  let -- | Do we need to compute polarity information for the
      -- definition corresponding to the given name?
      relevant q = do
        def <- theDef <$> getConstInfo q
        return $ case def of
          Function{}    -> Just q
          Datatype{}    -> Just q
          Record{}      -> Just q
          Axiom{}       -> Nothing
          Constructor{} -> Nothing
          Primitive{}   -> Nothing
  mapM_ computePolarity =<< do mapMaybeM relevant $ Set.toList names

-- | Check that all coinductive records are actually recursive.
--   (Otherwise, one can implement invalid recursion schemes just like
--   for the old coinduction.)
checkCoinductiveRecords :: [A.Declaration] -> TCM ()
checkCoinductiveRecords ds = forM_ ds $ \ d -> case d of
  A.RecDef _ q (Just (Ranged r CoInductive)) _ _ _ _ -> traceCall (SetRange r) $ do
    unlessM (isRecursiveRecord q) $ typeError $ GenericError $
      "Only recursive records can be coinductive"
  _ -> return ()

-- | Check a set of mutual names for constructor-headedness.
checkInjectivity_ :: Set QName -> TCM ()
checkInjectivity_ names = reimburseTop Bench.Typing $ billTop Bench.Injectivity $ do
  reportSLn "tc.decl" 20 $ "checkDecl: checking injectivity..."

  -- OLD CODE, REFACTORED using for-loop
  -- let checkInj (q, def@Defn{ theDef = d@Function{ funClauses = cs, funTerminates = Just True }}) = do
  --       inv <- checkInjectivity q cs
  --       modifySignature $ updateDefinition q $ const $
  --         def { theDef = d { funInv = inv }}
  --     checkInj _ = return ()
  -- namesDefs <- mapM (\ q -> (q,) <$> getConstInfo q) $ Set.toList names
  -- mapM_ checkInj namesDefs

  Fold.forM_ names $ \ q -> do
    def <- getConstInfo q
    case theDef def of
      d@Function{ funClauses = cs, funTerminates = Just True } -> do
        inv <- checkInjectivity q cs
        modifySignature $ updateDefinition q $ const $
          def { theDef = d { funInv = inv }}
      _ -> return ()

-- | Check a set of mutual names for projection likeness.
checkProjectionLikeness_ :: Set QName -> TCM ()
checkProjectionLikeness_ names = reimburseTop Bench.Typing $ billTop Bench.ProjectionLikeness $ do
      -- Non-mutual definitions can be considered for
      -- projection likeness
      reportSLn "tc.decl" 20 $ "checkDecl: checking projection-likeness..."
      case Set.toList names of
        [d] -> do
          def <- getConstInfo d
          case theDef def of
            Function{} -> makeProjection (defName def)
            _          -> return ()
        _ -> return ()

-- | Type check an axiom.
checkAxiom :: A.Axiom -> Info.DefInfo -> A.ArgInfo -> QName -> A.Expr -> TCM ()
checkAxiom funSig i info0 x e = do
  -- Andreas, 2012-04-18  if we are in irrelevant context, axioms is irrelevant
  -- even if not declared as such (Issue 610).
  rel <- max (getRelevance info0) <$> asks envRelevance
  let info = setRelevance rel $ convColor info0
  -- rel <- ifM ((Irrelevant ==) <$> asks envRelevance) (return Irrelevant) (return rel0)
  t <- isType_ e
  reportSDoc "tc.decl.ax" 10 $ sep
    [ text $ "checked type signature"
    , nest 2 $ prettyTCM rel <> prettyTCM x <+> text ":" <+> prettyTCM t
    ]
  -- Not safe. See Issue 330
  -- t <- addForcingAnnotations t
  addConstant x =<< do
    useTerPragma $ defaultDefn info x t $
      case funSig of
        A.FunSig   -> emptyFunction
        A.NoFunSig -> Axiom    -- NB: used also for data and record type sigs

  -- Add the definition to the instance table, if needed
  when (Info.defInstance i == InstanceDef) $ do
    addTypedInstance x t

  traceCall (IsType_ e) $ solveSizeConstraints  -- need Range for error message

  -- Andreas, 2011-05-31, that freezing below is probably wrong:
  -- when (Info.defAbstract i == AbstractDef) $ freezeMetas

-- | Type check a primitive function declaration.
checkPrimitive :: Info.DefInfo -> QName -> A.Expr -> TCM ()
checkPrimitive i x e =
    traceCall (CheckPrimitive (getRange i) (qnameName x) e) $ do  -- TODO!! (qnameName)
    (_, PrimImpl t' pf) <- lookupPrimitiveFunctionQ x
    t <- isType_ e
    noConstraints $ equalType t t'
    let s  = prettyShow $ qnameName x
    bindPrimitive s pf
    addConstant x $
      defaultDefn defaultArgInfo x t $
        Primitive (Info.defAbstract i) s [] Nothing

-- | Check a pragma.
checkPragma :: Range -> A.Pragma -> TCM ()
checkPragma r p =
    traceCall (CheckPragma r p) $ case p of
        A.BuiltinPragma x e -> bindBuiltin x e
        A.RewritePragma q   -> addRewriteRule q
        A.CompiledTypePragma x hs -> do
          def <- getConstInfo x
          case theDef def of
            Axiom{} -> addHaskellType x hs
            _       -> typeError $ GenericError
                        "COMPILED_TYPE directive only works on postulates"
        A.CompiledDataPragma x hs hcs -> do
          def <- getConstInfo x
          -- Check that the pragma appears in the same module
          -- as the datatype.
          do m <- currentModule
             let m' = qnameModule $ defName def
             unless (m == m') $ typeError $ GenericError $
              "COMPILED_DATA directives must appear in the same module " ++
              "as their corresponding datatype definition,"
          let addCompiledData cs = do
                addHaskellType x hs
                let computeHaskellType c = do
                      def <- getConstInfo c
                      let Constructor{ conPars = np } = theDef def
                          underPars 0 a = haskellType a
                          underPars n a = do
                            a <- reduce a
                            case unEl a of
                              Pi a (NoAbs _ b) -> underPars (n - 1) b
                              Pi a b  -> underAbstraction a b $ \b -> hsForall <$> getHsVar 0 <*> underPars (n - 1) b
                              _       -> __IMPOSSIBLE__
                      ty <- underPars np $ defType def
                      reportSLn "tc.pragma.compile" 10 $ "Haskell type for " ++ show c ++ ": " ++ ty
                      return ty
                hts <- mapM computeHaskellType cs
                sequence_ $ zipWith3 addHaskellCode cs hts hcs
          case theDef def of
            Datatype{dataCons = cs}
              | length cs /= length hcs -> do
                  let n_forms_are = case length hcs of
                        1 -> "1 compiled form is"
                        n -> show n ++ " compiled forms are"
                      only | null hcs               = ""
                           | length hcs < length cs = "only "
                           | otherwise              = ""

                  err <- fsep $ [prettyTCM x] ++ pwords ("has " ++ show (length cs) ++
                                " constructors, but " ++ only ++ n_forms_are ++ " given [" ++ unwords hcs ++ "]")
                  typeError $ GenericError $ show err
              | otherwise -> addCompiledData cs
            Record{recConHead = ch}
              | length hcs == 1 -> addCompiledData [conName ch]
              | otherwise -> do
                  err <- fsep $ [prettyTCM x] ++ pwords ("has 1 constructor, but " ++
                                show (length hcs) ++ " Haskell constructors are given [" ++ unwords hcs ++ "]")
                  typeError $ GenericError $ show err
            _ -> typeError $ GenericError "COMPILED_DATA on non datatype"
        A.CompiledPragma x hs -> do
          def <- getConstInfo x
          case theDef def of
            Axiom{} -> do
              ty <- haskellType $ defType def
              reportSLn "tc.pragma.compile" 10 $ "Haskell type for " ++ show x ++ ": " ++ ty
              addHaskellCode x ty hs
            _   -> typeError $ GenericError "COMPILED directive only works on postulates"
        A.CompiledExportPragma x hs -> do
          def <- getConstInfo x
          let correct = case theDef def of
                            -- Axiom{} -> do
                            --   ty <- haskellType $ defType def
                            --   reportSLn "tc.pragma.compile" 10 $ "Haskell type for " ++ show x ++ ": " ++ ty
                            --   addHaskellCode x ty hs
                            Function{} -> True
                            Constructor{} -> False
                            _   -> False
          if not correct
            then typeError $ GenericError "COMPILED_EXPORT directive only works on functions"
            else do
          ty <- haskellType $ defType def
          addHaskellExport x ty hs
        A.CompiledEpicPragma x ep -> do
          def <- getConstInfo x
          case theDef def of
            Axiom{} -> do
              --ty <- haskellType $ defType def
              --reportSLn "tc.pragma.compile" 10 $ "Haskell type for " ++ show x ++ ": " ++ ty
              addEpicCode x ep
            _   -> typeError $ GenericError "COMPILED_EPIC directive only works on postulates"
        A.CompiledJSPragma x ep ->
          addJSCode x ep
        A.StaticPragma x -> do
          def <- getConstInfo x
          case theDef def of
            Function{} -> markStatic x
            _          -> typeError $ GenericError "STATIC directive only works on functions"
        A.OptionsPragma{} -> typeError $ GenericError $ "OPTIONS pragma only allowed at beginning of file, before top module declaration"
        A.EtaPragma r -> do
          unlessM (isJust <$> isRecord r) $
            typeError $ GenericError $ "ETA pragma is only applicable to records"
          modifySignature $ updateDefinition r $ updateTheDef $ setEta
          where
            setEta d = case d of
              Record{} -> d { recEtaEquality = True }
              _        -> __IMPOSSIBLE__

-- | Type check a bunch of mutual inductive recursive definitions.
--
-- All definitions which have so far been assigned to the given mutual
-- block are returned.
checkMutual :: Info.MutualInfo -> [A.Declaration] -> TCM (Set QName)
checkMutual i ds = inMutualBlock $ do

  verboseS "tc.decl.mutual" 20 $ do
    blockId <- currentOrFreshMutualBlock
    reportSDoc "tc.decl.mutual" 20 $ vcat $
      (text "Checking mutual block" <+> text (show blockId) <> text ":") :
      map (nest 2 . prettyA) ds

  local (\e -> e { envTerminationCheck = () <$ Info.mutualTermCheck i }) $
    mapM_ checkDecl ds

  lookupMutualBlock =<< currentOrFreshMutualBlock

-- | Type check the type signature of an inductive or recursive definition.
checkTypeSignature :: A.TypeSignature -> TCM ()
checkTypeSignature (A.ScopedDecl scope ds) = do
  setScope scope
  mapM_ checkTypeSignature ds
checkTypeSignature (A.Axiom funSig i info x e) =
    case Info.defAccess i of
        PublicAccess  -> inConcreteMode $ checkAxiom funSig i info x e
        PrivateAccess -> inAbstractMode $ checkAxiom funSig i info x e
        OnlyQualified -> __IMPOSSIBLE__
checkTypeSignature _ = __IMPOSSIBLE__   -- type signatures are always axioms

-- | Type check a module.
checkSection :: Info.ModuleInfo -> ModuleName -> A.Telescope -> [A.Declaration] -> TCM ()
checkSection i x tel ds =
  checkTelescope_ tel $ \tel' -> do
    addSection x (size tel')
    verboseS "tc.mod.check" 10 $ do
      dx   <- prettyTCM x
      dtel <- mapM prettyAs tel
      dtel' <- prettyTCM =<< lookupSection x
      reportSLn "tc.mod.check" 10 $ "checking section " ++ show dx ++ " " ++ show dtel
      reportSLn "tc.mod.check" 10 $ "    actual tele: " ++ show dtel'
    withCurrentModule x $ mapM_ checkDeclCached ds

-- | Helper for 'checkSectionApplication'.
--
--   Matches the arguments of the module application with the
--   module parameters.
--
--   Returns the remaining module parameters as an open telescope.
--   Warning: the returned telescope is /not/ the final result,
--   an actual instantiation of the parameters does not occur.
checkModuleArity
  :: ModuleName           -- ^ Name of applied module.
  -> Telescope            -- ^ The module parameters.
  -> [I.NamedArg A.Expr]  -- ^ The arguments this module is applied to.
  -> TCM Telescope        -- ^ The remaining module parameters (has free de Bruijn indices!).
checkModuleArity m tel args = check tel args
  where
    bad = typeError $ ModuleArityMismatch m tel args

    check tel []             = return tel
    check EmptyTel (_:_)     = bad
    check (ExtendTel (Dom info _) btel) args0@(Arg info' (Named rname _) : args) =
      let name = fmap rangedThing rname
          y    = absName btel
          tel  = absBody btel in
      case (argInfoHiding info, argInfoHiding info', name) of
        (Instance, NotHidden, _) -> check tel args0
        (Instance, Hidden, _)    -> check tel args0
        (Instance, Instance, Nothing) -> check tel args
        (Instance, Instance, Just x)
          | x == y                -> check tel args
          | otherwise             -> check tel args0
        (Hidden, NotHidden, _)    -> check tel args0
        (Hidden, Instance, _)     -> check tel args0
        (Hidden, Hidden, Nothing) -> check tel args
        (Hidden, Hidden, Just x)
          | x == y                -> check tel args
          | otherwise             -> check tel args0
        (NotHidden, NotHidden, _) -> check tel args
        (NotHidden, Hidden, _)    -> bad
        (NotHidden, Instance, _)    -> bad

-- | Check an application of a section (top-level function, includes @'traceCall'@).
checkSectionApplication
  :: Info.ModuleInfo
  -> ModuleName          -- ^ Name @m1@ of module defined by the module macro.
  -> A.ModuleApplication -- ^ The module macro @λ tel → m2 args@.
  -> A.Ren QName         -- ^ Imported names (given as renaming).
  -> A.Ren ModuleName    -- ^ Imported modules (given as renaming).
  -> TCM ()
checkSectionApplication i m1 modapp rd rm =
  traceCall (CheckSectionApplication (getRange i) m1 modapp) $
  checkSectionApplication' i m1 modapp rd rm

-- | Check an application of a section.
checkSectionApplication'
  :: Info.ModuleInfo
  -> ModuleName          -- ^ Name @m1@ of module defined by the module macro.
  -> A.ModuleApplication -- ^ The module macro @λ tel → m2 args@.
  -> A.Ren QName         -- ^ Imported names (given as renaming).
  -> A.Ren ModuleName    -- ^ Imported modules (given as renaming).
  -> TCM ()
checkSectionApplication' i m1 (A.SectionApp ptel m2 args) rd rm = do
  -- Module applications can appear in lets, in which case we treat
  -- lambda-bound variables as additional parameters to the module.
  extraParams <- do
    mfv <- getModuleFreeVars =<< currentModule
    fv  <- size <$> getContextTelescope
    return (fv - mfv)
  when (extraParams > 0) $ reportSLn "tc.mod.apply" 30 $ "Extra parameters to " ++ show m1 ++ ": " ++ show extraParams
  -- Type-check the LHS (ptel) of the module macro.
  checkTelescope_ ptel $ \ ptel -> do
  -- We are now in the context @ptel@.
  -- Get the correct parameter telescope of @m2@.
  tel <- lookupSection m2
  vs  <- freeVarsToApply $ mnameToQName m2
  let tel'  = apply tel vs
      args' = convColor args
  -- Compute the remaining parameter telescope after stripping of
  -- the initial parameters that are determined by the @args@.
  -- Warning: @etaTel@ is not well-formed in @ptel@, since
  -- the actual application has not happened.
  etaTel <- checkModuleArity m2 tel' args'
  -- Take the module parameters that will be instantiated by @args@.
  let tel'' = telFromList $ take (size tel' - size etaTel) $ telToList tel'
  reportSDoc "tc.mod.apply" 15 $ vcat
    [ text "applying section" <+> prettyTCM m2
    , nest 2 $ text "args =" <+> sep (map prettyA args)
    , nest 2 $ text "ptel =" <+> escapeContext (size ptel) (prettyTCM ptel)
    , nest 2 $ text "tel  =" <+> prettyTCM tel
    , nest 2 $ text "tel' =" <+> prettyTCM tel'
    , nest 2 $ text "tel''=" <+> prettyTCM tel''
    , nest 2 $ text "eta  =" <+> escapeContext (size ptel) (addContext tel'' $ prettyTCM etaTel)
    ]
  -- Now, type check arguments.
  ts <- noConstraints $ checkArguments_ DontExpandLast (getRange i) args' tel''
  -- Perform the application of the module parameters.
  let aTel = tel' `apply` ts
  reportSDoc "tc.mod.apply" 15 $ vcat
    [ nest 2 $ text "aTel =" <+> prettyTCM aTel
    ]
  -- Andreas, 2014-04-06, Issue 1094:
  -- Add the section with well-formed telescope.
  addCtxTel aTel $ addSection m1 (size ptel + size aTel + extraParams)

  reportSDoc "tc.mod.apply" 20 $ vcat
    [ sep [ text "applySection", prettyTCM m1, text "=", prettyTCM m2, fsep $ map prettyTCM (vs ++ ts) ]
    , nest 2 $ text "  defs:" <+> text (show rd)
    , nest 2 $ text "  mods:" <+> text (show rm)
    ]
  args <- instantiateFull $ vs ++ ts
  applySection m1 ptel m2 args rd rm

checkSectionApplication' i m1 (A.RecordModuleIFS x) rd rm = do
  let name = mnameToQName x
  tel' <- lookupSection x
  vs   <- freeVarsToApply name
  let tel = tel' `apply` vs
      args = teleArgs tel

      telInst :: Telescope
      telInst = instFinal tel

      -- Locate last (rightmost) parameter and make it @Instance@.
      instFinal :: Telescope -> Telescope
      -- Telescopes do not have @NoAbs@.
      instFinal (ExtendTel _ NoAbs{}) = __IMPOSSIBLE__
      -- Found last parameter: switch it to @Instance@.
      instFinal (ExtendTel (Dom info t) (Abs n EmptyTel)) =
                 ExtendTel (Dom ifo' t) (Abs n EmptyTel)
        where ifo' = setHiding Instance info
      -- Otherwise, keep searchinf for last parameter:
      instFinal (ExtendTel arg (Abs n tel)) =
                 ExtendTel arg (Abs n (instFinal tel))
      -- Before instFinal is invoked, we have checked that the @tel@ is not empty.
      instFinal EmptyTel = __IMPOSSIBLE__

  reportSDoc "tc.mod.apply" 20 $ vcat
    [ sep [ text "applySection", prettyTCM name, text "{{...}}" ]
    , nest 2 $ text "x       =" <+> prettyTCM x
    , nest 2 $ text "name    =" <+> prettyTCM name
    , nest 2 $ text "tel     =" <+> prettyTCM tel
    , nest 2 $ text "telInst =" <+> prettyTCM telInst
    , nest 2 $ text "vs      =" <+> sep (map prettyTCM vs)
    -- , nest 2 $ text "args    =" <+> sep (map prettyTCM args)
    ]
  reportSDoc "tc.mod.apply" 60 $ vcat
    [ nest 2 $ text "vs      =" <+> text (show vs)
    -- , nest 2 $ text "args    =" <+> text (show args)
    ]
  when (tel == EmptyTel) $
    typeError $ GenericError $ show (qnameToConcrete name) ++ " is not a parameterised section"

  addCtxTel telInst $ do
    vs <- freeVarsToApply name
    reportSDoc "tc.mod.apply" 20 $ vcat
      [ nest 2 $ text "vs      =" <+> sep (map prettyTCM vs)
      , nest 2 $ text "args    =" <+> sep (map (parens . prettyTCM) args)
      ]
    reportSDoc "tc.mod.apply" 60 $ vcat
      [ nest 2 $ text "vs      =" <+> text (show vs)
      , nest 2 $ text "args    =" <+> text (show args)
      ]
    applySection m1 telInst x (vs ++ args) rd rm

-- | Type check an import declaration. Actually doesn't do anything, since all
--   the work is done when scope checking.
checkImport :: Info.ModuleInfo -> ModuleName -> TCM ()
checkImport i x = return ()<|MERGE_RESOLUTION|>--- conflicted
+++ resolved
@@ -249,13 +249,9 @@
       reportSDoc "tc.unquote.decl" 10 $
         vcat [ text "unquoteDecl" <+> prettyTCM x <+> text "-->"
              , prettyTCM x <+> text ":" <+> prettyA a ]
-<<<<<<< HEAD
-      cs <- mapM (reifyUnquoted . QNamed x) $ killRange cs
-=======
       tel <- getContextTelescope
       let tel' = replaceEmptyName "r" $ killRange tel
-      cs <- mapM (reifyUnquoted . QNamed x . abstract tel) cs
->>>>>>> b66f67de
+      cs <- mapM (reifyUnquoted . QNamed x . abstract tel) $ killRange cs
       reportSDoc "tc.unquote.decl" 10 $ vcat $ map prettyA cs
       let ds = [ A.Axiom A.FunSig i defaultArgInfo x a   -- TODO other than defaultArg
                , A.FunDef i x NotDelayed cs ]
@@ -276,7 +272,9 @@
       reportSDoc "tc.unquote.def" 20 $
         vcat $ text "unquoteDef: Unquoted term"
              : [ nest 2 $ text (show c) | c <- cs ]
-      cs <- mapM (reifyUnquoted . QNamed x) $ killRange cs
+      tel <- getContextTelescope
+      let tel' = replaceEmptyName "r" $ killRange tel
+      cs <- mapM (reifyUnquoted . QNamed x . abstract tel) $ killRange cs
       reportSDoc "tc.unquote.def" 10 $ vcat $ map prettyA cs
       checkFunDef NotDelayed i x cs
 

{-# LANGUAGE CPP                   #-}
{-# LANGUAGE FlexibleInstances     #-}
{-# LANGUAGE LambdaCase            #-}
{-# LANGUAGE NamedFieldPuns        #-}
{-# LANGUAGE NondecreasingIndentation #-}
{-# LANGUAGE MultiParamTypeClasses #-}
{-# LANGUAGE PatternGuards         #-}
{-# LANGUAGE ScopedTypeVariables   #-}
{-# LANGUAGE TupleSections         #-}

#if __GLASGOW_HASKELL__ >= 710
{-# LANGUAGE FlexibleContexts #-}
#endif

module Agda.TypeChecking.Rules.Term where

import Prelude hiding (null)

import Control.Applicative hiding (empty)
import Control.Arrow ((&&&), (***), first, second)
import Control.Monad.Trans
import Control.Monad.Reader

import Data.Maybe
import Data.Either (partitionEithers)
import Data.Monoid (mappend)
import Data.List hiding (sort, null)
import qualified Data.Map as Map
import Data.Traversable (sequenceA)
import Data.Void

import Agda.Interaction.Options
import Agda.Interaction.Highlighting.Generate (storeDisambiguatedName)

import qualified Agda.Syntax.Abstract as A
import Agda.Syntax.Abstract.Views as A
import qualified Agda.Syntax.Info as A
import Agda.Syntax.Concrete.Pretty () -- only Pretty instances
import Agda.Syntax.Concrete (FieldAssignment'(..), nameFieldA, exprFieldA)
import qualified Agda.Syntax.Concrete.Name as C
import Agda.Syntax.Common
import Agda.Syntax.Fixity
import Agda.Syntax.Internal as I
import Agda.Syntax.Position
import Agda.Syntax.Literal
import qualified Agda.Syntax.Reflected as R
import Agda.Syntax.Scope.Base ( ThingsInScope, AbstractName
                              , emptyScopeInfo
                              , exportedNamesInScope)
import Agda.Syntax.Scope.Monad (getNamedScope)
import Agda.Syntax.Translation.InternalToAbstract (reify)
import Agda.Syntax.Translation.ReflectedToAbstract (toAbstract_)

import Agda.TypeChecking.Monad
import Agda.TypeChecking.Monad.Builtin
import Agda.TypeChecking.CompiledClause
import Agda.TypeChecking.Constraints
import Agda.TypeChecking.Conversion
import Agda.TypeChecking.Datatypes
import Agda.TypeChecking.EtaContract
import Agda.TypeChecking.Free (isBinderUsed)
import Agda.TypeChecking.Implicit
import Agda.TypeChecking.InstanceArguments
import Agda.TypeChecking.Irrelevance
import Agda.TypeChecking.Level
import Agda.TypeChecking.MetaVars
import Agda.TypeChecking.Patterns.Abstract
import Agda.TypeChecking.Positivity.Occurrence
import Agda.TypeChecking.Pretty
import Agda.TypeChecking.Primitive
import Agda.TypeChecking.Quote
import Agda.TypeChecking.Unquote
import Agda.TypeChecking.RecordPatterns
import Agda.TypeChecking.Records
import Agda.TypeChecking.Reduce
import Agda.TypeChecking.SizedTypes
import Agda.TypeChecking.Substitute
import Agda.TypeChecking.Telescope
import Agda.TypeChecking.Rules.LHS (checkLeftHandSide, LHSResult(..))
import Agda.TypeChecking.Unquote

import {-# SOURCE #-} Agda.TypeChecking.Empty (isEmptyType)
import {-# SOURCE #-} Agda.TypeChecking.Rules.Decl (checkSectionApplication)
import {-# SOURCE #-} Agda.TypeChecking.Rules.Def (checkFunDef, checkFunDef', useTerPragma)

import Agda.Utils.Except
  ( Error(noMsg, strMsg)
  , ExceptT
  , MonadError(catchError, throwError)
  , runExceptT
  )

import Agda.Utils.Functor (($>))
import Agda.Utils.Lens
import Agda.Utils.Maybe
import Agda.Utils.Monad
import Agda.Utils.Null
import Agda.Utils.Permutation
import Agda.Utils.Size
import Agda.Utils.Tuple

#include "undefined.h"
import Agda.Utils.Impossible

---------------------------------------------------------------------------
-- * Types
---------------------------------------------------------------------------

-- | Check that an expression is a type.
isType :: A.Expr -> Sort -> TCM Type
isType e s =
    traceCall (IsTypeCall e s) $ do
    v <- checkExpr e (sort s)
    return $ El s v

-- | Check that an expression is a type without knowing the sort.
isType_ :: A.Expr -> TCM Type
isType_ e =
  traceCall (IsType_ e) $ sharedType =<< do
  let fallback = isType e =<< do workOnTypes $ newSortMeta
  case unScope e of
    A.Fun i (Arg info t) b -> do
      a <- Dom info <$> isType_ t
      b <- isType_ b
      s <- ptsRule a b
      let t' = El s $ Pi a $ NoAbs underscore b
      noFunctionsIntoSize b t'
      return t'
    A.Pi _ tel e | null tel -> isType_ e
    A.Pi _ tel e -> do
      (t0, t') <- checkPiTelescope tel $ \ tel -> do
        t0  <- instantiateFull =<< isType_ e
        tel <- instantiateFull tel
        return (t0, telePi tel t0)
      noFunctionsIntoSize t0 t'
      return t'
    A.Set _ n    -> do
      n <- ifM typeInType (return 0) (return n)
      return $ sort (mkType n)
    A.App i s (Arg (ArgInfo NotHidden r) l)
      | A.Set _ 0 <- unScope s ->
      ifNotM hasUniversePolymorphism
          (typeError $ GenericError "Use --universe-polymorphism to enable level arguments to Set")
      $ {- else -} do
        lvl <- levelType
        -- allow NonStrict variables when checking level
        --   Set : (NonStrict) Level -> Set\omega
        n   <- levelView =<< do
          applyRelevanceToContext NonStrict $
            checkExpr (namedThing l) lvl
        return $ sort (Type n)
    _ -> fallback

ptsRule :: (LensSort a, LensSort b) => a -> b -> TCM Sort
ptsRule a b = pts <$> reduce (getSort a) <*> reduce (getSort b)

-- | Ensure that a (freshly created) function type does not inhabit 'SizeUniv'.
--   Precondition:  When @noFunctionsIntoSize t tBlame@ is called,
--   we are in the context of @tBlame@ in order to print it correctly.
--   Not being in context of @t@ should not matter, as we are only
--   checking whether its sort reduces to 'SizeUniv'.
noFunctionsIntoSize :: Type -> Type -> TCM ()
noFunctionsIntoSize t tBlame = do
  reportSDoc "tc.fun" 20 $ do
    let El s (Pi dom b) = ignoreSharing <$> tBlame
    sep [ text "created function type " <+> prettyTCM tBlame
        , text "with pts rule" <+> prettyTCM (getSort dom, getSort b, s)
        ]
  s <- reduce $ getSort t
  when (s == SizeUniv) $ do
    -- Andreas, 2015-02-14
    -- We have constructed a function type in SizeUniv
    -- which is illegal to prevent issue 1428.
    typeError $ FunctionTypeInSizeUniv $ unEl tBlame

-- | Check that an expression is a type which is equal to a given type.
isTypeEqualTo :: A.Expr -> Type -> TCM Type
isTypeEqualTo e t = case e of
  A.ScopedExpr _ e -> isTypeEqualTo e t
  A.Underscore i | A.metaNumber i == Nothing -> return t
  e -> workOnTypes $ do
    t' <- isType e (getSort t)
    t' <$ leqType t t'

leqType_ :: Type -> Type -> TCM ()
leqType_ t t' = workOnTypes $ leqType t t'

{- UNUSED
-- | Force a type to be a Pi. Instantiates if necessary. The 'Hiding' is only
--   used when instantiating a meta variable.

forcePi :: Hiding -> String -> Type -> TCM Type
forcePi h name (El s t) =
    do  t' <- reduce t
        case t' of
            Pi _ _      -> return $ El s t'
            _           -> do
                sa <- newSortMeta
                sb <- newSortMeta
                let s' = sLub sa sb

                a <- newTypeMeta sa
                x <- freshName_ name
                let arg = setHiding h $ defaultDom a
                b <- addCtx x arg $ newTypeMeta sb
                let ty = El s' $ Pi arg (Abs (show x) b)
                equalType (El s t') ty
                ty' <- reduce ty
                return ty'
-}

---------------------------------------------------------------------------
-- * Telescopes
---------------------------------------------------------------------------

-- | Type check a (module) telescope.
--   Binds the variables defined by the telescope.
checkTelescope :: A.Telescope -> (Telescope -> TCM a) -> TCM a
checkTelescope = checkTelescope' LamNotPi

-- | Type check the telescope of a dependent function type.
--   Binds the resurrected variables defined by the telescope.
--   The returned telescope is unmodified (not resurrected).
checkPiTelescope :: A.Telescope -> (Telescope -> TCM a) -> TCM a
checkPiTelescope = checkTelescope' PiNotLam

-- | Flag to control resurrection on domains.
data LamOrPi
  = LamNotPi -- ^ We are checking a module telescope.
             --   We pass into the type world to check the domain type.
             --   This resurrects the whole context.
  | PiNotLam -- ^ We are checking a telescope in a Pi-type.
             --   We stay in the term world, but add resurrected
             --   domains to the context to check the remaining
             --   domains and codomain of the Pi-type.
  deriving (Eq, Show)

-- | Type check a telescope. Binds the variables defined by the telescope.
checkTelescope' :: LamOrPi -> A.Telescope -> (Telescope -> TCM a) -> TCM a
checkTelescope' lamOrPi []        ret = ret EmptyTel
checkTelescope' lamOrPi (b : tel) ret =
    checkTypedBindings lamOrPi b $ \tel1 ->
    checkTelescope' lamOrPi tel  $ \tel2 ->
        ret $ abstract tel1 tel2

-- | Check a typed binding and extends the context with the bound variables.
--   The telescope passed to the continuation is valid in the original context.
--
--   Parametrized by a flag wether we check a typed lambda or a Pi. This flag
--   is needed for irrelevance.
checkTypedBindings :: LamOrPi -> A.TypedBindings -> (Telescope -> TCM a) -> TCM a
checkTypedBindings lamOrPi (A.TypedBindings i (Arg info b)) ret =
    checkTypedBinding lamOrPi info b $ \ bs ->
    ret $ telFromList bs

checkTypedBinding :: LamOrPi -> ArgInfo -> A.TypedBinding -> (ListTel -> TCM a) -> TCM a
checkTypedBinding lamOrPi info (A.TBind i xs e) ret = do
    -- Andreas, 2011-04-26 irrelevant function arguments may appear
    -- non-strictly in the codomain type
    -- 2011-10-04 if flag --experimental-irrelevance is set
    allowed <- optExperimentalIrrelevance <$> pragmaOptions
    t <- modEnv lamOrPi allowed $ isType_ e
    let info' = mapRelevance (modRel lamOrPi allowed) info
    addContext (xs, Dom info' t) $
      ret $ bindsWithHidingToTel xs (Dom info t)
    where
        -- if we are checking a typed lambda, we resurrect before we check the
        -- types, but do not modify the new context entries
        -- otherwise, if we are checking a pi, we do not resurrect, but
        -- modify the new context entries
        modEnv LamNotPi True = doWorkOnTypes
        modEnv _        _    = id
        modRel PiNotLam True = irrToNonStrict
        modRel _        _    = id
checkTypedBinding lamOrPi info (A.TLet _ lbs) ret = do
    checkLetBindings lbs (ret [])

---------------------------------------------------------------------------
-- * Lambda abstractions
---------------------------------------------------------------------------

-- | Type check a lambda expression.
checkLambda :: Arg A.TypedBinding -> A.Expr -> Type -> TCM Term
checkLambda (Arg _ (A.TLet _ lbs)) body target =
  checkLetBindings lbs (checkExpr body target)
checkLambda (Arg info (A.TBind _ xs typ)) body target = do
  reportSLn "tc.term.lambda" 60 $ "checkLambda   xs = " ++ show xs

  let numbinds = length xs
  TelV tel btyp <- telViewUpTo numbinds target
  if size tel < numbinds || numbinds /= 1
    then dontUseTargetType
    else useTargetType tel btyp
  where
    dontUseTargetType = do
      -- Checking λ (xs : argsT) → body : target
      verboseS "tc.term.lambda" 5 $ tick "lambda-no-target-type"

      -- First check that argsT is a valid type
      argsT <- workOnTypes $ Dom info <$> isType_ typ
      -- Andreas, 2015-05-28 Issue 1523
      -- If argsT is a SizeLt, it must be non-empty to avoid non-termination.
      -- TODO: do we need to block checkExpr?
      checkSizeLtSat $ unDom argsT

      -- In order to have as much type information as possible when checking
      -- body, we first unify (xs : argsT) → ?t₁ with the target type. If this
      -- is inconclusive we need to block the resulting term so we create a
      -- fresh problem for the check.
      let tel = telFromList $ bindsWithHidingToTel xs argsT
      reportSLn "tc.term.lambda" 60 $ "dontUseTargetType tel = " ++ show tel
      -- DONT USE tel for addContext, as it loses NameIds.
      -- WRONG: t1 <- addContext tel $ workOnTypes newTypeMeta_
      t1 <- addContext (xs, argsT) $ workOnTypes newTypeMeta_
      -- Do not coerce hidden lambdas
      if notVisible info || any notVisible xs then do
        pid <- newProblem_ $ leqType (telePi tel t1) target
        -- Now check body : ?t₁
        -- WRONG: v <- addContext tel $ checkExpr body t1
        v <- addContext (xs, argsT) $ checkExpr body t1
        -- Block on the type comparison
        blockTermOnProblem target (teleLam tel v) pid
       else do
        -- Now check body : ?t₁
        -- WRONG: v <- addContext tel $ checkExpr body t1
        v <- addContext (xs, argsT) $ checkExpr body t1
        -- Block on the type comparison
        coerce (teleLam tel v) (telePi tel t1) target

    useTargetType tel@(ExtendTel arg (Abs y EmptyTel)) btyp = do
        verboseS "tc.term.lambda" 5 $ tick "lambda-with-target-type"
        reportSLn "tc.term.lambda" 60 $ "useTargetType y  = " ++ show y

        -- merge in the hiding info of the TBind
        info <- return $ mapHiding (mappend h) info
        unless (getHiding arg == getHiding info) $ typeError $ WrongHidingInLambda target
        -- Andreas, 2011-10-01 ignore relevance in lambda if not explicitly given
        let r  = getRelevance info
            r' = getRelevance arg -- relevance of function type
        when (r == Irrelevant && r' /= r) $ typeError $ WrongIrrelevanceInLambda target
        -- Andreas, 2015-05-28 Issue 1523
        -- Ensure we are not stepping under a possibly non-existing size.
        -- TODO: do we need to block checkExpr?
        let a = unDom arg
        checkSizeLtSat a
        -- We only need to block the final term on the argument type
        -- comparison. The body will be blocked if necessary. We still want to
        -- compare the argument types first, so we spawn a new problem for that
        -- check.
        (pid, argT) <- newProblem $ isTypeEqualTo typ a
        v <- add (notInScopeName y) (Dom (setRelevance r' info) argT) $ checkExpr body btyp
        blockTermOnProblem target (Lam info $ Abs (nameToArgName x) v) pid
      where
        [WithHiding h x] = xs
        -- Andreas, Issue 630: take name from function type if lambda name is "_"
        add y dom | isNoName x = addContext (y, dom)
                  | otherwise  = addContext (x, dom)
    useTargetType _ _ = __IMPOSSIBLE__

-- | Checking a lambda whose domain type has already been checked.
checkPostponedLambda :: Arg ([WithHiding Name], Maybe Type) -> A.Expr -> Type -> TCM Term
checkPostponedLambda args@(Arg _    ([]    , _ )) body target = do
  checkExpr body target
checkPostponedLambda args@(Arg info (WithHiding h x : xs, mt)) body target = do
  let postpone _ t = postponeTypeCheckingProblem_ $ CheckLambda args body t
      lamHiding = mappend h $ getHiding info
  insertHiddenLambdas lamHiding target postpone $ \ t@(El _ (Pi dom b)) -> do
    -- Andreas, 2011-10-01 ignore relevance in lambda if not explicitly given
    let r     = getRelevance info -- relevance of lambda
        r'    = getRelevance dom  -- relevance of function type
        info' = setHiding lamHiding $ setRelevance r' info
    when (r == Irrelevant && r' /= r) $
      typeError $ WrongIrrelevanceInLambda target
    -- We only need to block the final term on the argument type
    -- comparison. The body will be blocked if necessary. We still want to
    -- compare the argument types first, so we spawn a new problem for that
    -- check.
    mpid <- caseMaybe mt (return Nothing) $ \ ascribedType -> Just <$> do
      newProblem_ $ leqType (unDom dom) ascribedType
    -- We type-check the body with the ascribedType given by the user
    -- to get better error messages.
    -- Using the type dom from the usage context would be more precise,
    -- though.
    let add dom | isNoName x = addContext (absName b, dom)
                | otherwise  = addContext (x, dom)
    v <- add (maybe dom (dom $>) mt) $
      checkPostponedLambda (Arg info (xs, mt)) body $ absBody b
    let v' = Lam info' $ Abs (nameToArgName x) v
    maybe (return v') (blockTermOnProblem t v') mpid


-- | Insert hidden lambda until the hiding info of the domain type
--   matches the expected hiding info.
--   Throws 'WrongHidingInLambda'
insertHiddenLambdas
  :: Hiding                       -- ^ Expected hiding.
  -> Type                         -- ^ Expected to be a function type.
  -> (MetaId -> Type -> TCM Term) -- ^ Continuation on blocked type.
  -> (Type -> TCM Term)           -- ^ Continuation when expected hiding found.
                                  --   The continuation may assume that the @Type@
                                  --   is of the form @(El _ (Pi _ _))@.
  -> TCM Term                     -- ^ Term with hidden lambda inserted.
insertHiddenLambdas h target postpone ret = do
  -- If the target type is blocked, we postpone,
  -- because we do not know if a hidden lambda needs to be inserted.
  ifBlockedType target postpone $ \ t0 -> do
    let t = ignoreSharing <$> t0
    case unEl t of

      Pi dom b -> do
        let h' = getHiding dom
        -- Found expected hiding: return function type.
        if h == h' then ret t else do
          -- Found a visible argument but expected a hidden one:
          -- That's an error, as we cannot insert a visible lambda.
          if visible h' then typeError $ WrongHidingInLambda target else do
            -- Otherwise, we found a hidden argument that we can insert.
            let x = absName b
            Lam (domInfo dom) . Abs x <$> do
              addContext (x, dom) $ insertHiddenLambdas h (absBody b) postpone ret

      _ -> typeError . GenericDocError =<< do
        text "Expected " <+> prettyTCM target <+> text " to be a function type"

-- | @checkAbsurdLambda i h e t@ checks absurd lambda against type @t@.
--   Precondition: @e = AbsurdLam i h@
checkAbsurdLambda :: A.ExprInfo -> Hiding -> A.Expr -> Type -> TCM Term
checkAbsurdLambda i h e t = do
  t <- instantiateFull t
  ifBlockedType t (\ m t' -> postponeTypeCheckingProblem_ $ CheckExpr e t') $ \ t' -> do
    case ignoreSharing $ unEl t' of
      Pi dom@(Dom info' a) b
        | h /= getHiding info' -> typeError $ WrongHidingInLambda t'
        | not (null $ allMetas a) ->
            postponeTypeCheckingProblem (CheckExpr e t') $
              null . allMetas <$> instantiateFull a
        | otherwise -> blockTerm t' $ do
          isEmptyType (getRange i) a
          -- Add helper function
          top <- currentModule
          aux <- qualify top <$> freshName_ (getRange i, absurdLambdaName)
          -- if we are in irrelevant position, the helper function
          -- is added as irrelevant
          rel <- asks envRelevance
          reportSDoc "tc.term.absurd" 10 $ vcat
            [ text "Adding absurd function" <+> prettyTCM rel <> prettyTCM aux
            , nest 2 $ text "of type" <+> prettyTCM t'
            ]
          addConstant aux
            $ Defn (setRelevance rel info') aux t'
                   [Nonvariant] [Unused] (defaultDisplayForm aux)
                   0 noCompiledRep Nothing
            $ Function
              { funClauses        =
                  [Clause
                    { clauseRange     = getRange e
                    , clauseTel       = telFromList [fmap ("()",) dom]
                    , namedClausePats = [Arg info' $ Named (Just $ unranged $ absName b) $ VarP (0,"()")]
                    , clauseBody      = Bind $ NoAbs "()" NoBody
                    , clauseType      = Just $ setRelevance rel $ defaultArg $ absBody b
                    , clauseCatchall  = False
                    }
                  ]
              , funCompiled       = Just Fail
              , funTreeless       = Nothing
              , funDelayed        = NotDelayed
              , funInv            = NotInjective
              , funAbstr          = ConcreteDef
              , funMutual         = []
              , funProjection     = Nothing
              , funSmashable      = False -- there is no body anyway, smashing doesn't make sense
              , funStatic         = False
              , funInline         = False
              , funCopy           = False
              , funTerminates     = Just True
              , funExtLam         = Nothing
              , funWith           = Nothing
              , funCopatternLHS   = False
              }
          -- Andreas 2012-01-30: since aux is lifted to toplevel
          -- it needs to be applied to the current telescope (issue 557)
          tel <- getContextTelescope
          return $ Def aux $ map Apply $ teleArgs tel
      _ -> typeError $ ShouldBePi t'

-- | @checkExtendedLambda i di qname cs e t@ check pattern matching lambda.
-- Precondition: @e = ExtendedLam i di qname cs@
checkExtendedLambda :: A.ExprInfo -> A.DefInfo -> QName -> [A.Clause] ->
                       A.Expr -> Type -> TCM Term
checkExtendedLambda i di qname cs e t = do
   t <- instantiateFull t
   ifBlockedType t (\ m t' -> postponeTypeCheckingProblem_ $ CheckExpr e t') $ \ t -> do
     j   <- currentOrFreshMutualBlock
     rel <- asks envRelevance
     let info = setRelevance rel defaultArgInfo
     -- Andreas, 2013-12-28: add extendedlambda as @Function@, not as @Axiom@;
     -- otherwise, @addClause@ in @checkFunDef'@ fails (see issue 1009).
     addConstant qname =<< do
       useTerPragma $
         (defaultDefn info qname t emptyFunction) { defMutual = j }
     reportSDoc "tc.term.exlam" 20 $
       text (show $ A.defAbstract di) <+>
       text "extended lambda's implementation \"" <> prettyTCM qname <>
       text "\" has type: " $$ prettyTCM t -- <+> text " where clauses: " <+> text (show cs)
     args     <- getContextArgs
     freevars <- getCurrentModuleFreeVars
     let argsNoParam = genericDrop freevars args -- don't count module parameters
     let (hid, notHid) = partition isHidden argsNoParam
     reportSDoc "tc.term.exlam" 30 $ vcat $
       [ text "dropped args: " <+> prettyTCM (take freevars args)
       , text "hidden  args: " <+> prettyTCM hid
       , text "visible args: " <+> prettyTCM notHid
       ]
     abstract (A.defAbstract di) $
       checkFunDef' t info NotDelayed (Just $ ExtLamInfo (length hid) (length notHid)) Nothing di qname cs
     return $ Def qname $ map Apply args
  where
    -- Concrete definitions cannot use information about abstract things.
    abstract ConcreteDef = inConcreteMode
    abstract AbstractDef = inAbstractMode

---------------------------------------------------------------------------
-- * Records
---------------------------------------------------------------------------

expandModuleAssigns :: [Either A.Assign A.ModuleName] -> [C.Name] -> TCM A.Assigns
expandModuleAssigns mfs exs = do
  let (fs , ms) = partitionEithers mfs
      exs' = exs \\ map (view nameFieldA) fs
  fs' <- forM exs' $ \ f -> do
    pms <- forM ms $ \ m -> do
       modScope <- getNamedScope m
       let names :: ThingsInScope AbstractName
           names = exportedNamesInScope modScope
       return $
        case Map.lookup f names of
          Just [n] -> Just (m, FieldAssignment f (A.nameExpr n))
          _        -> Nothing

    case catMaybes pms of
      []        -> return Nothing
      [(_, fa)] -> return (Just fa)
      mfas      -> typeError $ GenericError $ "Ambiguity: the field " ++ show f ++ " appears in the following modules " ++ show (map fst mfas)
  return (fs ++ catMaybes fs')

-- | @checkRecordExpression fs e t@ checks record construction against type @t@.
-- Precondition @e = Rec _ fs@.
checkRecordExpression :: A.RecordAssigns  -> A.Expr -> Type -> TCM Term
checkRecordExpression mfs e t = do
  reportSDoc "tc.term.rec" 10 $ sep
    [ text "checking record expression"
    , prettyA e
    ]
  ifBlockedType t (\ _ t -> guessRecordType t) {-else-} $ \ t -> do
  case ignoreSharing $ unEl t of
    -- Case: We know the type of the record already.
    Def r es  -> do
      let ~(Just vs) = allApplyElims es
      reportSDoc "tc.term.rec" 20 $ text $ "  r   = " ++ show r

      reportSDoc "tc.term.rec" 30 $ text "  xs  = " <> do
        text =<< show . map unArg <$> getRecordFieldNames r
      reportSDoc "tc.term.rec" 30 $ text "  ftel= " <> do
        prettyTCM =<< getRecordFieldTypes r
      reportSDoc "tc.term.rec" 30 $ text "  con = " <> do
        text =<< show <$> getRecordConstructor r

      def <- getRecordDef r
      let -- Field names with ArgInfo.
          axs  = recordFieldNames def
          exs  = filter notHidden axs
          -- Just field names.
          xs   = map unArg axs
          -- Record constructor.
          con  = killRange $ recConHead def
      reportSDoc "tc.term.rec" 20 $ vcat
        [ text $ "  xs  = " ++ show xs
        , text   "  ftel= " <> prettyTCM (recTel def)
        , text $ "  con = " ++ show con
        ]

      -- Compute the list of given fields, decorated with the ArgInfo from the record def.
      fs <- expandModuleAssigns mfs (map unArg exs)

      -- Compute a list of metas for the missing visible fields.
      scope <- getScope
      let re = getRange e
          meta x = A.Underscore $ A.MetaInfo re scope Nothing (show x)
      -- In @es@ omitted explicit fields are replaced by underscores.
      -- Omitted implicit or instance fields
      -- are still left out and inserted later by checkArguments_.
      es <- insertMissingFields r meta fs axs

      args <- checkArguments_ ExpandLast re es (recTel def `apply` vs) >>= \case
        (args, remainingTel) | null remainingTel -> return args
        _ -> __IMPOSSIBLE__
      -- Don't need to block here!
      reportSDoc "tc.term.rec" 20 $ text $ "finished record expression"
      return $ Con con args
    _         -> typeError $ ShouldBeRecordType t

  where
    guessRecordType t = do
      let fields = [ x | Left (FieldAssignment x _) <- mfs ]
      rs <- findPossibleRecords fields
      case rs of
          -- If there are no records with the right fields we might as well fail right away.
        [] -> case fields of
          []  -> typeError $ GenericError "There are no records in scope"
          [f] -> typeError $ GenericError $ "There is no known record with the field " ++ show f
          _   -> typeError $ GenericError $ "There is no known record with the fields " ++ unwords (map show fields)
          -- If there's only one record with the appropriate fields, go with that.
        [r] -> do
          def <- getConstInfo r
          let rt = defType def
          vs  <- newArgsMeta rt
          target <- reduce $ piApply rt vs
          s  <- case ignoreSharing $ unEl target of
                  Level l -> return $ Type l
                  Sort s  -> return s
                  v       -> do
                    reportSDoc "impossible" 10 $ vcat
                      [ text "The impossible happened when checking record expression against meta"
                      , text "Candidate record type r = " <+> prettyTCM r
                      , text "Type of r               = " <+> prettyTCM rt
                      , text "Ends in (should be sort)= " <+> prettyTCM v
                      , text $ "  Raw                   =  " ++ show v
                      ]
                    __IMPOSSIBLE__
          let inferred = El s $ Def r $ map Apply vs
          v <- checkExpr e inferred
          coerce v inferred t
          -- Andreas 2012-04-21: OLD CODE, WRONG DIRECTION, I GUESS:
          -- blockTerm t $ v <$ leqType_ t inferred

          -- If there are more than one possible record we postpone
        _:_:_ -> do
          reportSDoc "tc.term.expr.rec" 10 $ sep
            [ text "Postponing type checking of"
            , nest 2 $ prettyA e <+> text ":" <+> prettyTCM t
            ]
          postponeTypeCheckingProblem_ $ CheckExpr e t


-- | @checkRecordUpdate ei recexpr fs e t@
-- Precondition @e = RecUpdate ei recexpr fs@.
checkRecordUpdate :: A.ExprInfo -> A.Expr -> A.Assigns -> A.Expr -> Type -> TCM Term
checkRecordUpdate ei recexpr fs e t = do
  case ignoreSharing $ unEl t of
    Def r vs  -> do
      v <- checkExpr recexpr t
      name <- freshNoName (getRange recexpr)
      addLetBinding defaultArgInfo name v t $ do
        projs <- recFields <$> getRecordDef r
        axs <- getRecordFieldNames r
        scope <- getScope
        let xs = map unArg axs
        es <- orderFields r Nothing xs $ map (\ (FieldAssignment x e) -> (x, Just e)) fs
        let es' = zipWith (replaceFields name ei) projs es
        checkExpr (A.Rec ei [ Left (FieldAssignment x e) | (x, Just e) <- zip xs es' ]) t
    MetaV _ _ -> do
      inferred <- inferExpr recexpr >>= reduce . snd
      case ignoreSharing $ unEl inferred of
        MetaV _ _ -> postponeTypeCheckingProblem_ $ CheckExpr e t
        _         -> do
          v <- checkExpr e inferred
          coerce v inferred t
    _         -> typeError $ ShouldBeRecordType t
  where
    replaceFields :: Name -> A.ExprInfo -> Arg A.QName -> Maybe A.Expr -> Maybe A.Expr
    replaceFields n ei a@(Arg _ p) Nothing | notHidden a =
        Just $ A.App ei (A.Def p) $ defaultNamedArg $ A.Var n
    replaceFields _ _  (Arg _ _) Nothing  = Nothing
    replaceFields _ _  _         (Just e) = Just $ e

---------------------------------------------------------------------------
-- * Literal
---------------------------------------------------------------------------

checkLiteral :: Literal -> Type -> TCM Term
checkLiteral lit t = do
  t' <- litType lit
  coerce (Lit lit) t' t

---------------------------------------------------------------------------
-- * Terms
---------------------------------------------------------------------------

-- | @checkArguments' exph r args t0 t k@ tries @checkArguments exph args t0 t@.
-- If it succeeds, it continues @k@ with the returned results.  If it fails,
-- it registers a postponed typechecking problem and returns the resulting new
-- meta variable.
--
-- Checks @e := ((_ : t0) args) : t@.
checkArguments' ::
  ExpandHidden -> Range -> [NamedArg A.Expr] -> Type -> Type ->
  (Args -> Type -> TCM Term) -> TCM Term
checkArguments' exph r args t0 t k = do
  z <- runExceptT $ checkArguments exph r args t0 t
  case z of
    Right (vs, t1) -> k vs t1
      -- vs = evaluated args
      -- t1 = remaining type (needs to be subtype of t)
    Left (us, es, t0) -> do
      reportSDoc "tc.term.expr.args" 80 $
        sep [ text "postponed checking arguments"
            , nest 4 $ prettyList (map (prettyA . namedThing . unArg) args)
            , nest 2 $ text "against"
            , nest 4 $ prettyTCM t0 ] $$
        sep [ text "progress:"
            , nest 2 $ text "checked" <+> prettyList (map prettyTCM us)
            , nest 2 $ text "remaining" <+> sep [ prettyList (map (prettyA . namedThing . unArg) es)
                                                , nest 2 $ text ":" <+> prettyTCM t0 ] ]
      postponeTypeCheckingProblem_ (CheckArgs exph r es t0 t $ \vs t -> k (us ++ vs) t)
      -- if unsuccessful, postpone checking until t0 unblocks

-- | Type check an expression.
checkExpr :: A.Expr -> Type -> TCM Term
checkExpr e t0 =
  verboseBracket "tc.term.expr.top" 5 "checkExpr" $
  traceCall (CheckExprCall e t0) $ localScope $ doExpandLast $ shared =<< do
    reportSDoc "tc.term.expr.top" 15 $
        text "Checking" <+> sep
          [ fsep [ prettyTCM e, text ":", prettyTCM t0 ]
          , nest 2 $ text "at " <+> (text . show =<< getCurrentRange)
          ]
    reportSDoc "tc.term.expr.top.detailed" 80 $
      text "Checking" <+> fsep [ prettyTCM e, text ":", text (show t0) ]
    t <- reduce t0
    reportSDoc "tc.term.expr.top" 15 $
        text "    --> " <+> prettyTCM t

    let scopedExpr (A.ScopedExpr scope e) = setScope scope >> scopedExpr e
        scopedExpr e                      = return e

    e <- scopedExpr e

    case e of

        A.ScopedExpr scope e -> __IMPOSSIBLE__ -- setScope scope >> checkExpr e t

        -- Insert hidden lambda if all of the following conditions are met:
            -- type is a hidden function type, {x : A} -> B or {{x : A} -> B
        _   | Pi (Dom info _) b <- ignoreSharing $ unEl t
            , let h = getHiding info
            , notVisible h
            -- expression is not a matching hidden lambda or question mark
            , not (hiddenLambdaOrHole h e)
            -> do
                x <- freshName rx $ notInScopeName $ absName b
                reportSLn "tc.term.expr.impl" 15 $ "Inserting implicit lambda"
                checkExpr (A.Lam (A.ExprRange re) (domainFree info x) e) t
            where
                re = getRange e
                rx = caseMaybe (rStart re) noRange $ \ pos -> posToRange pos pos

                hiddenLambdaOrHole h e = case e of
                  A.AbsurdLam _ h'        -> h == h'
                  A.ExtendedLam _ _ _ cls -> any hiddenLHS cls
                  A.Lam _ bind _          -> h == getHiding bind
                  A.QuestionMark{}        -> True
                  _                       -> False

                hiddenLHS (A.Clause (A.LHS _ (A.LHSHead _ (a : _)) _) _ _ _) = notVisible a
                hiddenLHS _ = False

        -- a meta variable without arguments: type check directly for efficiency
        A.QuestionMark i ii -> do
          reportSDoc "tc.interaction" 20 $ sep
            [ text "Found interaction point"
            , text (show ii)
            , text ":"
            , prettyTCM t0
            ]
          reportSDoc "tc.interaction" 40 $ sep
            [ text "Raw:"
            , text (show t0)
            ]
          checkMeta (newQuestionMark ii) t0 i -- Andreas, 2013-05-22 use unreduced type t0!
        A.Underscore i   -> checkMeta (newValueMeta RunMetaOccursCheck) t0 i

        A.WithApp _ e es -> typeError $ NotImplemented "type checking of with application"

        -- check |- Set l : t  (requires universe polymorphism)
        A.App i s (Arg ai l)
          | A.Set _ 0 <- unScope s, visible ai ->
          ifNotM hasUniversePolymorphism
              (typeError $ GenericError "Use --universe-polymorphism to enable level arguments to Set")
          $ {- else -} do
            lvl <- levelType
            -- allow NonStrict variables when checking level
            --   Set : (NonStrict) Level -> Set\omega
            n   <- levelView =<< do
              applyRelevanceToContext NonStrict $
                checkExpr (namedThing l) lvl
            -- check that Set (l+1) <= t
            reportSDoc "tc.univ.poly" 10 $
              text "checking Set " <+> prettyTCM n <+>
              text "against" <+> prettyTCM t
            coerce (Sort $ Type n) (sort $ sSuc $ Type n) t

        e0@(A.App i q (Arg ai e))
          | A.Quote _ <- unScope q, visible ai -> do
          let quoted (A.Def x) = return x
              quoted (A.Proj x) = return x
              quoted (A.Con (AmbQ [x])) = return x
              quoted (A.Con (AmbQ xs))  = typeError $ GenericError $ "quote: Ambigous name: " ++ show xs
              quoted (A.ScopedExpr _ e) = quoted e
              quoted _                  = typeError $ GenericError $ "quote: not a defined name"
          x <- quoted (namedThing e)
          ty <- qNameType
          coerce (quoteName x) ty t

          | A.QuoteTerm _ <- unScope q ->
             do (et, _)   <- inferExpr (namedThing e)
                et'       <- etaContract =<< normalise et
                let metas = allMetas et'
                case metas of
                  _:_ -> postponeTypeCheckingProblem (CheckExpr e0 t) $ andM $ map isInstantiatedMeta metas
                  []  -> do
                    q  <- quoteTerm et'
                    ty <- el primAgdaTerm
                    coerce q ty t

        A.Quote _ -> typeError $ GenericError "quote must be applied to a defined name"
        A.QuoteTerm _ -> typeError $ GenericError "quoteTerm must be applied to a term"
        A.Unquote _ -> typeError $ GenericError "unquote must be applied to a term"

        A.AbsurdLam i h -> checkAbsurdLambda i h e t

        A.ExtendedLam i di qname cs -> checkExtendedLambda i di qname cs e t

        A.Lam i (A.DomainFull (A.TypedBindings _ b)) e -> checkLambda b e t

        A.Lam i (A.DomainFree info x) e0 -> checkExpr (A.Lam i (domainFree info x) e0) t

        A.Lit lit    -> checkLiteral lit t
        A.Let i ds e -> checkLetBindings ds $ checkExpr e t
        A.Pi _ tel e | null tel -> checkExpr e t
        A.Pi _ tel e -> do
            (t0, t') <- checkPiTelescope tel $ \ tel -> do
                    t0  <- instantiateFull =<< isType_ e
                    tel <- instantiateFull tel
                    return (t0, telePi tel t0)
            noFunctionsIntoSize t0 t'
            let s = getSort t'
                v = unEl t'
            when (s == Inf) $ reportSDoc "tc.term.sort" 20 $
              vcat [ text ("reduced to omega:")
                   , nest 2 $ text "t   =" <+> prettyTCM t'
                   , nest 2 $ text "cxt =" <+> (prettyTCM =<< getContextTelescope)
                   ]
            coerce v (sort s) t
        A.Fun _ (Arg info a) b -> do
            a' <- isType_ a
            b' <- isType_ b
            s <- ptsRule a' b'
            let v = Pi (Dom info a') (NoAbs underscore b')
            noFunctionsIntoSize b' $ El s v
            coerce v (sort s) t
        A.Set _ n    -> do
          n <- ifM typeInType (return 0) (return n)
          coerce (Sort $ mkType n) (sort $ mkType $ n + 1) t
        A.Prop _     -> do
          typeError $ GenericError "Prop is no longer supported"

        A.Rec _ fs  -> checkRecordExpression fs e t

        A.RecUpdate ei recexpr fs -> checkRecordUpdate ei recexpr fs e t

        A.DontCare e -> -- resurrect vars
          ifM ((Irrelevant ==) <$> asks envRelevance)
            (dontCare <$> do applyRelevanceToContext Irrelevant $ checkExpr e t)
            (internalError "DontCare may only appear in irrelevant contexts")

        e0@(A.QuoteGoal _ x e) -> do
          qg <- quoteGoal t
          case qg of
            Left metas -> postponeTypeCheckingProblem (CheckExpr e0 t) $ andM $ map isInstantiatedMeta metas
            Right quoted -> do
              tmType <- agdaTermType
              (v, ty) <- addLetBinding defaultArgInfo x quoted tmType (inferExpr e)
              coerce v ty t
        e0@(A.QuoteContext _) -> do
          qc <- quoteContext
          case qc of
            Left metas -> postponeTypeCheckingProblem (CheckExpr e0 t) $ andM $ map isInstantiatedMeta metas
            Right quotedContext -> do
              ctxType <- el $ list $ primArg <@> (unEl <$> agdaTypeType)
              coerce quotedContext ctxType t
        e0@(A.Tactic i e xs ys) -> do
          qc <- quoteContext
          qg <- quoteGoal t
          let postpone metas = postponeTypeCheckingProblem (CheckExpr e0 t) $ andM $ map isInstantiatedMeta metas
          case (qc, qg) of
            (Left metas1, Left metas2) -> postpone $ metas1 ++ metas2
            (Left metas , Right _    ) -> postpone $ metas
            (Right _    , Left metas ) -> postpone $ metas
            (Right quotedCtx, Right quotedGoal) -> do
              quotedCtx  <- defaultNamedArg <$> reify quotedCtx
              quotedGoal <- defaultNamedArg <$> reify quotedGoal
              let tac    = foldl (A.App i) (A.App i (A.App i e quotedCtx) quotedGoal) xs
                  result = foldl (A.App i) (A.Unquote i) (defaultNamedArg tac : ys)
              checkExpr result t

        A.ETel _   -> __IMPOSSIBLE__

        -- Application
        _   | Application hd args <- appView e -> checkApplication hd args e t

quoteGoal :: Type -> TCM (Either [MetaId] Term)
quoteGoal t = do
  t' <- etaContract =<< normalise t
  let metas = allMetas t'
  case metas of
    _:_ -> return $ Left metas
    []  -> do
      quotedGoal <- quoteTerm (unEl t')
      return $ Right quotedGoal

quoteContext :: TCM (Either [MetaId] Term)
quoteContext = do
  contextTypes  <- map (fmap snd) <$> getContext
  contextTypes  <- etaContract =<< normalise contextTypes
  let metas = allMetas contextTypes
  case metas of
    _:_ -> return $ Left metas
    []  -> do
      quotedContext <- buildList <*> mapM quoteDom contextTypes
      return $ Right quotedContext

-- | @checkApplication hd args e t@ checks an application.
--   Precondition: @Application hs args = appView e@
--
--   @checkApplication@ disambiguates constructors
--   (and continues to 'checkConstructorApplication')
--   and resolves pattern synonyms.
checkApplication :: A.Expr -> A.Args -> A.Expr -> Type -> TCM Term
checkApplication hd args e t = do
  case hd of

    -- Subcase: ambiguous constructor
    A.Con (AmbQ cs@(_:_:_)) -> do
      -- First we should figure out which constructor we want.
      reportSLn "tc.check.term" 40 $ "Ambiguous constructor: " ++ show cs

      -- Get the datatypes of the various constructors
      let getData Constructor{conData = d} = d
          getData _                        = __IMPOSSIBLE__
      reportSLn "tc.check.term" 40 $ "  ranges before: " ++ show (getRange cs)
      -- We use the reduced constructor when disambiguating, but
      -- the original constructor for type checking. This is important
      -- since they may have different types (different parameters).
      -- See issue 279.
      cons  <- mapM getConForm cs
      reportSLn "tc.check.term" 40 $ "  reduced: " ++ show cons
      dcs <- zipWithM (\ c con -> (, setConName c con) . getData . theDef <$> getConInfo con) cs cons
      -- Type error
      let badCon t = typeError $ DoesNotConstructAnElementOf (head cs) t
      -- Lets look at the target type at this point
      let getCon :: TCM (Maybe ConHead)
          getCon = do
            TelV tel t1 <- telView t
            addCtxTel tel $ do
             reportSDoc "tc.check.term.con" 40 $ nest 2 $
               text "target type: " <+> prettyTCM t1
             ifBlockedType t1 (\ m t -> return Nothing) $ \ t' ->
               caseMaybeM (isDataOrRecord $ unEl t') (badCon t') $ \ d ->
                 case [ c | (d', c) <- dcs, d == d' ] of
                   [c] -> do
                     reportSLn "tc.check.term" 40 $ "  decided on: " ++ show c
                     storeDisambiguatedName $ conName c
                     return $ Just c
                   []  -> badCon $ t' $> Def d []
                   cs  -> typeError $ CantResolveOverloadedConstructorsTargetingSameDatatype d $ map conName cs
      let unblock = isJust <$> getCon -- to unblock, call getCon later again
      mc <- getCon
      case mc of
        Just c  -> checkConstructorApplication e t c args
        Nothing -> postponeTypeCheckingProblem (CheckExpr e t) unblock

    -- Subcase: non-ambiguous constructor
    A.Con (AmbQ [c]) -> do
      -- augment c with record fields, but do not revert to original name
      con <- getOrigConHead c
      checkConstructorApplication e t con args

    -- Subcase: pattern synonym
    A.PatternSyn n -> do
      (ns, p) <- lookupPatternSyn n
      p <- setRange (getRange n) . killRange <$> expandPatternSynonyms (vacuous p)  -- expand recursive pattern synonyms
      -- Expand the pattern synonym by substituting for
      -- the arguments we have got and lambda-lifting
      -- over the ones we haven't.
      let meta r = A.Underscore $ A.emptyMetaInfo{ A.metaRange = r }   -- TODO: name suggestion
      case A.insertImplicitPatSynArgs meta (getRange n) ns args of
        Nothing      -> typeError $ BadArgumentsToPatternSynonym n
        Just (s, ns) -> do
          let p' = A.patternToExpr p
              e' = A.lambdaLiftExpr (map unArg ns) (A.substExpr s p')
          checkExpr e' t

    -- Subcase: macro
    A.Macro x -> do
      -- First go: no parameters
      TelV tel _ <- telView =<< normalise . defType =<< getConstInfo x

      tTerm <- primAgdaTerm
      tName <- primQName

      let tel' = map (snd . unDom) $ telToList tel
          (macroArgs, otherArgs) = splitAt (length tel') args
          -- inspect macro type to figure out if arguments need to be wrapped in quote/quoteTerm
          mkArg :: Type -> NamedArg A.Expr -> NamedArg A.Expr
          mkArg t a | unEl t == tTerm =
            (fmap . fmap)
              (A.App (A.ExprRange (getRange a)) (A.QuoteTerm A.exprNoRange) . defaultNamedArg) a
          mkArg t a | unEl t == tName =
            (fmap . fmap)
              (A.App (A.ExprRange (getRange a)) (A.Quote A.exprNoRange) . defaultNamedArg) a
          mkArg t a | otherwise = a
          unq = A.App (A.ExprRange $ fuseRange x args) (A.Unquote A.exprNoRange) . defaultNamedArg

      when (length args < length tel') $ do
        err <- fsep $ pwords "The macro" ++ [prettyTCM x] ++
                      pwords ("expects " ++ show (length tel') ++
                              " arguments, but has been given only " ++ show (length args))
        typeError $ GenericError $ show err

      let macroArgs' = zipWith mkArg tel' macroArgs
          desugared = A.app (unq $ unAppView $ Application (A.Def x) $ macroArgs') otherArgs
      checkExpr desugared t

    -- Subcase: unquote
    A.Unquote _
      | [arg] <- args -> do
          unquoteTerm (namedArg arg) $ \e ->
            checkExpr e t
      | arg : args <- args -> do
          unquoteTerm (namedArg arg) $ \e ->
            checkHeadApplication e t e args
      where
        unquoteTerm :: A.Expr -> (A.Expr -> TCM Term) -> TCM Term
        unquoteTerm qv cont = do
          qv <- checkExpr qv =<< el primAgdaTerm
          mv <- runUnquoteM $ unquote qv
          case mv of
            Left (BlockedOnMeta m) -> do
              r <- getRange <$> lookupMeta m
              setCurrentRange r $
                postponeTypeCheckingProblem (CheckExpr e t) (isInstantiatedMeta m)
            Left err -> typeError $ UnquoteFailed err
            Right v  -> do
              e <- toAbstract_ (v :: R.Term)
              reportSDoc "tc.unquote.term" 10 $
                vcat [ text "unquote" <+> prettyTCM qv
                     , nest 2 $ text "-->" <+> prettyA e ]
              cont e

    -- Subcase: defined symbol or variable.
    _ -> checkHeadApplication e t hd args

-- | Turn a domain-free binding (e.g. lambda) into a domain-full one,
--   by inserting an underscore for the missing type.
domainFree :: ArgInfo -> A.Name -> A.LamBinding
domainFree info x =
  A.DomainFull $ A.TypedBindings r $ Arg info $ A.TBind r [pure x] $ A.Underscore underscoreInfo
  where
    r = getRange x
    underscoreInfo = A.MetaInfo
      { A.metaRange          = r
      , A.metaScope          = emptyScopeInfo
      , A.metaNumber         = Nothing
      , A.metaNameSuggestion = show $ A.nameConcrete x
      }

---------------------------------------------------------------------------
-- * Meta variables
---------------------------------------------------------------------------

checkMeta :: (Type -> TCM Term) -> Type -> A.MetaInfo -> TCM Term
checkMeta newMeta t i = fst <$> checkOrInferMeta newMeta (Just t) i

inferMeta :: (Type -> TCM Term) -> A.MetaInfo -> TCM (Args -> Term, Type)
inferMeta newMeta i = mapFst apply <$> checkOrInferMeta newMeta Nothing i

-- | Type check a meta variable.
--   If its type is not given, we return its type, or a fresh one, if it is a new meta.
--   If its type is given, we check that the meta has this type, and we return the same
--   type.
checkOrInferMeta :: (Type -> TCM Term) -> Maybe Type -> A.MetaInfo -> TCM (Term, Type)
checkOrInferMeta newMeta mt i = do
  case A.metaNumber i of
    Nothing -> do
      setScope (A.metaScope i)
      t <- maybe (workOnTypes $ newTypeMeta_) return mt
      v <- newMeta t
      setValueMetaName v (A.metaNameSuggestion i)
      return (v, t)
    -- Rechecking an existing metavariable
    Just x -> do
      let v = MetaV x []
      t' <- jMetaType . mvJudgement <$> lookupMeta x
      case mt of
        Nothing -> return (v, t')
        Just t  -> (,t) <$> coerce v t' t

---------------------------------------------------------------------------
-- * Applications
---------------------------------------------------------------------------

inferHeadDef :: QName -> TCM (Args -> Term, Type)
inferHeadDef x = do
  proj <- isProjection x
  let app =
        case proj of
          Nothing -> \ f args -> return $ Def f $ map Apply args
          Just p  -> \ f args -> return $ projDropPars p `apply` args
  mapFst apply <$> inferDef app x

-- | Infer the type of a head thing (variable, function symbol, or constructor).
--   We return a function that applies the head to arguments.
--   This is because in case of a constructor we want to drop the parameters.
inferHead :: A.Expr -> TCM (Args -> Term, Type)
inferHead e = do
  case e of
    (A.Var x) -> do -- traceCall (InferVar x) $ do
      (u, a) <- getVarInfo x
      when (unusableRelevance $ getRelevance a) $
        typeError $ VariableIsIrrelevant x
      return (apply u, unDom a)
    (A.Def x) -> inferHeadDef x
    (A.Proj x) -> inferHeadDef x
    (A.Con (AmbQ [c])) -> do

      -- Constructors are polymorphic internally.
      -- So, when building the constructor term
      -- we should throw away arguments corresponding to parameters.

      -- First, inferDef will try to apply the constructor
      -- to the free parameters of the current context. We ignore that.
      (u, a) <- inferDef (\ c _ -> getOrigConTerm c) c

      -- Next get the number of parameters in the current context.
      Constructor{conPars = n} <- theDef <$> (instantiateDef =<< getConstInfo c)

      reportSLn "tc.term.con" 7 $ unwords [show c, "has", show n, "parameters."]

      -- So when applying the constructor throw away the parameters.
      return (apply u . genericDrop n, a)
    (A.Con _) -> __IMPOSSIBLE__  -- inferHead will only be called on unambiguous constructors
    (A.QuestionMark i ii) -> inferMeta (newQuestionMark ii) i
    (A.Underscore i)   -> inferMeta (newValueMeta RunMetaOccursCheck) i
    e -> do
      (term, t) <- inferExpr e
      return (apply term, t)

inferDef :: (QName -> Args -> TCM Term) -> QName -> TCM (Term, Type)
inferDef mkTerm x =
    traceCall (InferDef (getRange x) x) $ do
    -- getConstInfo retrieves the *absolute* (closed) type of x
    -- instantiateDef relativizes it to the current context
    d  <- instantiateDef =<< getConstInfo x
    -- irrelevant defs are only allowed in irrelevant position
    let drel = defRelevance d
    when (drel /= Relevant) $ do
      rel <- asks envRelevance
      reportSDoc "tc.irr" 50 $ vcat
        [ text "declaration relevance =" <+> text (show drel)
        , text "context     relevance =" <+> text (show rel)
        ]
      unless (drel `moreRelevant` rel) $ typeError $ DefinitionIsIrrelevant x
    -- since x is considered living in the top-level, we have to
    -- apply it to the current context
    vs <- freeVarsToApply x
    reportSDoc "tc.term.def" 10 $ do
      text "inferred def " <+> prettyTCM x <+> hsep (map prettyTCM vs)
    let t = defType d
    reportSDoc "tc.term.def" 10 $ nest 2 $ text " : " <+> prettyTCM t
    v  <- mkTerm x vs
    reportSDoc "tc.term.def" 10 $ nest 2 $ text " --> " <+> prettyTCM v
    return (v, t)

-- | Check the type of a constructor application. This is easier than
--   a general application since the implicit arguments can be inserted
--   without looking at the arguments to the constructor.
checkConstructorApplication :: A.Expr -> Type -> ConHead -> [NamedArg A.Expr] -> TCM Term
checkConstructorApplication org t c args = do
  reportSDoc "tc.term.con" 50 $ vcat
    [ text "entering checkConstructorApplication"
    , nest 2 $ vcat
      [ text "org  =" <+> prettyTCM org
      , text "t    =" <+> prettyTCM t
      , text "c    =" <+> prettyTCM c
      , text "args =" <+> prettyTCM args
    ] ]
  let paramsGiven = checkForParams args
  if paramsGiven then fallback else do
    reportSDoc "tc.term.con" 50 $ text "checkConstructorApplication: no parameters explicitly supplied, continuing..."
    cdef  <- getConInfo c
    let Constructor{conData = d, conPars = npars} = theDef cdef
    reportSDoc "tc.term.con" 50 $ nest 2 $ text "d    =" <+> prettyTCM d
    -- Issue 661: t maybe an evaluated form of d .., so we evaluate d
    -- as well and then check wether we deal with the same datatype
    t0 <- reduce (Def d [])
    case (ignoreSharing t0, ignoreSharing $ unEl t) of -- Only fully applied constructors get special treatment
      (Def d0 _, Def d' es) -> do
        let ~(Just vs) = allApplyElims es
        reportSDoc "tc.term.con" 50 $ nest 2 $ text "d0   =" <+> prettyTCM d0
        reportSDoc "tc.term.con" 50 $ nest 2 $ text "d'   =" <+> prettyTCM d'
        reportSDoc "tc.term.con" 50 $ nest 2 $ text "vs   =" <+> prettyTCM vs
        if d' /= d0 then fallback else do
         -- Issue 661: d' may take more parameters than d, in particular
         -- these additional parameters could be a module parameter telescope.
         -- Since we get the constructor type ctype from d but the parameters
         -- from t = Def d' vs, we drop the additional parameters.
         npars' <- getNumberOfParameters d'
         caseMaybe (sequenceA $ List2 (Just npars, npars')) fallback $ \ (List2 (n, n')) -> do
           reportSDoc "tc.term.con" 50 $ nest 2 $ text $ "n    = " ++ show n
           reportSDoc "tc.term.con" 50 $ nest 2 $ text $ "n'   = " ++ show n'
           when (n > n')  -- preprocessor does not like ', so put on next line
             __IMPOSSIBLE__
           let ps    = genericTake n $ genericDrop (n' - n) vs
               ctype = defType cdef
           reportSDoc "tc.term.con" 20 $ vcat
             [ text "special checking of constructor application of" <+> prettyTCM c
             , nest 2 $ vcat [ text "ps     =" <+> prettyTCM ps
                             , text "ctype  =" <+> prettyTCM ctype ] ]
           let ctype' = ctype `piApply` ps
           reportSDoc "tc.term.con" 20 $ nest 2 $ text "ctype' =" <+> prettyTCM ctype'
           -- get the parameter names
           TelV ptel _ <- telViewUpTo n ctype
           let pnames = map (fst . unDom) $ telToList ptel
           -- drop the parameter arguments
               args' = dropArgs pnames args
           -- check the non-parameter arguments
           expandLast <- asks envExpandLast
           checkArguments' expandLast (getRange c) args' ctype' t $ \us t' -> do
             reportSDoc "tc.term.con" 20 $ nest 2 $ vcat
               [ text "us     =" <+> prettyTCM us
               , text "t'     =" <+> prettyTCM t' ]
             coerce (Con c us) t' t
      _ -> do
        reportSDoc "tc.term.con" 50 $ nest 2 $ text "we are not at a datatype, falling back"
        fallback
  where
    fallback = checkHeadApplication org t (A.Con (AmbQ [conName c])) args

    -- Check if there are explicitly given hidden arguments,
    -- in which case we fall back to default type checking.
    -- We could work harder, but let's not for now.
    --
    -- Andreas, 2012-04-18: if all inital args are underscores, ignore them
    checkForParams args =
      let (hargs, rest) = span isHidden args
          notUnderscore A.Underscore{} = False
          notUnderscore _              = True
      in  any notUnderscore $ map (unScope . namedArg) hargs

    -- Drop the constructor arguments that correspond to parameters.
    dropArgs [] args                                   = args
    dropArgs ps []                                     = args
    dropArgs ps args@(arg : _) | not (isHidden arg) = args
    dropArgs (p:ps) args@(arg : args')
      | elem name [Nothing, Just p] = dropArgs ps args'
      | otherwise                   = dropArgs ps args
      where
        name = fmap rangedThing . nameOf $ unArg arg


{- UNUSED CODE, BUT DON'T REMOVE (2012-04-18)

    -- Split the arguments to a constructor into those corresponding
    -- to parameters and those that don't. Dummy underscores are inserted
    -- for parameters that are not given explicitly.
    splitArgs [] args = ([], args)
    splitArgs ps []   =
          (map (const dummyUnderscore) ps, args)
    splitArgs ps args@(Arg NotHidden _ _ : _) =
          (map (const dummyUnderscore) ps, args)
    splitArgs (p:ps) (arg : args)
      | elem mname [Nothing, Just p] =
          mapFst (arg :) $ splitArgs ps args
      | otherwise =
          mapFst (dummyUnderscore :) $ splitArgs ps (arg:args)
      where
        mname = nameOf (unArg arg)

    dummyUnderscore = Arg Hidden Relevant (unnamed $ A.Underscore $ A.MetaInfo noRange emptyScopeInfo Nothing)
-}

-- | @checkHeadApplication e t hd args@ checks that @e@ has type @t@,
-- assuming that @e@ has the form @hd args@. The corresponding
-- type-checked term is returned.
--
-- If the head term @hd@ is a coinductive constructor, then a
-- top-level definition @fresh tel = hd args@ (where the clause is
-- delayed) is added, where @tel@ corresponds to the current
-- telescope. The returned term is @fresh tel@.
--
-- Precondition: The head @hd@ has to be unambiguous, and there should
-- not be any need to insert hidden lambdas.
checkHeadApplication :: A.Expr -> Type -> A.Expr -> [NamedArg A.Expr] -> TCM Term
checkHeadApplication e t hd args = do
  kit       <- coinductionKit
  case hd of
    A.Con (AmbQ [c]) | Just c == (nameOfSharp <$> kit) -> do
      -- Type checking # generated #-wrapper. The # that the user can write will be a Def,
      -- but the sharp we generate in the body of the wrapper is a Con.
      defaultResult
    A.Con (AmbQ [c]) -> do
      (f, t0) <- inferHead hd
      reportSDoc "tc.term.con" 5 $ vcat
        [ text "checkHeadApplication inferred" <+>
          prettyTCM c <+> text ":" <+> prettyTCM t0
        ]
      expandLast <- asks envExpandLast
      checkArguments' expandLast (getRange hd) args t0 t $ \vs t1 -> do
        TelV eTel eType <- telView t
        -- If the expected type @eType@ is a metavariable we have to make
        -- sure it's instantiated to the proper pi type
        TelV fTel fType <- telViewUpTo (size eTel) t1
        -- We know that the target type of the constructor (fType)
        -- does not depend on fTel so we can compare fType and eType
        -- first.

        when (size eTel > size fTel) $
          typeError $ UnequalTypes CmpLeq t1 t -- switch because of contravariance
          -- Andreas, 2011-05-10 report error about types rather  telescopes
          -- compareTel CmpLeq eTel fTel >> return () -- This will fail!

        reportSDoc "tc.term.con" 10 $ addCtxTel eTel $ vcat
          [ text "checking" <+>
            prettyTCM fType <+> text "?<=" <+> prettyTCM eType
          ]
        blockTerm t $ f vs <$ workOnTypes (do
          addCtxTel eTel $ leqType fType eType
          compareTel t t1 CmpLeq eTel fTel)

    (A.Def c) | Just c == (nameOfSharp <$> kit) -> do
      -- TODO: Handle coinductive constructors under lets.
      lets <- envLetBindings <$> ask
      unless (Map.null lets) $
        typeError $ NotImplemented
          "coinductive constructor in the scope of a let-bound variable"

      arg <- case args of
               [a] | getHiding a == NotHidden -> return $ namedArg a
               _ -> typeError $ GenericError $ show c ++ " must be applied to exactly one argument."

      -- The name of the fresh function.
      i <- fresh :: TCM Int
      let name = filter (/= '_') (show $ A.nameConcrete $ A.qnameName c) ++ "-" ++ show i
      c' <- setRange (getRange c) <$>
              liftM2 qualify (killRange <$> currentModule)
                             (freshName_ name)

      kit <- coinductionKit'
      let flat = nameOfFlat kit
          inf  = nameOfInf  kit

      -- The application of the fresh function to the relevant
      -- arguments.
      e' <- Def c' . map Apply <$> getContextArgs

      -- Add the type signature of the fresh function to the
      -- signature.
      -- To make sure we can type check the generated function we have to make
      -- sure that its type is \inf. The reason for this is that we don't yet
      -- postpone checking of patterns when we don't know their types (Issue480).
      forcedType <- do
        lvl <- levelType
        l   <- newValueMeta RunMetaOccursCheck lvl
        lv  <- levelView l
        a   <- newValueMeta RunMetaOccursCheck (sort $ Type lv)
        return $ El (Type lv) $ Def inf [Apply $ setHiding Hidden $ defaultArg l, Apply $ defaultArg a]

      i   <- currentOrFreshMutualBlock
      tel <- getContextTelescope
      -- If we are in irrelevant position, add definition irrelevantly.
      -- TODO: is this sufficient?
      rel <- asks envRelevance
      addConstant c' =<< do
        let ai = setRelevance rel defaultArgInfo
        useTerPragma $
          Defn ai c' forcedType [] [] (defaultDisplayForm c') i noCompiledRep Nothing $
          emptyFunction

      -- Define and type check the fresh function.
      ctx <- getContext
      let info   = A.mkDefInfo (A.nameConcrete $ A.qnameName c') noFixity'
                               PublicAccess ConcreteDef noRange
          pats   = map (\ (Dom info (n, _)) -> Arg info $ Named Nothing $ A.VarP n) $
                       reverse ctx
          core   = A.LHSProj { A.lhsDestructor = flat
                             , A.lhsPatsLeft   = []
                             , A.lhsFocus      = defaultNamedArg $ A.LHSHead c' pats
                             , A.lhsPatsRight  = [] }
          clause = A.Clause (A.LHS (A.LHSRange noRange) core [])
                            (A.RHS arg)
                            [] False

      reportSDoc "tc.term.expr.coind" 15 $ vcat $
          [ text "The coinductive constructor application"
          , nest 2 $ prettyTCM e
          , text "was translated into the application"
          , nest 2 $ prettyTCM e'
          , text "and the function"
          , nest 2 $ prettyTCM rel <> prettyTCM c' <+> text ":"
          , nest 4 $ prettyTCM (telePi tel t)
          , nest 2 $ prettyA clause <> text "."
          ]

      inTopContext $ checkFunDef NotDelayed info c' [clause]

      reportSDoc "tc.term.expr.coind" 15 $ do
        def <- theDef <$> getConstInfo c'
        text "The definition is" <+> text (show $ funDelayed def) <>
          text "."

      blockTerm t $ e' <$ workOnTypes (leqType forcedType t)
    A.Con _  -> __IMPOSSIBLE__
    _ -> defaultResult
  where
  defaultResult = do
    (f, t0) <- inferHead hd
    expandLast <- asks envExpandLast
    checkArguments' expandLast (getRange hd) args t0 t $ \vs t1 -> do
      coerce (f vs) t1 t

traceCallE :: Error e => Call -> ExceptT e TCM r -> ExceptT e TCM r
traceCallE call m = do
  z <- lift $ traceCall call $ runExceptT m
  case z of
    Right e  -> return e
    Left err -> throwError err

-- | Check a list of arguments: @checkArgs args t0 t1@ checks that
--   @t0 = Delta -> t0'@ and @args : Delta@. Inserts hidden arguments to
--   make this happen.  Returns the evaluated arguments @vs@, the remaining
--   type @t0'@ (which should be a subtype of @t1@) and any constraints @cs@
--   that have to be solved for everything to be well-formed.
checkArguments :: ExpandHidden -> Range -> [NamedArg A.Expr] -> Type -> Type ->
                  ExceptT (Args, [NamedArg A.Expr], Type) TCM (Args, Type)

-- Case: no arguments, do not insert trailing hidden arguments: We are done.
checkArguments DontExpandLast _ [] t0 t1 = return ([], t0)

-- Case: no arguments, but need to insert trailing hiddens.
checkArguments exh r [] t0 t1 =
    traceCallE (CheckArguments r [] t0 t1) $ lift $ do
      t1' <- unEl <$> reduce t1
      implicitArgs (-1) (expand t1') t0
    where
      expand (Pi (Dom info _) _)   Hidden = getHiding info /= Hidden &&
                                            exh == ExpandLast
      expand _                     Hidden = exh == ExpandLast
      expand (Pi (Dom info _) _) Instance = getHiding info /= Instance
      expand _                   Instance = True
      expand _                  NotHidden = False

-- Case: argument given.
checkArguments exh r args0@(arg@(Arg info e) : args) t0 t1 =
    traceCallE (CheckArguments r args0 t0 t1) $ do
      lift $ reportSDoc "tc.term.args" 30 $ sep
        [ text "checkArguments"
--        , text "  args0 =" <+> prettyA args0
        , nest 2 $ vcat
          [ text "e     =" <+> prettyA e
          , text "t0    =" <+> prettyTCM t0
          , text "t1    =" <+> prettyTCM t1
          ]
        ]
      -- First, insert implicit arguments, depending on current argument @arg@.
      let hx = getHiding info  -- hiding of current argument
          mx = fmap rangedThing $ nameOf e -- name of current argument
          -- do not insert visible arguments
          expand NotHidden y = False
          -- insert a hidden argument if arg is not hidden or has different name
          -- insert an instance argument if arg is not instance  or has different name
          expand hy        y = hy /= hx || maybe False (y /=) mx
      (nargs, t) <- lift $ implicitNamedArgs (-1) expand t0
      -- Separate names from args.
      let (mxs, us) = unzip $ map (\ (Arg ai (Named mx u)) -> (mx, Arg ai u)) nargs
          xs        = catMaybes mxs
      -- We are done inserting implicit args.  Now, try to check @arg@.
      ifBlockedType t (\ m t -> throwError (us, args0, t)) $ \ t0' -> do

        -- What can go wrong?

        -- 1. We ran out of function types.
        let shouldBePi
              -- a) It is an explicit argument, but we ran out of function types.
              | notHidden info = lift $ typeError $ ShouldBePi t0'
              -- b) It is an implicit argument, and we did not insert any implicits.
              --    Thus, the type was not a function type to start with.
              | null xs        = lift $ typeError $ ShouldBePi t0'
              -- c) We did insert implicits, but we ran out of implicit function types.
              --    Then, we should inform the user that we did not find his one.
              | otherwise      = lift $ typeError $ WrongNamedArgument arg

        -- 2. We have a function type left, but it is the wrong one.
        --    Our argument must be implicit, case a) is impossible.
        --    (Otherwise we would have ran out of function types instead.)
        let wrongPi
              -- b) We have not inserted any implicits.
              | null xs   = lift $ typeError $ WrongHidingInApplication t0'
              -- c) We inserted implicits, but did not find his one.
              | otherwise = lift $ typeError $ WrongNamedArgument arg

        -- t0' <- lift $ forcePi (getHiding info) (maybe "_" rangedThing $ nameOf e) t0'
        case ignoreSharing $ unEl t0' of
          Pi (Dom info' a) b
            | getHiding info == getHiding info'
              && (notHidden info || maybe True ((absName b ==) . rangedThing) (nameOf e)) -> do
                u <- lift $ applyRelevanceToContext (getRelevance info') $
                 -- Andreas, 2014-05-30 experiment to check non-dependent arguments
                 -- after the spine has been processed.  Allows to propagate type info
                 -- from ascribed type into extended-lambdas.  Would solve issue 1159.
                 -- However, leaves unsolved type checking problems in the test suite.
                 -- I do not know what I am doing wrong here.
                 -- Could be extreme order-sensitivity or my abuse of the postponing
                 -- mechanism.
                 -- if not $ isBinderUsed b
                 -- then postponeTypeCheckingProblem (CheckExpr (namedThing e) a) (return True) else
                  checkExpr (namedThing e) a
                -- save relevance info' from domain in argument
                addCheckedArgs us (Arg info' u) $
<<<<<<< HEAD
                  checkArguments exh (fuseRange r e) args (absApp b u) t1
            | otherwise -> wrongPi info'
=======
                  checkArguments exh expandIFS (fuseRange r e) args (absApp b u) t1
            | otherwise -> do
                reportSDoc "error" 10 $ nest 2 $ vcat
                  [ text $ "info      = " ++ show info
                  , text $ "info'     = " ++ show info'
                  , text $ "absName b = " ++ show (absName b)
                  , text $ "nameOf e  = " ++ show (nameOf e)
                  ]
                wrongPi
>>>>>>> 017d09cd
          _ -> shouldBePi
  where
    addCheckedArgs us u rec =
      (mapFst ((us ++) . (u :)) <$> rec)
        `catchError` \(vs, es, t) ->
          throwError (us ++ u : vs, es, t)

-- | Check that a list of arguments fits a telescope.
--   Inserts hidden arguments as necessary.
--   Returns the type-checked arguments and the remaining telescope.
checkArguments_
  :: ExpandHidden         -- ^ Eagerly insert trailing hidden arguments?
  -> Range                -- ^ Range of application.
  -> [NamedArg A.Expr]    -- ^ Arguments to check.
  -> Telescope            -- ^ Telescope to check arguments against.
  -> TCM (Args, Telescope)
     -- ^ Checked arguments and remaining telescope if successful.
checkArguments_ exh r args tel = do
    z <- runExceptT $
      checkArguments exh r args (telePi tel typeDontCare) typeDontCare
    case z of
      Right (args, t) -> do
        let TelV tel' _ = telView' t
        return (args, tel')
      Left _ -> __IMPOSSIBLE__  -- type cannot be blocked as it is generated by telePi


-- | Infer the type of an expression. Implemented by checking against a meta
--   variable.  Except for neutrals, for them a polymorphic type is inferred.
inferExpr :: A.Expr -> TCM (Term, Type)
-- inferExpr e = inferOrCheck e Nothing
inferExpr = inferExpr' DontExpandLast

inferExpr' :: ExpandHidden -> A.Expr -> TCM (Term, Type)
inferExpr' exh e = case e of
  _ | Application hd args <- appView e, defOrVar hd -> traceCall (InferExpr e) $ do
    (f, t0) <- inferHead hd
    res <- runExceptT $ checkArguments exh (getRange hd) args t0 (sort Prop)
    case res of
      Right (vs, t1) -> return (f vs, t1)
      Left t1 -> fallback -- blocked on type t1
  _ -> fallback
  where
    fallback = do
      t <- workOnTypes $ newTypeMeta_
      v <- checkExpr e t
      return (v,t)

defOrVar :: A.Expr -> Bool
defOrVar A.Var{} = True
defOrVar A.Def{} = True
defOrVar A.Proj{} = True
defOrVar (A.ScopedExpr _ e) = defOrVar e
defOrVar _     = False

-- | Used to check aliases @f = e@.
--   Switches off 'ExpandLast' for the checking of top-level application.
checkDontExpandLast :: A.Expr -> Type -> TCM Term
checkDontExpandLast e t = case e of
  _ | Application hd args <- appView e,  defOrVar hd ->
    traceCall (CheckExprCall e t) $ localScope $ dontExpandLast $ shared =<< do
      checkApplication hd args e t
  _ -> checkExpr e t -- note that checkExpr always sets ExpandLast

{- Andreas, 2013-03-15 UNUSED, but don't remove
inferOrCheck :: A.Expr -> Maybe Type -> TCM (Term, Type)
inferOrCheck e mt = case e of
  _ | Application hd args <- appView e, defOrVar hd -> traceCall (InferExpr e) $ do
    (f, t0) <- inferHead hd
    res <- runErrorT $ checkArguments DontExpandLast
                                      (getRange hd) args t0 $
                                      maybe (sort Prop) id mt
    case res of
      Right (vs, t1) -> maybe (return (f vs, t1))
                              (\ t -> (,t) <$> coerce (f vs) t1 t)
                              mt
      Left t1        -> fallback -- blocked on type t1
  _ -> fallback
  where
    fallback = do
      t <- maybe (workOnTypes $ newTypeMeta_) return mt
      v <- checkExpr e t
      return (v,t)
-}

-- | Check whether a de Bruijn index is bound by a module telescope.
isModuleFreeVar :: Int -> TCM Bool
isModuleFreeVar i = do
  nfv <- getCurrentModuleFreeVars
  n   <- getContextSize
  -- The first de Bruijn index that points to a module
  -- free variable.
  let firstModuleVar = n - nfv
  when (firstModuleVar < 0) __IMPOSSIBLE__
  return $ i >= firstModuleVar

-- | Infer the type of an expression, and if it is of the form
--   @{tel} -> D vs@ for some datatype @D@ then insert the hidden
--   arguments.  Otherwise, leave the type polymorphic.
inferExprForWith :: A.Expr -> TCM (Term, Type)
inferExprForWith e = do
  reportSDoc "tc.with.infer" 20 $ text "inferExprforWith " <+> prettyTCM e
  reportSLn  "tc.with.infer" 80 $ "inferExprforWith " ++ show e
  traceCall (InferExpr e) $ do
    -- With wants type and term fully instantiated!
    (v, t) <- instantiateFull =<< inferExpr e
    v0 <- reduce v
    -- Andreas 2014-11-06, issue 1342.
    -- Check that we do not `with` on a module parameter!
    case ignoreSharing v0 of
      Var i [] -> whenM (isModuleFreeVar i) $ typeError $ WithOnFreeVariable e
      _        -> return ()
    -- Possibly insert hidden arguments.
    TelV tel t0 <- telViewUpTo' (-1) ((NotHidden /=) . getHiding) t
    case ignoreSharing $ unEl t0 of
      Def d vs -> do
        res <- isDataOrRecordType d
        case res of
          Nothing -> return (v, t)
          Just{}  -> do
            (args, t1) <- implicitArgs (-1) (NotHidden /=) t
            return (v `apply` args, t1)
      _ -> return (v, t)

---------------------------------------------------------------------------
-- * Let bindings
---------------------------------------------------------------------------

checkLetBindings :: [A.LetBinding] -> TCM a -> TCM a
checkLetBindings = foldr (.) id . map checkLetBinding

checkLetBinding :: A.LetBinding -> TCM a -> TCM a

checkLetBinding b@(A.LetBind i info x t e) ret =
  traceCallCPS_ (CheckLetBinding b) ret $ \ret -> do
    t <- isType_ t
    v <- applyRelevanceToContext (getRelevance info) $ checkDontExpandLast e t
    addLetBinding info x v t ret

checkLetBinding b@(A.LetPatBind i p e) ret =
  traceCallCPS_ (CheckLetBinding b) ret $ \ret -> do
    p <- expandPatternSynonyms p
    (v, t) <- inferExpr' ExpandLast e
    let -- construct a type  t -> dummy  for use in checkLeftHandSide
        t0 = El (getSort t) $ Pi (Dom defaultArgInfo t) (NoAbs underscore typeDontCare)
        p0 = Arg defaultArgInfo (Named Nothing p)
    reportSDoc "tc.term.let.pattern" 10 $ vcat
      [ text "let-binding pattern p at type t"
      , nest 2 $ vcat
        [ text "p (A) =" <+> text (show p) -- prettyTCM p
        , text "t     =" <+> prettyTCM t
        ]
      ]
    checkLeftHandSide (CheckPattern p EmptyTel t) Nothing [p0] t0 $ \ (LHSResult delta ps _t _perm) -> do
      -- A single pattern in internal syntax is returned.
      let p = case ps of [p] -> namedArg p; _ -> __IMPOSSIBLE__
      reportSDoc "tc.term.let.pattern" 20 $ nest 2 $ vcat
        [ text "p (I) =" <+> text (show p)
        , text "delta =" <+> text (show delta)
        ]
      -- We translate it into a list of projections.
      fs <- recordPatternToProjections p
      -- We remove the bindings for the pattern variables from the context.
      cxt0 <- getContext
      let (binds, cxt) = splitAt (size delta) cxt0
      escapeContext (length binds) $ do
        reportSDoc "tc.term.let.pattern" 20 $ nest 2 $ vcat
          [ text "delta =" <+> prettyTCM delta
          , text "binds =" <+> text (show binds) -- prettyTCM binds
          ]
{- WE CANNOT USE THIS BINDING
       -- We add a first let-binding for the value of e.
       x <- freshNoName (getRange e)
       addLetBinding Relevant x v t $ do
 -}
        -- We create a substitution for the let-bound variables
        -- (unfortunately, we cannot refer to x in internal syntax
        -- so we have to copy v).
        let sigma = zipWith ($) fs (repeat v)
        -- We apply the types of the let bound-variables to this substitution.
        -- The 0th variable in a context is the last one, so we reverse.
        -- Further, we need to lower all other de Bruijn indices by
        -- the size of delta, so we append the identity substitution.
        let sub    = parallelS (reverse sigma)
        let fdelta = flattenTel delta
        reportSDoc "tc.term.let.pattern" 20 $ nest 2 $ vcat
          [ text "fdelta =" <+> text (show fdelta)
          ]
        let tsl  = applySubst sub fdelta
        -- We get a list of types
        let ts   = map unDom tsl
        -- and relevances.
        let infos = map domInfo tsl
        -- We get list of names of the let-bound vars from the context.
        let xs   = map (fst . unDom) (reverse binds)
        -- We add all the bindings to the context.
        foldr (uncurry4 addLetBinding) ret $ zip4 infos xs sigma ts

checkLetBinding (A.LetApply i x modapp rd rm) ret = do
  -- Any variables in the context that doesn't belong to the current
  -- module should go with the new module.
  fv   <- getCurrentModuleFreeVars
  n    <- getContextSize
  let new = n - fv
  reportSLn "tc.term.let.apply" 10 $ "Applying " ++ show modapp ++ " with " ++ show new ++ " free variables"
  reportSDoc "tc.term.let.apply" 20 $ vcat
    [ text "context =" <+> (prettyTCM =<< getContextTelescope)
    , text "module  =" <+> (prettyTCM =<< currentModule)
    , text "fv      =" <+> (text $ show fv)
    ]
  checkSectionApplication i x modapp rd rm
  withAnonymousModule x new ret
-- LetOpen and LetDeclaredVariable are only used for highlighting.
checkLetBinding A.LetOpen{} ret = ret
checkLetBinding (A.LetDeclaredVariable _) ret = ret<|MERGE_RESOLUTION|>--- conflicted
+++ resolved
@@ -1526,11 +1526,7 @@
                   checkExpr (namedThing e) a
                 -- save relevance info' from domain in argument
                 addCheckedArgs us (Arg info' u) $
-<<<<<<< HEAD
                   checkArguments exh (fuseRange r e) args (absApp b u) t1
-            | otherwise -> wrongPi info'
-=======
-                  checkArguments exh expandIFS (fuseRange r e) args (absApp b u) t1
             | otherwise -> do
                 reportSDoc "error" 10 $ nest 2 $ vcat
                   [ text $ "info      = " ++ show info
@@ -1539,7 +1535,6 @@
                   , text $ "nameOf e  = " ++ show (nameOf e)
                   ]
                 wrongPi
->>>>>>> 017d09cd
           _ -> shouldBePi
   where
     addCheckedArgs us u rec =

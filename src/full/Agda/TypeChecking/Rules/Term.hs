{-# LANGUAGE CPP                      #-}
{-# LANGUAGE NondecreasingIndentation #-}
{-# LANGUAGE ScopedTypeVariables      #-}

module Agda.TypeChecking.Rules.Term where

import Prelude hiding (null)

import Control.Applicative hiding (empty)
import Control.Arrow ((&&&), (***), first, second)
import Control.Monad.Trans
import Control.Monad.Trans.Maybe
import Control.Monad.State (get, put)
import Control.Monad.Reader

import Data.Maybe
import Data.Either (partitionEithers)
import Data.Monoid (mappend)
import Data.List hiding (sort, null)
import qualified Data.Map as Map
import qualified Data.Set as Set
import Data.Traversable (sequenceA)
import Data.Void

import Agda.Interaction.Options
import Agda.Interaction.Highlighting.Generate (storeDisambiguatedName)

import qualified Agda.Syntax.Abstract as A
import Agda.Syntax.Abstract.Views as A
import qualified Agda.Syntax.Info as A
import Agda.Syntax.Concrete.Pretty () -- only Pretty instances
import Agda.Syntax.Concrete (FieldAssignment'(..), nameFieldA, exprFieldA)
import qualified Agda.Syntax.Concrete.Name as C
import Agda.Syntax.Common
import Agda.Syntax.Fixity
import Agda.Syntax.Internal as I
import Agda.Syntax.Position
import Agda.Syntax.Literal
import qualified Agda.Syntax.Reflected as R
import Agda.Syntax.Scope.Base ( ThingsInScope, AbstractName
                              , emptyScopeInfo
                              , exportedNamesInScope)
import Agda.Syntax.Scope.Monad (getNamedScope, freshAbstractQName)
import Agda.Syntax.Translation.InternalToAbstract (reify)
import Agda.Syntax.Translation.ReflectedToAbstract (toAbstract_)

import Agda.TypeChecking.Monad
import Agda.TypeChecking.Monad.Builtin
import Agda.TypeChecking.CompiledClause
import Agda.TypeChecking.Constraints
import Agda.TypeChecking.Conversion
import Agda.TypeChecking.Datatypes
import Agda.TypeChecking.EtaContract
import Agda.TypeChecking.Free (isBinderUsed)
import Agda.TypeChecking.Implicit
import Agda.TypeChecking.InstanceArguments
import Agda.TypeChecking.Irrelevance
import Agda.TypeChecking.Level
import Agda.TypeChecking.MetaVars
import Agda.TypeChecking.Names
import Agda.TypeChecking.Patterns.Abstract
import Agda.TypeChecking.Positivity.Occurrence
import Agda.TypeChecking.Pretty
import Agda.TypeChecking.Primitive
import Agda.TypeChecking.Quote
import Agda.TypeChecking.Unquote
import Agda.TypeChecking.RecordPatterns
import Agda.TypeChecking.Records
import Agda.TypeChecking.Reduce
import Agda.TypeChecking.SizedTypes
import Agda.TypeChecking.SizedTypes.Solve
import Agda.TypeChecking.Substitute
import Agda.TypeChecking.Telescope
import Agda.TypeChecking.Rules.LHS

import {-# SOURCE #-} Agda.TypeChecking.Empty (isEmptyType)
import {-# SOURCE #-} Agda.TypeChecking.Rules.Decl (checkSectionApplication)
import {-# SOURCE #-} Agda.TypeChecking.Rules.Def (checkFunDef, checkFunDef', useTerPragma)

import Agda.Utils.Except
  ( Error(noMsg, strMsg)
  , ExceptT
  , MonadError(catchError, throwError)
  , runExceptT
  )

import Agda.Utils.Functor
import Agda.Utils.Lens
import Agda.Utils.List (groupOn)
import Agda.Utils.Maybe
import Agda.Utils.Monad
import Agda.Utils.Null
import Agda.Utils.Permutation
import Agda.Utils.Size
import Agda.Utils.Tuple

#include "undefined.h"
import Agda.Utils.Impossible

---------------------------------------------------------------------------
-- * Types
---------------------------------------------------------------------------

-- | Check that an expression is a type.
isType :: A.Expr -> Sort -> TCM Type
isType e s =
    traceCall (IsTypeCall e s) $ do
    v <- checkExpr e (sort s)
    return $ El s v

-- | Check that an expression is a type without knowing the sort.
isType_ :: A.Expr -> TCM Type
isType_ e =
  traceCall (IsType_ e) $ sharedType =<< do
  let fallback = isType e =<< do workOnTypes $ newSortMeta
  case unScope e of
    A.Fun i (Arg info t) b -> do
      a <- setArgInfo info . defaultDom <$> isType_ t
      b <- isType_ b
      s <- ptsRule a b
      let t' = El s $ Pi a $ NoAbs underscore b
      noFunctionsIntoSize b t'
      return t'
    A.Pi _ tel e | null tel -> isType_ e
    A.Pi _ tel e -> do
      (t0, t') <- checkPiTelescope tel $ \ tel -> do
        t0  <- instantiateFull =<< isType_ e
        tel <- instantiateFull tel
        return (t0, telePi tel t0)
      noFunctionsIntoSize t0 t'
      return t'
    A.Set _ n    -> do
      return $ sort (mkType n)
    A.App i s arg
      | getHiding arg == NotHidden,
        A.Set _ 0 <- unScope s ->
      ifNotM hasUniversePolymorphism
          (typeError $ GenericError "Use --universe-polymorphism to enable level arguments to Set")
      $ {- else -} do
        lvl <- levelType
        -- allow NonStrict variables when checking level
        --   Set : (NonStrict) Level -> Set\omega
        n   <- levelView =<< do
          applyRelevanceToContext NonStrict $
            checkNamedArg arg lvl
        return $ sort (Type n)

    -- Issue #707: Check an existing interaction point
    A.QuestionMark minfo ii -> caseMaybeM (lookupInteractionMeta ii) fallback $ \ x -> do
      -- -- | Just x <- A.metaNumber minfo -> do
      reportSDoc "tc.ip" 20 $ fsep
        [ text "Rechecking meta "
        , prettyTCM x
        , text $ " for interaction point " ++ show ii
        ]
      mv <- lookupMeta x
      let s0 = jMetaType . mvJudgement $ mv
      -- Andreas, 2016-10-14, issue #2257
      -- The meta was created in a context of length @n@.
      let n  = length . envContext . clEnv . miClosRange . mvInfo $ mv
      (vs, rest) <- splitAt n <$> getContextArgs
      reportSDoc "tc.ip" 20 $ vcat
        [ text "  s0   = " <+> prettyTCM s0
        , text "  vs   = " <+> prettyTCM vs
        , text "  rest = " <+> prettyTCM rest
        ]
      -- We assume the meta variable use here is in an extension of the original context.
      -- If not we revert to the old buggy behavior of #707 (see test/Succeed/Issue2257b).
      if (length vs /= n) then fallback else do
      s1  <- piApplyM s0 vs
      case ignoreSharing $ unEl s1 of
        Sort s -> return $ El s $ MetaV x $ map Apply vs
        _ -> __IMPOSSIBLE__

    _ -> fallback

ptsRule :: (LensSort a, LensSort b) => a -> b -> TCM Sort
ptsRule a b = pts <$> reduce (getSort a) <*> reduce (getSort b)

-- | Ensure that a (freshly created) function type does not inhabit 'SizeUniv'.
--   Precondition:  When @noFunctionsIntoSize t tBlame@ is called,
--   we are in the context of @tBlame@ in order to print it correctly.
--   Not being in context of @t@ should not matter, as we are only
--   checking whether its sort reduces to 'SizeUniv'.
noFunctionsIntoSize :: Type -> Type -> TCM ()
noFunctionsIntoSize t tBlame = do
  reportSDoc "tc.fun" 20 $ do
    let El s (Pi dom b) = ignoreSharing <$> tBlame
    sep [ text "created function type " <+> prettyTCM tBlame
        , text "with pts rule" <+> prettyTCM (getSort dom, getSort b, s)
        ]
  s <- reduce $ getSort t
  when (s == SizeUniv) $ do
    -- Andreas, 2015-02-14
    -- We have constructed a function type in SizeUniv
    -- which is illegal to prevent issue 1428.
    typeError $ FunctionTypeInSizeUniv $ unEl tBlame

-- | Check that an expression is a type which is equal to a given type.
isTypeEqualTo :: A.Expr -> Type -> TCM Type
isTypeEqualTo e0 t = scopedExpr e0 >>= \case
  A.ScopedExpr{} -> __IMPOSSIBLE__
  A.Underscore i | A.metaNumber i == Nothing -> return t
  e -> workOnTypes $ do
    t' <- isType e (getSort t)
    t' <$ leqType t t'

leqType_ :: Type -> Type -> TCM ()
leqType_ t t' = workOnTypes $ leqType t t'

{- UNUSED
-- | Force a type to be a Pi. Instantiates if necessary. The 'Hiding' is only
--   used when instantiating a meta variable.

forcePi :: Hiding -> String -> Type -> TCM Type
forcePi h name (El s t) =
    do  t' <- reduce t
        case t' of
            Pi _ _      -> return $ El s t'
            _           -> do
                sa <- newSortMeta
                sb <- newSortMeta
                let s' = sLub sa sb

                a <- newTypeMeta sa
                x <- freshName_ name
                let arg = setHiding h $ defaultDom a
                b <- addContext (x, arg) $ newTypeMeta sb
                let ty = El s' $ Pi arg (Abs (show x) b)
                equalType (El s t') ty
                ty' <- reduce ty
                return ty'
-}

---------------------------------------------------------------------------
-- * Telescopes
---------------------------------------------------------------------------

-- | Type check a (module) telescope.
--   Binds the variables defined by the telescope.
checkTelescope :: A.Telescope -> (Telescope -> TCM a) -> TCM a
checkTelescope = checkTelescope' LamNotPi

-- | Type check the telescope of a dependent function type.
--   Binds the resurrected variables defined by the telescope.
--   The returned telescope is unmodified (not resurrected).
checkPiTelescope :: A.Telescope -> (Telescope -> TCM a) -> TCM a
checkPiTelescope = checkTelescope' PiNotLam

-- | Flag to control resurrection on domains.
data LamOrPi
  = LamNotPi -- ^ We are checking a module telescope.
             --   We pass into the type world to check the domain type.
             --   This resurrects the whole context.
  | PiNotLam -- ^ We are checking a telescope in a Pi-type.
             --   We stay in the term world, but add resurrected
             --   domains to the context to check the remaining
             --   domains and codomain of the Pi-type.
  deriving (Eq, Show)

-- | Type check a telescope. Binds the variables defined by the telescope.
checkTelescope' :: LamOrPi -> A.Telescope -> (Telescope -> TCM a) -> TCM a
checkTelescope' lamOrPi []        ret = ret EmptyTel
checkTelescope' lamOrPi (b : tel) ret =
    checkTypedBindings lamOrPi b $ \tel1 ->
    checkTelescope' lamOrPi tel  $ \tel2 ->
        ret $ abstract tel1 tel2

-- | Check a typed binding and extends the context with the bound variables.
--   The telescope passed to the continuation is valid in the original context.
--
--   Parametrized by a flag wether we check a typed lambda or a Pi. This flag
--   is needed for irrelevance.
checkTypedBindings :: LamOrPi -> A.TypedBindings -> (Telescope -> TCM a) -> TCM a
checkTypedBindings lamOrPi (A.TypedBindings i (Arg info b)) ret =
    checkTypedBinding lamOrPi info b $ \ bs ->
    ret $ telFromList bs

checkTypedBinding :: LamOrPi -> ArgInfo -> A.TypedBinding -> (ListTel -> TCM a) -> TCM a
checkTypedBinding lamOrPi info (A.TBind i xs e) ret = do
    -- Andreas, 2011-04-26 irrelevant function arguments may appear
    -- non-strictly in the codomain type
    -- 2011-10-04 if flag --experimental-irrelevance is set
    experimental <- optExperimentalIrrelevance <$> pragmaOptions
    t <- modEnv lamOrPi $ isType_ e
    let info' = mapRelevance (modRel lamOrPi experimental) info
    addContext' (xs, setArgInfo info' $ defaultDom t) $
      ret $ bindsWithHidingToTel xs (setArgInfo info $ defaultDom t)
    where
        -- if we are checking a typed lambda, we resurrect before we check the
        -- types, but do not modify the new context entries
        -- otherwise, if we are checking a pi, we do not resurrect, but
        -- modify the new context entries
        modEnv LamNotPi = workOnTypes
        modEnv _        = id
        modRel PiNotLam xp = if xp then irrToNonStrict else nonStrictToRel
        modRel _        _  = id
checkTypedBinding lamOrPi info (A.TLet _ lbs) ret = do
    checkLetBindings lbs (ret [])

ifPath :: Type -> TCM a -> TCM a -> TCM a
ifPath ty fallback work = do
  pv <- pathView ty
  if isPathType pv then work else fallback

checkPath :: Arg A.TypedBinding -> A.Expr -> Type -> TCM Term
checkPath b@(Arg info (A.TBind _ xs typ)) body ty = do
    PathType s path level typ lhs rhs <- pathView ty
    interval <- elInf primInterval
    v <- addContext' (xs, defaultDom interval) $ checkExpr body (El (raise 1 s) (raise 1 (unArg typ) `apply` [argN $ var 0]))
    iZero <- primIZero
    iOne  <- primIOne
    let lhs' = subst 0 iZero v
        rhs' = subst 0 iOne  v
    let t = Lam info $ Abs (nameToArgName x) v
    let btyp i = El s (unArg typ `apply` [argN i])
    blockTerm ty $ do
      equalTerm (btyp iZero) lhs' (unArg lhs)
      equalTerm (btyp iOne) rhs' (unArg rhs)
      return t
  where
    [WithHiding h x] = xs
checkPath b body ty = __IMPOSSIBLE__
---------------------------------------------------------------------------
-- * Lambda abstractions
---------------------------------------------------------------------------

-- | Type check a lambda expression.
--   "checkLambda bs e ty"  means  (\ bs -> e) : ty
checkLambda :: Arg A.TypedBinding -> A.Expr -> Type -> TCM Term
checkLambda (Arg _ (A.TLet _ lbs)) body target =
  checkLetBindings lbs (checkExpr body target)
checkLambda b@(Arg info (A.TBind _ xs typ)) body target = do
  reportSLn "tc.term.lambda" 60 $ "checkLambda   xs = " ++ show xs
  cubical <- optCubical <$> pragmaOptions
  let numbinds = length xs
      possiblePath = cubical && numbinds == 1
                   && (case unScope typ of
                         A.Underscore{} -> True
                         _              -> False)
                   && isRelevant info && visible info
  reportSLn "tc.term.lambda" 60 $ "possiblePath = " ++ show (possiblePath, numbinds, unScope typ, info)
  TelV tel btyp <- telViewUpTo numbinds target
  if size tel < numbinds || numbinds /= 1
    then (if possiblePath then trySeeingIfPath else dontUseTargetType)
    else useTargetType tel btyp
  where
    trySeeingIfPath = do
      reportSLn "tc.term.lambda" 60 $ "trySeeingIfPath for " ++ show xs

      ifBlockedType target postpone $ \tgt -> do
          let t = ignoreSharing <$> tgt
              fallback = dontUseTargetType
          ifPath t fallback $ checkPath b body t
    postpone = \ m tgt -> postponeTypeCheckingProblem_ $ CheckExpr (A.Lam A.exprNoRange (A.DomainFull (A.TypedBindings noRange b)) body) tgt
    dontUseTargetType = do
      -- Checking λ (xs : argsT) → body : target
      verboseS "tc.term.lambda" 5 $ tick "lambda-no-target-type"

      -- First check that argsT is a valid type
      argsT <- workOnTypes $ setArgInfo info . defaultDom <$> isType_ typ
      -- Andreas, 2015-05-28 Issue 1523
      -- If argsT is a SizeLt, it must be non-empty to avoid non-termination.
      -- TODO: do we need to block checkExpr?
      checkSizeLtSat $ unEl $ unDom argsT

      -- In order to have as much type information as possible when checking
      -- body, we first unify (xs : argsT) → ?t₁ with the target type. If this
      -- is inconclusive we need to block the resulting term so we create a
      -- fresh problem for the check.
      let tel = telFromList $ bindsWithHidingToTel xs argsT
      reportSLn "tc.term.lambda" 60 $ "dontUseTargetType tel = " ++ show tel
      -- DONT USE tel for addContext, as it loses NameIds.
      -- WRONG: t1 <- addContext tel $ workOnTypes newTypeMeta_
      t1 <- addContext (xs, argsT) $ workOnTypes newTypeMeta_
      -- Do not coerce hidden lambdas
      if notVisible info || any notVisible xs then do
        pid <- newProblem_ $ leqType (telePi tel t1) target
        -- Now check body : ?t₁
        -- WRONG: v <- addContext tel $ checkExpr body t1
        v <- addContext' (xs, argsT) $ checkExpr body t1
        -- Block on the type comparison
        blockTermOnProblem target (teleLam tel v) pid
       else do
        -- Now check body : ?t₁
        -- WRONG: v <- addContext tel $ checkExpr body t1
        v <- addContext' (xs, argsT) $ checkExpr body t1
        -- Block on the type comparison
        coerce (teleLam tel v) (telePi tel t1) target

    useTargetType tel@(ExtendTel arg (Abs y EmptyTel)) btyp = do
        verboseS "tc.term.lambda" 5 $ tick "lambda-with-target-type"
        reportSLn "tc.term.lambda" 60 $ "useTargetType y  = " ++ show y

        -- merge in the hiding info of the TBind
        info <- return $ mapHiding (mappend h) info
        unless (getHiding arg == getHiding info) $ typeError $ WrongHidingInLambda target
        -- Andreas, 2011-10-01 ignore relevance in lambda if not explicitly given
        let r  = getRelevance info
            r' = getRelevance arg -- relevance of function type
        when (r == Irrelevant && r' /= r) $ typeError $ WrongIrrelevanceInLambda target
        -- Andreas, 2015-05-28 Issue 1523
        -- Ensure we are not stepping under a possibly non-existing size.
        -- TODO: do we need to block checkExpr?
        let a = unDom arg
        checkSizeLtSat $ unEl a
        -- We only need to block the final term on the argument type
        -- comparison. The body will be blocked if necessary. We still want to
        -- compare the argument types first, so we spawn a new problem for that
        -- check.
        (pid, argT) <- newProblem $ isTypeEqualTo typ a
        let info' = setRelevance r' info
        v <- add (notInScopeName y) (defaultArgDom info' argT) $ checkExpr body btyp
        blockTermOnProblem target (Lam info' $ Abs (nameToArgName x) v) pid
      where
        [WithHiding h x] = xs
        -- Andreas, Issue 630: take name from function type if lambda name is "_"
        add y dom | isNoName x = addContext' (y, dom)
                  | otherwise  = addContext' (x, dom)
    useTargetType _ _ = __IMPOSSIBLE__

-- | Checking a lambda whose domain type has already been checked.
checkPostponedLambda :: Arg ([WithHiding Name], Maybe Type) -> A.Expr -> Type -> TCM Term
checkPostponedLambda args@(Arg _    ([]    , _ )) body target = do
  checkExpr body target
checkPostponedLambda args@(Arg info (WithHiding h x : xs, mt)) body target = do
  let postpone _ t = postponeTypeCheckingProblem_ $ CheckLambda args body t
      lamHiding = mappend h $ getHiding info
  insertHiddenLambdas lamHiding target postpone $ \ t@(El _ (Pi dom b)) -> do
    -- Andreas, 2011-10-01 ignore relevance in lambda if not explicitly given
    let r     = getRelevance info -- relevance of lambda
        r'    = getRelevance dom  -- relevance of function type
        info' = setHiding lamHiding $ setRelevance r' info
    when (r == Irrelevant && r' /= r) $
      typeError $ WrongIrrelevanceInLambda target
    -- We only need to block the final term on the argument type
    -- comparison. The body will be blocked if necessary. We still want to
    -- compare the argument types first, so we spawn a new problem for that
    -- check.
    mpid <- caseMaybe mt (return Nothing) $ \ ascribedType -> Just <$> do
      newProblem_ $ leqType (unDom dom) ascribedType
    -- We type-check the body with the ascribedType given by the user
    -- to get better error messages.
    -- Using the type dom from the usage context would be more precise,
    -- though.
    let add dom | isNoName x = addContext (absName b, dom)
                | otherwise  = addContext (x, dom)
    v <- add (maybe dom (dom $>) mt) $
      checkPostponedLambda (Arg info (xs, mt)) body $ absBody b
    let v' = Lam info' $ Abs (nameToArgName x) v
    maybe (return v') (blockTermOnProblem t v') mpid


-- | Insert hidden lambda until the hiding info of the domain type
--   matches the expected hiding info.
--   Throws 'WrongHidingInLambda'
insertHiddenLambdas
  :: Hiding                       -- ^ Expected hiding.
  -> Type                         -- ^ Expected to be a function type.
  -> (MetaId -> Type -> TCM Term) -- ^ Continuation on blocked type.
  -> (Type -> TCM Term)           -- ^ Continuation when expected hiding found.
                                  --   The continuation may assume that the @Type@
                                  --   is of the form @(El _ (Pi _ _))@.
  -> TCM Term                     -- ^ Term with hidden lambda inserted.
insertHiddenLambdas h target postpone ret = do
  -- If the target type is blocked, we postpone,
  -- because we do not know if a hidden lambda needs to be inserted.
  ifBlockedType target postpone $ \ t0 -> do
    let t = ignoreSharing <$> t0
    case unEl t of

      Pi dom b -> do
        let h' = getHiding dom
        -- Found expected hiding: return function type.
        if h == h' then ret t else do
          -- Found a visible argument but expected a hidden one:
          -- That's an error, as we cannot insert a visible lambda.
          if visible h' then typeError $ WrongHidingInLambda target else do
            -- Otherwise, we found a hidden argument that we can insert.
            let x = absName b
            Lam (domInfo dom) . Abs x <$> do
              addContext' (x, dom) $ insertHiddenLambdas h (absBody b) postpone ret

      _ -> typeError . GenericDocError =<< do
        text "Expected " <+> prettyTCM target <+> text " to be a function type"

-- | @checkAbsurdLambda i h e t@ checks absurd lambda against type @t@.
--   Precondition: @e = AbsurdLam i h@
checkAbsurdLambda :: A.ExprInfo -> Hiding -> A.Expr -> Type -> TCM Term
checkAbsurdLambda i h e t = do
  t <- instantiateFull t
  ifBlockedType t (\ m t' -> postponeTypeCheckingProblem_ $ CheckExpr e t') $ \ t' -> do
    case ignoreSharing $ unEl t' of
      Pi dom@(Dom{domInfo = info', unDom = a}) b
        | h /= getHiding info' -> typeError $ WrongHidingInLambda t'
        | not (null $ allMetas a) ->
            postponeTypeCheckingProblem (CheckExpr e t') $
              null . allMetas <$> instantiateFull a
        | otherwise -> blockTerm t' $ do
          isEmptyType (getRange i) a
          -- Add helper function
          top <- currentModule
          aux <- qualify top <$> freshName_ (getRange i, absurdLambdaName)
          -- if we are in irrelevant position, the helper function
          -- is added as irrelevant
          rel <- asks envRelevance
          reportSDoc "tc.term.absurd" 10 $ vcat
            [ text "Adding absurd function" <+> prettyTCM rel <> prettyTCM aux
            , nest 2 $ text "of type" <+> prettyTCM t'
            ]
          addConstant aux $
            (\ d -> (defaultDefn (setRelevance rel info') aux t' d)
                    { defPolarity       = [Nonvariant]
                    , defArgOccurrences = [Unused] })
            $ emptyFunction
              { funClauses        =
                  [Clause
                    { clauseRange     = getRange e
                    , clauseTel       = telFromList [fmap ("()",) dom]
                    , namedClausePats = [Arg info' $ Named (Just $ unranged $ absName b) $ debruijnNamedVar "()" 0]
                    , clauseBody      = Nothing
                    , clauseType      = Just $ setRelevance rel $ defaultArg $ absBody b
                    , clauseCatchall  = False
                    }
                  ]
              , funCompiled       = Just Fail
              , funTerminates     = Just True
              }
          -- Andreas 2012-01-30: since aux is lifted to toplevel
          -- it needs to be applied to the current telescope (issue 557)
          tel <- getContextTelescope
          return $ Def aux $ map Apply $ teleArgs tel
      _ -> typeError $ ShouldBePi t'

-- | @checkExtendedLambda i di qname cs e t@ check pattern matching lambda.
-- Precondition: @e = ExtendedLam i di qname cs@
checkExtendedLambda :: A.ExprInfo -> A.DefInfo -> QName -> [A.Clause] ->
                       A.Expr -> Type -> TCM Term
checkExtendedLambda i di qname cs e t = do
   -- Andreas, 2016-06-16 issue #2045
   -- Try to get rid of unsolved size metas before we
   -- fix the type of the extended lambda auxiliary function
   solveSizeConstraints DontDefaultToInfty
   t <- instantiateFull t
   ifBlockedType t (\ m t' -> postponeTypeCheckingProblem_ $ CheckExpr e t') $ \ t -> do
     j   <- currentOrFreshMutualBlock
     rel <- asks envRelevance
     let info = setRelevance rel defaultArgInfo
     -- Andreas, 2016-07-13, issue 2028.
     -- Save the state to rollback the changes to the signature.
     st <- get
     -- Andreas, 2013-12-28: add extendedlambda as @Function@, not as @Axiom@;
     -- otherwise, @addClause@ in @checkFunDef'@ fails (see issue 1009).
     addConstant qname =<< do
       useTerPragma $
         (defaultDefn info qname t emptyFunction) { defMutual = j }
     reportSDoc "tc.term.exlam" 20 $
       text (show $ A.defAbstract di) <+>
       text "extended lambda's implementation \"" <> prettyTCM qname <>
       text "\" has type: " $$ prettyTCM t -- <+> text " where clauses: " <+> text (show cs)
     args     <- getContextArgs
     freevars <- getCurrentModuleFreeVars
     let argsNoParam = genericDrop freevars args -- don't count module parameters
     let (hid, notHid) = partition isHidden argsNoParam
     reportSDoc "tc.term.exlam" 30 $ vcat $
       [ text "dropped args: " <+> prettyTCM (take freevars args)
       , text "hidden  args: " <+> prettyTCM hid
       , text "visible args: " <+> prettyTCM notHid
       ]
     -- Andreas, Ulf, 2016-02-02: We want to postpone type checking an extended lambda
     -- in case the lhs checker failed due to insufficient type info for the patterns.
     -- Issues 480, 1159, 1811.
     mx <- catchIlltypedPatternBlockedOnMeta $ abstract (A.defAbstract di) $
       checkFunDef' t info NotDelayed (Just $ ExtLamInfo (length hid) (length notHid)) Nothing di qname cs
     case mx of
       -- Case: type checking succeeded, so we go ahead.
       Nothing -> return $ Def qname $ map Apply args
       -- Case: we could not check the extended lambda because we are blocked on a meta.
       -- In this case, we want to postpone.
       Just (err, x) -> do
         -- Note that we messed up the state a bit.  We might want to unroll these state changes.
         -- However, they are mostly harmless:
         -- 1. We created a new mutual block id.
         -- 2. We added a constant without definition.

         -- In fact, they are not so harmless, see issue 2028!
         -- Thus, reset the state!
         put st

         -- The meta might not be known in the reset state, as it could have been created
         -- somewhere on the way to the type error.
         mm <- Map.lookup x <$> getMetaStore
         case mvInstantiation <$> mm of
           -- Case: we do not know the meta
           Nothing -> do
             -- TODO: mine for a meta in t
             -- For now, we fail.
             throwError err
           -- Case: we know the meta here.
           Just InstV{} -> __IMPOSSIBLE__  -- It cannot be instantiated yet.
           Just{} -> do
             -- It has to be blocked on some meta, so we can postpone,
             -- being sure it will be retired when a meta is solved
             -- (which might be the blocking meta in which case we actually make progress).
             postponeTypeCheckingProblem (CheckExpr e t) $ isInstantiatedMeta x
  where
    -- Concrete definitions cannot use information about abstract things.
    abstract ConcreteDef = inConcreteMode
    abstract AbstractDef = inAbstractMode

-- | Run a computation.
--
--   * If successful, return Nothing.
--
--   * If @IlltypedPattern p a@ is thrown and type @a@ is blocked on some meta @x@
--     return @Just x@.  Note that the returned meta might only exists in the state
--     where the error was thrown, thus, be an invalid 'MetaId' in the current state.
--
--   * If another error was thrown or the type @a@ is not blocked, reraise the error.
--
catchIlltypedPatternBlockedOnMeta :: TCM () -> TCM (Maybe (TCErr, MetaId))
catchIlltypedPatternBlockedOnMeta m = (Nothing <$ do disableDestructiveUpdate m)
  `catchError` \ err -> do
  let reraise = throwError err
  case err of
    TypeError s cl@Closure{ clValue = IlltypedPattern p a } -> do
      mx <- localState $ do
        put s
        enterClosure cl $ \ _ -> do
          ifBlockedType a (\ x _ -> return $ Just x) $ {- else -} \ _ -> return Nothing
      caseMaybe mx reraise $ \ x -> return $ Just (err, x)
    _ -> reraise

---------------------------------------------------------------------------
-- * Records
---------------------------------------------------------------------------

expandModuleAssigns :: [Either A.Assign A.ModuleName] -> [C.Name] -> TCM A.Assigns
expandModuleAssigns mfs exs = do
  let (fs , ms) = partitionEithers mfs
      exs' = exs \\ map (view nameFieldA) fs
  fs' <- forM exs' $ \ f -> do
    pms <- forM ms $ \ m -> do
       modScope <- getNamedScope m
       let names :: ThingsInScope AbstractName
           names = exportedNamesInScope modScope
       return $
        case Map.lookup f names of
          Just [n] -> Just (m, FieldAssignment f (A.nameExpr n))
          _        -> Nothing

    case catMaybes pms of
      []        -> return Nothing
      [(_, fa)] -> return (Just fa)
      mfas      -> typeError $ GenericError $ "Ambiguity: the field " ++ show f ++ " appears in the following modules " ++ show (map fst mfas)
  return (fs ++ catMaybes fs')

-- | @checkRecordExpression fs e t@ checks record construction against type @t@.
-- Precondition @e = Rec _ fs@.
checkRecordExpression :: A.RecordAssigns  -> A.Expr -> Type -> TCM Term
checkRecordExpression mfs e t = do
  reportSDoc "tc.term.rec" 10 $ sep
    [ text "checking record expression"
    , prettyA e
    ]
  ifBlockedType t (\ _ t -> guessRecordType t) {-else-} $ \ t -> do
  case ignoreSharing $ unEl t of
    -- Case: We know the type of the record already.
    Def r es  -> do
      let ~(Just vs) = allApplyElims es
      reportSDoc "tc.term.rec" 20 $ text $ "  r   = " ++ show r

      reportSDoc "tc.term.rec" 30 $ text "  xs  = " <> do
        text =<< show . map unArg <$> getRecordFieldNames r
      reportSDoc "tc.term.rec" 30 $ text "  ftel= " <> do
        prettyTCM =<< getRecordFieldTypes r
      reportSDoc "tc.term.rec" 30 $ text "  con = " <> do
        text =<< show <$> getRecordConstructor r

      def <- getRecordDef r
      let -- Field names with ArgInfo.
          axs  = recordFieldNames def
          exs  = filter notHidden axs
          -- Just field names.
          xs   = map unArg axs
          -- Record constructor.
          con  = killRange $ recConHead def
      reportSDoc "tc.term.rec" 20 $ vcat
        [ text $ "  xs  = " ++ show xs
        , text   "  ftel= " <> prettyTCM (recTel def)
        , text $ "  con = " ++ show con
        ]

      -- Compute the list of given fields, decorated with the ArgInfo from the record def.
      fs <- expandModuleAssigns mfs (map unArg exs)

      -- Compute a list of metas for the missing visible fields.
      scope <- getScope
      let re = getRange e
          meta x = A.Underscore $ A.MetaInfo re scope Nothing (show x)
      -- In @es@ omitted explicit fields are replaced by underscores.
      -- Omitted implicit or instance fields
      -- are still left out and inserted later by checkArguments_.
      es <- insertMissingFields r meta fs axs

      args <- checkArguments_ ExpandLast re es (recTel def `apply` vs) >>= \case
        (elims, remainingTel) | null remainingTel
                              , Just args <- allApplyElims elims -> return args
        _ -> __IMPOSSIBLE__
      -- Don't need to block here!
      reportSDoc "tc.term.rec" 20 $ text $ "finished record expression"
      return $ Con con ConORec args
    _         -> typeError $ ShouldBeRecordType t

  where
    guessRecordType t = do
      let fields = [ x | Left (FieldAssignment x _) <- mfs ]
      rs <- findPossibleRecords fields
      case rs of
          -- If there are no records with the right fields we might as well fail right away.
        [] -> case fields of
          []  -> typeError $ GenericError "There are no records in scope"
          [f] -> typeError $ GenericError $ "There is no known record with the field " ++ show f
          _   -> typeError $ GenericError $ "There is no known record with the fields " ++ unwords (map show fields)
          -- If there's only one record with the appropriate fields, go with that.
        [r] -> do
          def <- getConstInfo r
          let rt = defType def
          vs  <- newArgsMeta rt
          target <- reduce $ piApply rt vs
          s  <- case ignoreSharing $ unEl target of
                  Level l -> return $ Type l
                  Sort s  -> return s
                  v       -> do
                    reportSDoc "impossible" 10 $ vcat
                      [ text "The impossible happened when checking record expression against meta"
                      , text "Candidate record type r = " <+> prettyTCM r
                      , text "Type of r               = " <+> prettyTCM rt
                      , text "Ends in (should be sort)= " <+> prettyTCM v
                      , text $ "  Raw                   =  " ++ show v
                      ]
                    __IMPOSSIBLE__
          let inferred = El s $ Def r $ map Apply vs
          v <- checkExpr e inferred
          coerce v inferred t
          -- Andreas 2012-04-21: OLD CODE, WRONG DIRECTION, I GUESS:
          -- blockTerm t $ v <$ leqType_ t inferred

          -- If there are more than one possible record we postpone
        _:_:_ -> do
          reportSDoc "tc.term.expr.rec" 10 $ sep
            [ text "Postponing type checking of"
            , nest 2 $ prettyA e <+> text ":" <+> prettyTCM t
            ]
          postponeTypeCheckingProblem_ $ CheckExpr e t


-- | @checkRecordUpdate ei recexpr fs e t@
-- Precondition @e = RecUpdate ei recexpr fs@.
checkRecordUpdate :: A.ExprInfo -> A.Expr -> A.Assigns -> A.Expr -> Type -> TCM Term
checkRecordUpdate ei recexpr fs e t = do
  case ignoreSharing $ unEl t of
    Def r vs  -> do
      v <- checkExpr recexpr t
      name <- freshNoName (getRange recexpr)
      addLetBinding defaultArgInfo name v t $ do
        projs <- recFields <$> getRecordDef r
        axs <- getRecordFieldNames r
        scope <- getScope
        let xs = map unArg axs
        es <- orderFields r Nothing xs $ map (\ (FieldAssignment x e) -> (x, Just e)) fs
        let es' = zipWith (replaceFields name ei) projs es
        checkExpr (A.Rec ei [ Left (FieldAssignment x e) | (x, Just e) <- zip xs es' ]) t
    MetaV _ _ -> do
      inferred <- inferExpr recexpr >>= reduce . snd
      case ignoreSharing $ unEl inferred of
        MetaV _ _ -> postponeTypeCheckingProblem_ $ CheckExpr e t
        _         -> do
          v <- checkExpr e inferred
          coerce v inferred t
    _         -> typeError $ ShouldBeRecordType t
  where
    replaceFields :: Name -> A.ExprInfo -> Arg A.QName -> Maybe A.Expr -> Maybe A.Expr
    replaceFields n ei a@(Arg _ p) Nothing | notHidden a =
        Just $ A.App ei (A.Def p) $ defaultNamedArg $ A.Var n
    replaceFields _ _  (Arg _ _) Nothing  = Nothing
    replaceFields _ _  _         (Just e) = Just $ e

---------------------------------------------------------------------------
-- * Literal
---------------------------------------------------------------------------

checkLiteral :: Literal -> Type -> TCM Term
checkLiteral lit t = do
  t' <- litType lit
  coerce (Lit lit) t' t

---------------------------------------------------------------------------
-- * Terms
---------------------------------------------------------------------------

-- | @checkArguments' exph r args t0 t k@ tries @checkArguments exph args t0 t@.
-- If it succeeds, it continues @k@ with the returned results.  If it fails,
-- it registers a postponed typechecking problem and returns the resulting new
-- meta variable.
--
-- Checks @e := ((_ : t0) args) : t@.
checkArguments' ::
  ExpandHidden -> Range -> [NamedArg A.Expr] -> Type -> Type ->
  (Elims -> Type -> TCM Term) -> TCM Term
checkArguments' exph r args t0 t k = do
  z <- runExceptT $ checkArguments exph r args t0 t
  case z of
    Right (vs, t1) -> k vs t1
      -- vs = evaluated args
      -- t1 = remaining type (needs to be subtype of t)
    Left (us, es, t0) -> do
      reportSDoc "tc.term.expr.args" 80 $
        sep [ text "postponed checking arguments"
            , nest 4 $ prettyList (map (prettyA . namedThing . unArg) args)
            , nest 2 $ text "against"
            , nest 4 $ prettyTCM t0 ] $$
        sep [ text "progress:"
            , nest 2 $ text "checked" <+> prettyList (map prettyTCM us)
            , nest 2 $ text "remaining" <+> sep [ prettyList (map (prettyA . namedThing . unArg) es)
                                                , nest 2 $ text ":" <+> prettyTCM t0 ] ]
      postponeTypeCheckingProblem_ (CheckArgs exph r es t0 t $ \vs t -> k (us ++ vs) t)
      -- if unsuccessful, postpone checking until t0 unblocks


-- | Remove top layers of scope info of expression and set the scope accordingly
--   in the 'TCState'.

scopedExpr :: A.Expr -> TCM A.Expr
scopedExpr (A.ScopedExpr scope e) = setScope scope >> scopedExpr e
scopedExpr e                      = return e

isRestrict :: Type -> TCM Bool
isRestrict t0 = do
  restr <- fmap getPrimName <$> getBuiltin' builtinRestrict
  case unEl t0 of -- reduce?
    Def q [Apply l,Apply phi,Apply a] -> return $ Just q == restr
    _ -> return False

-- | Type check an expression.
checkExpr :: A.Expr -> Type -> TCM Term
checkExpr e t0 = do
  restr <- fmap getPrimName <$> getBuiltin' builtinRestrict
  case unEl t0 of -- reduce?
    Def q [Apply l,Apply phi,Apply a] | Just q == restr -> do
     ifBlocked (unArg phi) (\ m _ -> postponeTypeCheckingProblem (CheckExpr e t0)
                                (isInstantiatedMeta m)) $ \ phi' -> do
         iphi <- intervalView phi'
         case iphi of
          IZero -> checkExpr' e t0
          _ -> do
           gamma <- getContext
           gamma_tel <- getContextTelescope
           ts <- forallFaceMaps phi' (\ _ _ _ -> __IMPOSSIBLE__) $ \ sigma -> do
             gamma' <- getContext
             let (l_sigma, a_sigma) = applySubst sigma (unArg l, unArg a)
             tel <- getContextTelescope
             u <- checkExpr' e =<< (el' (pure l_sigma) $ pure a_sigma <@> primItIsOne)
             tinv <- El (mkType 0) <$> primInterval
             let pats = teleNamedArgs gamma_tel
--type DeBruijnPattern = Pattern' DBPatVar

                 mkConP q = ConP (ConHead q Inductive []) (noConPatternInfo { conPType = Just (Arg defaultArgInfo tinv) })
                                                           []
                 adjusted :: [NamedArg DeBruijnPattern]
                 adjusted = map (fmap (fmap (\ p@(VarP v) -> case lookupS sigma (dbPatVarIndex v) of
                                                                      t@(Con q []) -> DotP t
                                                                      Var j [] -> VarP (v {dbPatVarIndex = j})
                                                                      _        -> p))) pats
--             reportSDoc "tc.partial" 80 $ text (show adjusted)
             reportSDoc "tc.partial" 50 $ prettyTCM sigma
             ty <- elInf $ primPartialP <#> pure l_sigma <@> primIOne <@> pure a_sigma
             let c = Clause { clauseTel = tel
                          , clauseType = Just $ Arg defaultArgInfo ty
                          , clauseBody = Just $ (Lam defaultArgInfo $ NoAbs "_" $ u) -- is u in the right telescope?
                                  -- foldr (\ nm b -> Bind $ mkAbs nm b) (Body (Lam defaultArgInfo $ NoAbs "_" $ u)) (teleNames tel)
                          , namedClausePats = adjusted
                          , clauseRange = noRange
                          , clauseCatchall = False
                          }

             return (u,c)
           case ts of
             [(_,c)] -> do
               t0 <- elInf $ primPartialP <#> pure (unArg l) <@> pure (unArg phi) <@> pure (unArg a)
               q <- inTopContext $ do
                    bname <- getPrimName <$> primPartial
                    q <- freshAbstractQName noFixity' (A.nameConcrete $ A.qnameName bname)

                    let ty = (abstract gamma_tel t0)
                    reportSDoc "tc.partial" 60 $ prettyTCM ty
                    addConstant q (defaultDefn defaultArgInfo q ty (emptyFunction { funClauses = [c]
                                                                                  -- TODO Andrea: figure out the right numbers.
                                                                                  , funExtLam = Just (ExtLamInfo 0 0)
                                                                                  }))
                    return q
               args <- getContextArgs
               let t = (Def q [] `apply` args)
               reportSDoc "tc.partial" 50 $ text (show c)
--            reportSDoc "tc.partial" 50 $ prettyTCM t
               reportSDoc "tc.partial" 50 $ prettyTCM =<< reduce t
               return t
             _   -> typeError $ GenericError "Each component in a system must be a face map"
    _ -> checkExpr' e t0

-- | Type check an expression.
checkExpr' :: A.Expr -> Type -> TCM Term
checkExpr' e t0 =
  verboseBracket "tc.term.expr.top" 5 "checkExpr" $
  traceCall (CheckExprCall e t0) $ localScope $ doExpandLast $ shared =<< do
    reportSDoc "tc.term.expr.top" 15 $
        text "Checking" <+> sep
          [ fsep [ prettyTCM e, text ":", prettyTCM t0 ]
          , nest 2 $ text "at " <+> (text . show =<< getCurrentRange)
          ]
    reportSDoc "tc.term.expr.top.detailed" 80 $
      text "Checking" <+> fsep [ prettyTCM e, text ":", text (show t0) ]
    t <- reduce t0
    reportSDoc "tc.term.expr.top" 15 $
        text "    --> " <+> prettyTCM t

    e <- scopedExpr e

    case e of

        A.ScopedExpr scope e -> __IMPOSSIBLE__ -- setScope scope >> checkExpr e t

        -- Insert hidden lambda if all of the following conditions are met:
            -- type is a hidden function type, {x : A} -> B or {{x : A} -> B
        _   | Pi (Dom{domInfo = info}) b <- ignoreSharing $ unEl t
            , let h = getHiding info
            , notVisible h
            -- expression is not a matching hidden lambda or question mark
            , not (hiddenLambdaOrHole h e)
            -> do
                x <- unshadowName <=< freshName rx $ notInScopeName $ absName b
                reportSLn "tc.term.expr.impl" 15 $ "Inserting implicit lambda"
                checkExpr (A.Lam (A.ExprRange re) (domainFree info x) e) t
            where
                re = getRange e
                rx = caseMaybe (rStart re) noRange $ \ pos -> posToRange pos pos

                hiddenLambdaOrHole h e = case e of
                  A.AbsurdLam _ h'        -> h == h'
                  A.ExtendedLam _ _ _ cls -> any hiddenLHS cls
                  A.Lam _ bind _          -> h == getHiding bind
                  A.QuestionMark{}        -> True
                  _                       -> False

                hiddenLHS (A.Clause (A.LHS _ (A.LHSHead _ (a : _)) _) _ _ _ _) = notVisible a
                hiddenLHS _ = False

        -- a meta variable without arguments: type check directly for efficiency
        A.QuestionMark i ii -> checkQuestionMark (newValueMeta' DontRunMetaOccursCheck) t0 i ii
        A.Underscore i -> checkUnderscore t0 i

        A.WithApp _ e es -> typeError $ NotImplemented "type checking of with application"

        -- check |- Set l : t  (requires universe polymorphism)
        A.App i s arg@(Arg ai l)
          | A.Set _ 0 <- unScope s, visible ai ->
          ifNotM hasUniversePolymorphism
              (typeError $ GenericError "Use --universe-polymorphism to enable level arguments to Set")
          $ {- else -} do
            lvl <- levelType
            -- allow NonStrict variables when checking level
            --   Set : (NonStrict) Level -> Set\omega
            n   <- levelView =<< do
              applyRelevanceToContext NonStrict $
                checkNamedArg arg lvl
            -- check that Set (l+1) <= t
            reportSDoc "tc.univ.poly" 10 $
              text "checking Set " <+> prettyTCM n <+>
              text "against" <+> prettyTCM t
            coerce (Sort $ Type n) (sort $ sSuc $ Type n) t

        e0@(A.App i q (Arg ai e))
          | A.Quote _ <- unScope q, visible ai -> do
          let quoted (A.Def x) = return x
              quoted (A.Macro x) = return x
              quoted (A.Proj o (AmbQ [x])) = return x
              quoted (A.Proj o (AmbQ xs))  = typeError $ GenericError $ "quote: Ambigous name: " ++ show xs
              quoted (A.Con (AmbQ [x])) = return x
              quoted (A.Con (AmbQ xs))  = typeError $ GenericError $ "quote: Ambigous name: " ++ show xs
              quoted (A.ScopedExpr _ e) = quoted e
              quoted _                  = typeError $ GenericError $ "quote: not a defined name"
          x <- quoted (namedThing e)
          ty <- qNameType
          coerce (quoteName x) ty t

          | A.QuoteTerm _ <- unScope q ->
             do (et, _)   <- inferExpr (namedThing e)
                et'       <- etaContract =<< instantiateFull et
                let metas = allMetas et'
                case metas of
                  _:_ -> postponeTypeCheckingProblem (CheckExpr e0 t) $ andM $ map isInstantiatedMeta metas
                  []  -> do
                    q  <- quoteTerm et'
                    ty <- el primAgdaTerm
                    coerce q ty t

        A.Quote _ -> typeError $ GenericError "quote must be applied to a defined name"
        A.QuoteTerm _ -> typeError $ GenericError "quoteTerm must be applied to a term"
        A.Unquote _ -> typeError $ GenericError "unquote must be applied to a term"

        A.AbsurdLam i h -> checkAbsurdLambda i h e t

        A.ExtendedLam i di qname cs -> checkExtendedLambda i di qname cs e t

        A.Lam i (A.DomainFull (A.TypedBindings _ b)) e -> checkLambda b e t

        A.Lam i (A.DomainFree info x) e0 -> checkExpr (A.Lam i (domainFree info x) e0) t

        A.Lit lit    -> checkLiteral lit t
        A.Let i ds e -> checkLetBindings ds $ checkExpr e t
        A.Pi _ tel e | null tel -> checkExpr e t
        A.Pi _ tel e -> do
            (t0, t') <- checkPiTelescope tel $ \ tel -> do
                    t0  <- instantiateFull =<< isType_ e
                    tel <- instantiateFull tel
                    return (t0, telePi tel t0)
            noFunctionsIntoSize t0 t'
            let s = getSort t'
                v = unEl t'
            when (s == Inf) $ reportSDoc "tc.term.sort" 20 $
              vcat [ text ("reduced to omega:")
                   , nest 2 $ text "t   =" <+> prettyTCM t'
                   , nest 2 $ text "cxt =" <+> (prettyTCM =<< getContextTelescope)
                   ]
            coerce v (sort s) t
        A.Fun _ (Arg info a) b -> do
            a' <- isType_ a
            b' <- isType_ b
            s <- ptsRule a' b'
            let v = Pi (defaultArgDom info a') (NoAbs underscore b')
            noFunctionsIntoSize b' $ El s v
            coerce v (sort s) t
        A.Set _ n    -> do
          coerce (Sort $ mkType n) (sort $ mkType $ n + 1) t
        A.Prop _     -> do
          typeError $ GenericError "Prop is no longer supported"

        A.Rec _ fs  -> checkRecordExpression fs e t

        A.RecUpdate ei recexpr fs -> checkRecordUpdate ei recexpr fs e t

        A.DontCare e -> -- resurrect vars
          ifM ((Irrelevant ==) <$> asks envRelevance)
            (dontCare <$> do applyRelevanceToContext Irrelevant $ checkExpr e t)
            (internalError "DontCare may only appear in irrelevant contexts")

        e0@(A.QuoteGoal _ x e) -> do
          qg <- quoteGoal t
          case qg of
            Left metas -> postponeTypeCheckingProblem (CheckExpr e0 t) $ andM $ map isInstantiatedMeta metas
            Right quoted -> do
              tmType <- agdaTermType
              (v, ty) <- addLetBinding defaultArgInfo x quoted tmType (inferExpr e)
              coerce v ty t
        e0@(A.QuoteContext _) -> do
          qc <- quoteContext
          case qc of
            Left metas -> postponeTypeCheckingProblem (CheckExpr e0 t) $ andM $ map isInstantiatedMeta metas
            Right quotedContext -> do
              ctxType <- el $ list $ primArg <@> (unEl <$> agdaTypeType)
              coerce quotedContext ctxType t
        e0@(A.Tactic i e xs ys) -> do
          qc <- quoteContext
          qg <- quoteGoal t
          let postpone metas = postponeTypeCheckingProblem (CheckExpr e0 t) $ andM $ map isInstantiatedMeta metas
          case (qc, qg) of
            (Left metas1, Left metas2) -> postpone $ metas1 ++ metas2
            (Left metas , Right _    ) -> postpone $ metas
            (Right _    , Left metas ) -> postpone $ metas
            (Right quotedCtx, Right quotedGoal) -> do
              quotedCtx  <- defaultNamedArg <$> reify quotedCtx
              quotedGoal <- defaultNamedArg <$> reify quotedGoal
              let tac    = foldl (A.App i) (A.App i (A.App i e quotedCtx) quotedGoal) xs
                  result = foldl (A.App i) (A.Unquote i) (defaultNamedArg tac : ys)
              checkExpr result t

        A.ETel _   -> __IMPOSSIBLE__

        A.Dot{} -> typeError $ GenericError $ "Invalid dotted expression"

        -- Application
        _   | Application hd args <- appView e -> checkApplication hd args e t

---------------------------------------------------------------------------
-- * Reflection
---------------------------------------------------------------------------

-- | DOCUMENT ME!
quoteGoal :: Type -> TCM (Either [MetaId] Term)
quoteGoal t = do
  t' <- etaContract =<< instantiateFull t
  let metas = allMetas t'
  case metas of
    _:_ -> return $ Left metas
    []  -> do
      quotedGoal <- quoteTerm (unEl t')
      return $ Right quotedGoal

-- | DOCUMENT ME!
quoteContext :: TCM (Either [MetaId] Term)
quoteContext = do
  contextTypes  <- map (fmap snd) <$> getContext
  contextTypes  <- etaContract =<< instantiateFull contextTypes
  let metas = allMetas contextTypes
  case metas of
    _:_ -> return $ Left metas
    []  -> do
      quotedContext <- buildList <*> mapM quoteDom contextTypes
      return $ Right quotedContext

-- | Unquote a TCM computation in a given hole.
unquoteM :: A.Expr -> Term -> Type -> TCM Term -> TCM Term
unquoteM tac hole holeType k = do
  tac <- checkExpr tac =<< (el primAgdaTerm --> el (primAgdaTCM <#> primLevelZero <@> primUnit))
  inFreshModuleIfFreeParams $ unquoteTactic tac hole holeType k

-- | DOCUMENT ME!
unquoteTactic :: Term -> Term -> Type -> TCM Term -> TCM Term
unquoteTactic tac hole goal k = do
  ok  <- runUnquoteM $ unquoteTCM tac hole
  case ok of
    Left (BlockedOnMeta oldState x) -> do
      put oldState
      mi <- Map.lookup x <$> getMetaStore
      (r, unblock) <- case mi of
        Nothing -> do -- fresh meta: need to block on something else!
          otherMetas <- allMetas <$> instantiateFull goal
          case otherMetas of
            []  -> return (noRange,     return False) -- Nothing to block on, leave it yellow. Alternative: fail.
            x:_ -> return (noRange,     isInstantiatedMeta x)  -- range?
        Just mi -> return (getRange mi, isInstantiatedMeta x)
      setCurrentRange r $
        postponeTypeCheckingProblem (UnquoteTactic tac hole goal) unblock
    Left err -> typeError $ UnquoteFailed err
    Right _ -> k

---------------------------------------------------------------------------
-- * Projections
---------------------------------------------------------------------------

-- | Inferring the type of an overloaded projection application.
--   See 'inferOrCheckProjApp'.

inferProjApp :: A.Expr -> ProjOrigin -> [QName] -> A.Args -> TCM (Term, Type)
inferProjApp e o ds args0 = inferOrCheckProjApp e o ds args0 Nothing

-- | Checking the type of an overloaded projection application.
--   See 'inferOrCheckProjApp'.

checkProjApp  :: A.Expr -> ProjOrigin -> [QName] -> A.Args -> Type -> TCM Term
checkProjApp e o ds args0 t = do
  (v, ti) <- inferOrCheckProjApp e o ds args0 (Just t)
  coerce v ti t

-- | Inferring or Checking an overloaded projection application.
--
--   The overloaded projection is disambiguated by inferring the type of its
--   principal argument, which is the first visible argument.

inferOrCheckProjApp
  :: A.Expr
     -- ^ The whole expression which constitutes the application.
  -> ProjOrigin
     -- ^ The origin of the projection involved in this projection application.
  -> [QName]
     -- ^ The projection name (potentially ambiguous).  List must not be empty.
  -> A.Args
     -- ^ The arguments to the projection.
  -> Maybe Type
     -- ^ The expected type of the expression (if 'Nothing', infer it).
  -> TCM (Term, Type)
     -- ^ The type-checked expression and its type (if successful).
inferOrCheckProjApp e o ds args mt = do
  reportSDoc "tc.proj.amb" 20 $ vcat
    [ text "checking ambiguous projection"
    , text $ "  ds   = " ++ show ds
    , text   "  args = " <+> sep (map prettyTCM args)
    , text   "  t    = " <+> caseMaybe mt (text "Nothing") prettyTCM
    ]

  let refuse :: String -> TCM (Term, Type)
      refuse reason = typeError $ GenericError $
        "Cannot resolve overloaded projection "
        ++ show (A.nameConcrete $ A.qnameName $ head ds)
        ++ " because " ++ reason
      refuseNotApplied = refuse "it is not applied to a visible argument"
      refuseNoMatching = refuse "no matching candidate found"
      refuseNotRecordType = refuse "principal argument is not of record type"

      -- Postpone the whole type checking problem
      -- if type of principal argument (or the type where we get it from)
      -- is blocked by meta m.
      postpone m = do
        tc <- caseMaybe mt newTypeMeta_ return
        v <- postponeTypeCheckingProblem (CheckExpr e tc) $ isInstantiatedMeta m
        return (v, tc)

  -- The following cases need to be considered:
  -- 1. No arguments to the projection.
  -- 2. Arguments (parameters), but not the principal argument.
  -- 3. Argument(s) including the principal argument.

  -- For now, we only allow ambiguous projections if the first visible
  -- argument is the record value.

  case filter (visible . getHiding . snd) $ zip [0..] args of

    -- Case: we have no visible argument to the projection.
    -- In inference mode, we really need the visible argument, postponing does not help
    [] -> caseMaybe mt refuseNotApplied $ \ t -> do
      -- If we have the type, we can try to get the type of the principal argument.
      -- It is the first visible argument.
      TelV _ptel core <- telViewUpTo' (-1) (not . visible) t
      ifBlockedType core (\ m _ -> postpone m) $ {-else-} \ core -> do
      ifNotPiType core (\ _ -> refuseNotApplied) $ {-else-} \ dom _b -> do
      ifBlockedType (unDom dom) (\ m _ -> postpone m) $ {-else-} \ ta -> do
      caseMaybeM (isRecordType ta) refuseNotRecordType $ \ (_q, _pars, defn) -> do
      case defn of
        Record { recFields = fs } -> do
          case catMaybes $ for fs $ \ (Arg _ f) -> find (f ==) ds of
            [] -> refuseNoMatching
            [d] -> do
              storeDisambiguatedName d
              (,t) <$> checkHeadApplication e t (A.Proj o $ AmbQ [d]) args
            _ -> __IMPOSSIBLE__
        _ -> __IMPOSSIBLE__

    -- Case: we have a visible argument
    ((k, arg) : _) -> do
      (v0, ta) <- inferExpr $ namedArg arg
      reportSDoc "tc.proj.amb" 25 $ vcat
        [ text "  principal arg " <+> prettyTCM arg
        , text "  has type "      <+> prettyTCM ta
        ]
      -- ta should be a record type (after introducing the hidden args in v0)
      (vargs, ta) <- implicitArgs (-1) (not . visible) ta
      let v = v0 `apply` vargs
      ifBlockedType ta (\ m _ -> postpone m) {-else-} $ \ ta -> do
      caseMaybeM (isRecordType ta) refuseNotRecordType $ \ (q, _pars0, _) -> do

          -- try to project it with all of the possible projections
          let try d = do
              reportSDoc "tc.proj.amb" 30 $ vcat
                [ text $ "trying projection " ++ show d
                , text "  td  = " <+> caseMaybeM (getDefType d ta) (text "Nothing") prettyTCM
                ]
              -- get the original projection name
              Projection{ projProper = proper, projOrig = orig } <- MaybeT $ isProjection d
              guard proper
              -- try to eliminate
              (dom, u, tb) <- MaybeT (projectTyped v ta o d `catchError` \ _ -> return Nothing)
              reportSDoc "tc.proj.amb" 30 $ vcat
                [ text "  dom = " <+> prettyTCM dom
                , text "  u   = " <+> prettyTCM u
                , text "  tb  = " <+> prettyTCM tb
                ]
              (q', pars, _) <- MaybeT $ isRecordType $ unDom dom
              reportSDoc "tc.proj.amb" 30 $ vcat
                [ text "  q   = " <+> prettyTCM q
                , text "  q'  = " <+> prettyTCM q'
                ]
              guard (q == q')
              -- Get the type of the projection and check
              -- that the first visible argument is the record value.
              tfull <- lift $ defType <$> getConstInfo d
              TelV tel _ <- lift $ telViewUpTo' (-1) (not . visible) tfull
              reportSDoc "tc.proj.amb" 30 $ vcat
                [ text $ "  size tel  = " ++ show (size tel)
                , text $ "  size pars = " ++ show (size pars)
                ]
              -- See issue 1960 for when the following assertion fails for
              -- the correct disambiguation.
              -- guard (size tel == size pars)
              return (orig, (d, (pars, (dom, u, tb))))

          cands <- groupOn fst . catMaybes <$> mapM (runMaybeT . try) ds
          case cands of
            [] -> refuseNoMatching
            [[]] -> refuseNoMatching
            (_:_:_) -> refuse $ "several matching candidates found: "
                 ++ show (map (fst . snd) $ concat cands)
            -- case: just one matching projection d
            -- the term u = d v
            -- the type tb is the type of this application
            [ (_orig, (d, (pars, (_dom,u,tb)))) : _ ] -> do
              storeDisambiguatedName d

              -- Check parameters
              tfull <- typeOfConst d
              (_,_) <- checkKnownArguments (take k args) pars tfull

              -- Check remaining arguments
              let tc = fromMaybe typeDontCare mt
              let r  = getRange e
              z <- runExceptT $ checkArguments ExpandLast r (drop (k+1) args) tb tc
              case z of
                Right (us, trest) -> return (u `applyE` us, trest)
                -- We managed to check a part of es and got us1, but es2 remain.
                Left (us1, es2, trest1) -> do
                  -- In the inference case:
                  -- To create a postponed type checking problem,
                  -- we do not use typeDontCare, but create a meta.
                  tc <- caseMaybe mt newTypeMeta_ return
                  v <- postponeTypeCheckingProblem_ $
                    CheckArgs ExpandLast r es2 trest1 tc $ \ us2 trest ->
                      coerce (u `applyE` us1 `applyE` us2) trest tc
                  return (v, tc)


-- | @checkApplication hd args e t@ checks an application.
--   Precondition: @Application hs args = appView e@
--
--   @checkApplication@ disambiguates constructors
--   (and continues to 'checkConstructorApplication')
--   and resolves pattern synonyms.
checkApplication :: A.Expr -> A.Args -> A.Expr -> Type -> TCM Term
checkApplication hd args e t = do
  reportSDoc "tc.check.app" 20 $ vcat
    [ text "checkApplication"
    , nest 2 $ text "hd   = " <+> prettyA hd
    , nest 2 $ text "args = " <+> sep (map prettyA args)
    , nest 2 $ text "e    = " <+> prettyA e
    , nest 2 $ text "t    = " <+> prettyTCM t
    ]
  reportSDoc "tc.check.app" 70 $ vcat
    [ text "checkApplication (raw)"
    , nest 2 $ text $ "hd   = " ++ show hd
    , nest 2 $ text $ "args = " ++ show (deepUnscope args)
    , nest 2 $ text $ "e    = " ++ show (deepUnscope e)
    , nest 2 $ text $ "t    = " ++ show t
    ]
  case unScope hd of
    A.Proj _ (AmbQ []) -> __IMPOSSIBLE__

    -- Subcase: unambiguous projection
    A.Proj _ (AmbQ [_]) -> checkHeadApplication e t hd args

    -- Subcase: ambiguous projection
    A.Proj o (AmbQ ds@(_:_:_)) -> checkProjApp e o ds args t

    -- Subcase: ambiguous constructor
    A.Con (AmbQ cs@(_:_:_)) -> do
      -- First we should figure out which constructor we want.
      reportSLn "tc.check.term" 40 $ "Ambiguous constructor: " ++ show cs

      -- Get the datatypes of the various constructors
      let getData Constructor{conData = d} = d
          getData _                        = __IMPOSSIBLE__
      reportSLn "tc.check.term" 40 $ "  ranges before: " ++ show (getRange cs)
      -- We use the reduced constructor when disambiguating, but
      -- the original constructor for type checking. This is important
      -- since they may have different types (different parameters).
      -- See issue 279.
      cons  <- mapM getConForm cs
      reportSLn "tc.check.term" 40 $ "  reduced: " ++ show cons
      dcs <- zipWithM (\ c con -> (, setConName c con) . getData . theDef <$> getConInfo con) cs cons
      -- Type error
      let badCon t = typeError $ DoesNotConstructAnElementOf (head cs) t
      -- Lets look at the target type at this point
      let getCon :: TCM (Maybe ConHead)
          getCon = do
            TelV tel t1 <- telView t
            addContext tel $ do
             reportSDoc "tc.check.term.con" 40 $ nest 2 $
               text "target type: " <+> prettyTCM t1
             ifBlockedType t1 (\ m t -> return Nothing) $ \ t' ->
               caseMaybeM (isDataOrRecord $ unEl t') (badCon t') $ \ d ->
                 case [ c | (d', c) <- dcs, d == d' ] of
                   [c] -> do
                     reportSLn "tc.check.term" 40 $ "  decided on: " ++ show c
                     storeDisambiguatedName $ conName c
                     return $ Just c
                   []  -> badCon $ t' $> Def d []
                   cs  -> typeError $ CantResolveOverloadedConstructorsTargetingSameDatatype d $ map conName cs
      let unblock = isJust <$> getCon -- to unblock, call getCon later again
      mc <- getCon
      case mc of
        Just c  -> checkConstructorApplication e t c args
        Nothing -> postponeTypeCheckingProblem (CheckExpr e t) unblock

    -- Subcase: non-ambiguous constructor
    A.Con (AmbQ [c]) -> do
      -- augment c with record fields, but do not revert to original name
      con <- getOrigConHead c
      checkConstructorApplication e t con args

    -- Subcase: pattern synonym
    A.PatternSyn n -> do
      (ns, p) <- lookupPatternSyn n
      p <- setRange (getRange n) . killRange <$> expandPatternSynonyms (vacuous p)  -- expand recursive pattern synonyms
      -- Expand the pattern synonym by substituting for
      -- the arguments we have got and lambda-lifting
      -- over the ones we haven't.
      let meta r = A.Underscore $ A.emptyMetaInfo{ A.metaRange = r }   -- TODO: name suggestion
      case A.insertImplicitPatSynArgs meta (getRange n) ns args of
        Nothing      -> typeError $ BadArgumentsToPatternSynonym n
        Just (s, ns) -> do
          let p' = A.patternToExpr p
              e' = A.lambdaLiftExpr (map unArg ns) (A.substExpr s p')
          checkExpr e' t

    -- Subcase: macro
    A.Macro x -> do
      -- First go: no parameters
      TelV tel _ <- telView =<< normalise . defType =<< instantiateDef =<< getConstInfo x

      tTerm <- primAgdaTerm
      tName <- primQName

      let argTel   = init $ telToList tel -- last argument is the hole term

          -- inspect macro type to figure out if arguments need to be wrapped in quote/quoteTerm
          mkArg :: Type -> NamedArg A.Expr -> NamedArg A.Expr
          mkArg t a | unEl t == tTerm =
            (fmap . fmap)
              (A.App (A.ExprRange (getRange a)) (A.QuoteTerm A.exprNoRange) . defaultNamedArg) a
          mkArg t a | unEl t == tName =
            (fmap . fmap)
              (A.App (A.ExprRange (getRange a)) (A.Quote A.exprNoRange) . defaultNamedArg) a
          mkArg t a | otherwise = a

          makeArgs :: [Dom (String, Type)] -> [NamedArg A.Expr] -> ([NamedArg A.Expr], [NamedArg A.Expr])
          makeArgs [] args = ([], args)
          makeArgs _  []   = ([], [])
          makeArgs tel@(d : _) (arg : args) =
            case insertImplicit arg (map (fmap fst . argFromDom) tel) of
              ImpInsert is   -> makeArgs (drop (length is) tel) (arg : args)
              BadImplicits   -> (arg : args, [])  -- fail later in checkHeadApplication
              NoSuchName{}   -> (arg : args, [])  -- ditto
              NoInsertNeeded -> first (mkArg (snd $ unDom d) arg :) $ makeArgs (tail tel) args

          (macroArgs, otherArgs) = makeArgs argTel args
          unq = A.App (A.ExprRange $ fuseRange x args) (A.Unquote A.exprNoRange) . defaultNamedArg

          desugared = A.app (unq $ unAppView $ Application (A.Def x) $ macroArgs) otherArgs

      checkExpr desugared t

    -- Subcase: unquote
    A.Unquote _
      | [arg] <- args -> do
          (_, hole) <- newValueMeta RunMetaOccursCheck t
          unquoteM (namedArg arg) hole t $ return hole
      | arg : args <- args -> do
          -- Example: unquote v a b : A
          --  Create meta H : (x : X) (y : Y x) → Z x y for the hole
          --  Check a : X, b : Y a
          --  Unify Z a b == A
          --  Run the tactic on H
          tel    <- metaTel args                    -- (x : X) (y : Y x)
          target <- addContext tel newTypeMeta_      -- Z x y
          let holeType = telePi_ tel target         -- (x : X) (y : Y x) → Z x y
          (Just vs, EmptyTel) <- mapFst allApplyElims <$> checkArguments_ ExpandLast (getRange args) args tel
                                                    -- a b : (x : X) (y : Y x)
          let rho = reverse (map unArg vs) ++# IdS  -- [x := a, y := b]
          equalType (applySubst rho target) t       -- Z a b == A
          (_, hole) <- newValueMeta RunMetaOccursCheck holeType
          unquoteM (namedArg arg) hole holeType $ return $ apply hole vs
      where
        metaTel :: [Arg a] -> TCM Telescope
        metaTel []           = pure EmptyTel
        metaTel (arg : args) = do
          a <- newTypeMeta_
          let dom = a <$ domFromArg arg
          ExtendTel dom . Abs "x" <$> addContext ("x", dom) (metaTel args)

    -- Subcase: defined symbol or variable.
    _ -> checkHeadApplication e t hd args

---------------------------------------------------------------------------
-- * Meta variables
---------------------------------------------------------------------------

-- | Check an interaction point without arguments.
checkQuestionMark :: (Type -> TCM (MetaId, Term)) -> Type -> A.MetaInfo -> InteractionId -> TCM Term
checkQuestionMark new t0 i ii = do
  reportSDoc "tc.interaction" 20 $ sep
    [ text "Found interaction point"
    , text (show ii)
    , text ":"
    , prettyTCM t0
    ]
  reportSDoc "tc.interaction" 60 $ sep
    [ text "Raw:"
    , text (show t0)
    ]
  checkMeta (newQuestionMark' new ii) t0 i -- Andreas, 2013-05-22 use unreduced type t0!

-- | Check an underscore without arguments.
checkUnderscore :: Type -> A.MetaInfo -> TCM Term
checkUnderscore = checkMeta (newValueMeta RunMetaOccursCheck)

-- | Type check a meta variable.
checkMeta :: (Type -> TCM (MetaId, Term)) -> Type -> A.MetaInfo -> TCM Term
checkMeta newMeta t i = fst <$> checkOrInferMeta newMeta (Just t) i

-- | Infer the type of a meta variable.
--   If it is a new one, we create a new meta for its type.
inferMeta :: (Type -> TCM (MetaId, Term)) -> A.MetaInfo -> TCM (Elims -> Term, Type)
inferMeta newMeta i = mapFst applyE <$> checkOrInferMeta newMeta Nothing i

-- | Type check a meta variable.
--   If its type is not given, we return its type, or a fresh one, if it is a new meta.
--   If its type is given, we check that the meta has this type, and we return the same
--   type.
checkOrInferMeta :: (Type -> TCM (MetaId, Term)) -> Maybe Type -> A.MetaInfo -> TCM (Term, Type)
checkOrInferMeta newMeta mt i = do
  case A.metaNumber i of
    Nothing -> do
      setScope (A.metaScope i)
      t <- maybe (workOnTypes $ newTypeMeta_) return mt
      (x, v) <- newMeta t
      setMetaNameSuggestion x (A.metaNameSuggestion i)
      return (v, t)
    -- Rechecking an existing metavariable
    Just x -> do
      let v = MetaV x []
      t' <- jMetaType . mvJudgement <$> lookupMeta x
      case mt of
        Nothing -> return (v, t')
        Just t  -> (,t) <$> coerce v t' t

-- | Turn a domain-free binding (e.g. lambda) into a domain-full one,
--   by inserting an underscore for the missing type.
domainFree :: ArgInfo -> A.Name -> A.LamBinding
domainFree info x =
  A.DomainFull $ A.TypedBindings r $ Arg info $ A.TBind r [pure x] $ A.Underscore underscoreInfo
  where
    r = getRange x
    underscoreInfo = A.MetaInfo
      { A.metaRange          = r
      , A.metaScope          = emptyScopeInfo
      , A.metaNumber         = Nothing
      , A.metaNameSuggestion = show $ A.nameConcrete x
      }

---------------------------------------------------------------------------
-- * Applications
---------------------------------------------------------------------------

inferHeadDef :: ProjOrigin -> QName -> TCM (Elims -> Term, Type)
inferHeadDef o x = do
  proj <- isProjection x
  let app =
        case proj of
          Nothing -> \ args -> Def x $ map Apply args
          Just p  -> \ args -> projDropParsApply p o args
  mapFst applyE <$> inferDef app x

-- | Infer the type of a head thing (variable, function symbol, or constructor).
--   We return a function that applies the head to arguments.
--   This is because in case of a constructor we want to drop the parameters.
inferHead :: A.Expr -> TCM (Elims -> Term, Type)
inferHead e = do
  case e of
    (A.Var x) -> do -- traceCall (InferVar x) $ do
      (u, a) <- getVarInfo x
      reportSDoc "tc.term.var" 20 $ hsep
        [ text "variable" , text (show x)
        , text "(" , text (show u) , text ")"
        , text "has type:" , text (show a)
        ]
      when (unusableRelevance $ getRelevance a) $
        typeError $ VariableIsIrrelevant x
      return (applyE u, unDom a)
    (A.Def x) -> inferHeadDef ProjPrefix x
    (A.Proj o (AmbQ [d])) -> inferHeadDef o d
    (A.Proj{}) -> __IMPOSSIBLE__ -- inferHead will only be called on unambiguous projections
    (A.Con (AmbQ [c])) -> do

      -- Constructors are polymorphic internally.
      -- So, when building the constructor term
      -- we should throw away arguments corresponding to parameters.

      -- First, inferDef will try to apply the constructor
      -- to the free parameters of the current context. We ignore that.
      con <- getOrigConHead c
      (u, a) <- inferDef (\ _ -> Con con ConOCon []) c

      -- Next get the number of parameters in the current context.
      Constructor{conPars = n} <- theDef <$> (instantiateDef =<< getConstInfo c)

      reportSLn "tc.term.con" 7 $ unwords [show c, "has", show n, "parameters."]

      -- So when applying the constructor throw away the parameters.
      return (applyE u . genericDrop n, a)
    (A.Con _) -> __IMPOSSIBLE__  -- inferHead will only be called on unambiguous constructors
    (A.QuestionMark i ii) -> inferMeta (newQuestionMark ii) i
    (A.Underscore i)   -> inferMeta (newValueMeta RunMetaOccursCheck) i
    e -> do
      (term, t) <- inferExpr e
      return (applyE term, t)

inferDef :: (Args -> Term) -> QName -> TCM (Term, Type)
inferDef mkTerm x =
    traceCall (InferDef x) $ do
    -- getConstInfo retrieves the *absolute* (closed) type of x
    -- instantiateDef relativizes it to the current context
    d  <- instantiateDef =<< getConstInfo x
    -- irrelevant defs are only allowed in irrelevant position
    let drel = defRelevance d
    when (drel /= Relevant) $ do
      rel <- asks envRelevance
      reportSDoc "tc.irr" 50 $ vcat
        [ text "declaration relevance =" <+> text (show drel)
        , text "context     relevance =" <+> text (show rel)
        ]
      unless (drel `moreRelevant` rel) $ typeError $ DefinitionIsIrrelevant x
    -- since x is considered living in the top-level, we have to
    -- apply it to the current context
    vs <- freeVarsToApply x
    reportSDoc "tc.term.def" 10 $ do
      text "inferred def " <+> prettyTCM x <+> hsep (map prettyTCM vs)
    let t = defType d
    reportSDoc "tc.term.def" 10 $ nest 2 $ text " : " <+> prettyTCM t
    let v = mkTerm vs -- applies x to vs, dropping parameters
    reportSDoc "tc.term.def" 10 $ nest 2 $ text " --> " <+> prettyTCM v
    return (v, t)

-- | Check the type of a constructor application. This is easier than
--   a general application since the implicit arguments can be inserted
--   without looking at the arguments to the constructor.
checkConstructorApplication :: A.Expr -> Type -> ConHead -> [NamedArg A.Expr] -> TCM Term
checkConstructorApplication org t c args = do
  reportSDoc "tc.term.con" 50 $ vcat
    [ text "entering checkConstructorApplication"
    , nest 2 $ vcat
      [ text "org  =" <+> prettyTCM org
      , text "t    =" <+> prettyTCM t
      , text "c    =" <+> prettyTCM c
      , text "args =" <+> prettyTCM args
    ] ]
  let paramsGiven = checkForParams args
  if paramsGiven then fallback else do
    reportSDoc "tc.term.con" 50 $ text "checkConstructorApplication: no parameters explicitly supplied, continuing..."
    cdef  <- getConInfo c
    let Constructor{conData = d, conPars = npars} = theDef cdef
    reportSDoc "tc.term.con" 50 $ nest 2 $ text "d    =" <+> prettyTCM d
    -- Issue 661: t maybe an evaluated form of d .., so we evaluate d
    -- as well and then check wether we deal with the same datatype
    t0 <- reduce (Def d [])
    case (ignoreSharing t0, ignoreSharing $ unEl t) of -- Only fully applied constructors get special treatment
      (Def d0 _, Def d' es) -> do
        let ~(Just vs) = allApplyElims es
        reportSDoc "tc.term.con" 50 $ nest 2 $ text "d0   =" <+> prettyTCM d0
        reportSDoc "tc.term.con" 50 $ nest 2 $ text "d'   =" <+> prettyTCM d'
        reportSDoc "tc.term.con" 50 $ nest 2 $ text "vs   =" <+> prettyTCM vs
        if d' /= d0 then fallback else do
         -- Issue 661: d' may take more parameters than d, in particular
         -- these additional parameters could be a module parameter telescope.
         -- Since we get the constructor type ctype from d but the parameters
         -- from t = Def d' vs, we drop the additional parameters.
         npars' <- getNumberOfParameters d'
         caseMaybe (sequenceA $ List2 (Just npars, npars')) fallback $ \ (List2 (n, n')) -> do
           reportSDoc "tc.term.con" 50 $ nest 2 $ text $ "n    = " ++ show n
           reportSDoc "tc.term.con" 50 $ nest 2 $ text $ "n'   = " ++ show n'
           when (n > n')  -- preprocessor does not like ', so put on next line
             __IMPOSSIBLE__
           let ps    = genericTake n $ genericDrop (n' - n) vs
               ctype = defType cdef
           reportSDoc "tc.term.con" 20 $ vcat
             [ text "special checking of constructor application of" <+> prettyTCM c
             , nest 2 $ vcat [ text "ps     =" <+> prettyTCM ps
                             , text "ctype  =" <+> prettyTCM ctype ] ]
           let ctype' = ctype `piApply` ps
           reportSDoc "tc.term.con" 20 $ nest 2 $ text "ctype' =" <+> prettyTCM ctype'
           -- get the parameter names
           let TelV ptel _ = telView'UpTo n ctype
           let pnames = map (fmap fst) $ telToList ptel
           -- drop the parameter arguments
               args' = dropArgs pnames args
           -- check the non-parameter arguments
           expandLast <- asks envExpandLast
           checkArguments' expandLast (getRange c) args' ctype' t $ \es t' -> do
             let us = fromMaybe __IMPOSSIBLE__ (allApplyElims es)
             reportSDoc "tc.term.con" 20 $ nest 2 $ vcat
               [ text "us     =" <+> prettyTCM us
               , text "t'     =" <+> prettyTCM t' ]
             coerce (Con c ConOCon us) t' t
      _ -> do
        reportSDoc "tc.term.con" 50 $ nest 2 $ text "we are not at a datatype, falling back"
        fallback
  where
    fallback = checkHeadApplication org t (A.Con (AmbQ [conName c])) args

    -- Check if there are explicitly given hidden arguments,
    -- in which case we fall back to default type checking.
    -- We could work harder, but let's not for now.
    --
    -- Andreas, 2012-04-18: if all inital args are underscores, ignore them
    checkForParams args =
      let (hargs, rest) = span isHidden args
          notUnderscore A.Underscore{} = False
          notUnderscore _              = True
      in  any notUnderscore $ map (unScope . namedArg) hargs

    -- Drop the constructor arguments that correspond to parameters.
    dropArgs [] args                = args
    dropArgs ps []                  = args
    dropArgs ps args@(arg : args')
      | Just p   <- name,
        Just ps' <- namedPar p ps   = dropArgs ps' args'
      | Nothing  <- name,
        Just ps' <- unnamedPar h ps = dropArgs ps' args'
      | otherwise                   = args
      where
        name = fmap rangedThing . nameOf $ unArg arg
        h    = getHiding arg

        namedPar   x = dropPar ((x ==) . unDom)
        unnamedPar h = dropPar ((h ==) . getHiding)

        dropPar this (p : ps) | this p    = Just ps
                              | otherwise = dropPar this ps
        dropPar _ [] = Nothing


-- | "pathAbs (PathView s _ l a x y) t" builds "(\ t) : pv"
--   Preconditions: PathView is PathType, and t[i0] = x, t[i1] = y
pathAbs :: PathView -> Abs Term -> TCM Term
pathAbs (OType _) t = __IMPOSSIBLE__
pathAbs (PathType s path l a x y) t = do
  return $ Lam defaultArgInfo t

{- UNUSED CODE, BUT DON'T REMOVE (2012-04-18)

    -- Split the arguments to a constructor into those corresponding
    -- to parameters and those that don't. Dummy underscores are inserted
    -- for parameters that are not given explicitly.
    splitArgs [] args = ([], args)
    splitArgs ps []   =
          (map (const dummyUnderscore) ps, args)
    splitArgs ps args@(Arg NotHidden _ _ : _) =
          (map (const dummyUnderscore) ps, args)
    splitArgs (p:ps) (arg : args)
      | elem mname [Nothing, Just p] =
          mapFst (arg :) $ splitArgs ps args
      | otherwise =
          mapFst (dummyUnderscore :) $ splitArgs ps (arg:args)
      where
        mname = nameOf (unArg arg)

    dummyUnderscore = Arg Hidden Relevant (unnamed $ A.Underscore $ A.MetaInfo noRange emptyScopeInfo Nothing)
-}

-- | @checkHeadApplication e t hd args@ checks that @e@ has type @t@,
-- assuming that @e@ has the form @hd args@. The corresponding
-- type-checked term is returned.
--
-- If the head term @hd@ is a coinductive constructor, then a
-- top-level definition @fresh tel = hd args@ (where the clause is
-- delayed) is added, where @tel@ corresponds to the current
-- telescope. The returned term is @fresh tel@.
--
-- Precondition: The head @hd@ has to be unambiguous, and there should
-- not be any need to insert hidden lambdas.
checkHeadApplication :: A.Expr -> Type -> A.Expr -> [NamedArg A.Expr] -> TCM Term
checkHeadApplication e t hd args = do
  kit       <- coinductionKit
  conId     <- fmap getPrimName <$> getBuiltin' builtinConId
  psingl    <- fmap getPrimName <$> getBuiltin' builtinPSingl
  pOr       <- fmap primFunName <$> getPrimitive' "primPOr"
  pComp       <- fmap primFunName <$> getPrimitive' "primComp"
  mglue     <- getPrimitiveName' builtin_glue
  case hd of
    A.Con (AmbQ [c]) | Just c == (nameOfSharp <$> kit) -> do
      -- Type checking # generated #-wrapper. The # that the user can write will be a Def,
      -- but the sharp we generate in the body of the wrapper is a Con.
      defaultResult
    A.Con (AmbQ [c]) -> do
      (f, t0) <- inferHead hd
      reportSDoc "tc.term.con" 5 $ vcat
        [ text "checkHeadApplication inferred" <+>
          prettyTCM c <+> text ":" <+> prettyTCM t0
        ]
      expandLast <- asks envExpandLast
      checkArguments' expandLast (getRange hd) args t0 t $ \vs t1 -> do
        TelV eTel eType <- telView t
        -- If the expected type @eType@ is a metavariable we have to make
        -- sure it's instantiated to the proper pi type
        TelV fTel fType <- telViewUpTo (size eTel) t1
        -- We know that the target type of the constructor (fType)
        -- does not depend on fTel so we can compare fType and eType
        -- first.

        when (size eTel > size fTel) $
          typeError $ UnequalTypes CmpLeq t1 t -- switch because of contravariance
          -- Andreas, 2011-05-10 report error about types rather  telescopes
          -- compareTel CmpLeq eTel fTel >> return () -- This will fail!

        reportSDoc "tc.term.con" 10 $ addContext eTel $ vcat
          [ text "checking" <+>
            prettyTCM fType <+> text "?<=" <+> prettyTCM eType
          ]
        blockTerm t $ f vs <$ workOnTypes (do
          addContext eTel $ leqType fType eType
          compareTel t t1 CmpLeq eTel fTel)
    (A.Def c) | Just c == pComp -> do
        defaultResult' $ Just $ \ vs t1 -> do
          case vs of
            [l,a,phi,u,a0] -> do
              iz <- Arg defaultArgInfo <$> intervalUnview IZero
              ty <- elInf $ primPartial <#> (pure $ unArg l `apply` [iz]) <@> (pure $ unArg a `apply` [iz]) <@> (pure $ unArg phi)
              equalTerm ty -- (El (getSort t1) (apply (unArg a) [iz]))
                  (Lam defaultArgInfo $ NoAbs "_" $ unArg a0)
                  (apply (unArg u) [iz])
            _ -> typeError $ GenericError $ show c ++ " must be fully applied"


    (A.Def c) | Just c == conId -> do
                    defaultResult' $ Just $ \ vs t1 -> do
                      case vs of
                       [_,_,_,_,phi,p] -> do
                          iv@(PathType s _ l a x y) <- idViewAsPath t1
                          let ty = pathUnview iv
                          -- the following duplicates reduction of phi
                          const_x <- blockTerm ty $ do
                              equalTermOnFace (unArg phi) (El s (unArg a)) (unArg x) (unArg y)
                              pathAbs iv (NoAbs (stringToArgName "_") (unArg x))
                          equalTermOnFace (unArg phi) ty (unArg p) const_x   -- G,phi |- p = \ i . x

                          -- phi <- reduce phi
                          -- forallFaceMaps (unArg phi) $ \ alpha -> do
                          --   iv@(PathType s _ l a x y) <- idViewAsPath (applySubst alpha t1)
                          --   let ty = pathUnview iv
                          --   equalTerm (El s (unArg a)) (unArg x) (unArg y) -- precondition for cx being well-typed at ty
                          --   cx <- pathAbs iv (NoAbs (stringToArgName "_") (applySubst alpha (unArg x)))
                          --   equalTerm ty (applySubst alpha (unArg p)) cx   -- G,phi |- p = \ i . x
                       _ -> typeError $ GenericError $ show c ++ " must be fully applied"
    (A.Def c) | Just c == psingl -> do
       (f, t0) <- inferHead hd
       expandLast <- asks envExpandLast
       checkArguments' expandLast (getRange hd) args t0 t $ \vs t1 ->
                      case allApplyElims vs of
                       Just [_,_,_,v] -> do
                          coerce (unArg v) t1 t
                       _ -> typeError $ GenericError $ show c ++ " must be fully applied"
    (A.Def c) | Just c == pOr -> do
                    defaultResult' $ Just $ \ vs t1 -> do
                      case vs of
                       [l,phi1,phi2,a,u,v] -> do
                          phi <- intervalUnview (IMin phi1 phi2)
                          reportSDoc "tc.term.por" 10 $ text (show phi)
                          -- phi <- reduce phi
                          -- alphas <- toFaceMaps phi
                          -- reportSDoc "tc.term.por" 10 $ text (show alphas)
                          equalTermOnFace phi t1 (unArg u) (unArg v)
                       _ -> typeError $ GenericError $ show c ++ " must be fully applied"
    (A.Def c) | Just c == mglue -> do
                    defaultResult' $ Just $ \ vs t1 -> do
                      case vs of
                       [la,lb,bA,phi,bT,f,pf,t,a] -> do
                          v <- runNamesT [] $ do
                                [f,t] <- mapM (open . unArg) [f,t]
                                lam "o" $ \ o -> f <@> o <@> (t <@> o)
                          ty <- runNamesT [] $ do
                                [lb,phi,bT] <- mapM (open . unArg) [lb,phi,bT]
                                elInf $ cl primPartialP <#> lb <@> phi <@> bT
                          equalTerm ty (Lam defaultArgInfo (NoAbs "_" (unArg a))) v
                       _ -> typeError $ GenericError $ show c ++ " must be fully applied"

    (A.Def c) | Just c == (nameOfSharp <$> kit) -> do
      arg <- case args of
               [a] | getHiding a == NotHidden -> return $ namedArg a
               _ -> typeError $ GenericError $ show c ++ " must be applied to exactly one argument."

      -- The name of the fresh function.
      i <- fresh :: TCM Int
      let name = filter (/= '_') (show $ A.nameConcrete $ A.qnameName c) ++ "-" ++ show i

      kit <- coinductionKit'
      let flat = nameOfFlat kit
          inf  = nameOfInf  kit

      -- Add the type signature of the fresh function to the
      -- signature.
      -- To make sure we can type check the generated function we have to make
      -- sure that its type is \inf. The reason for this is that we don't yet
      -- postpone checking of patterns when we don't know their types (Issue480).
      forcedType <- do
        lvl <- levelType
        (_, l) <- newValueMeta RunMetaOccursCheck lvl
        lv  <- levelView l
        (_, a) <- newValueMeta RunMetaOccursCheck (sort $ Type lv)
        return $ El (Type lv) $ Def inf [Apply $ setHiding Hidden $ defaultArg l, Apply $ defaultArg a]

      wrapper <- inFreshModuleIfFreeParams $ do
        c' <- setRange (getRange c) <$>
                liftM2 qualify (killRange <$> currentModule)
                               (freshName_ name)

        -- Define and type check the fresh function.
        rel <- asks envRelevance
        abs <- aModeToDef <$> asks envAbstractMode
        let info   = A.mkDefInfo (A.nameConcrete $ A.qnameName c') noFixity'
                                 PublicAccess abs noRange
            core   = A.LHSProj { A.lhsDestructor = AmbQ [flat]
                               , A.lhsFocus      = defaultNamedArg $ A.LHSHead c' []
                               , A.lhsPatsRight  = [] }
            clause = A.Clause (A.LHS (A.LHSRange noRange) core []) []
                              (A.RHS arg Nothing)
                              [] False

        i <- currentOrFreshMutualBlock

        -- If we are in irrelevant position, add definition irrelevantly.
        -- TODO: is this sufficient?
        addConstant c' =<< do
          let ai = setRelevance rel defaultArgInfo
          useTerPragma $
            (defaultDefn ai c' forcedType emptyFunction)
            { defMutual = i }

        checkFunDef NotDelayed info c' [clause]

        reportSDoc "tc.term.expr.coind" 15 $ do
          def <- theDef <$> getConstInfo c'
          vcat $
            [ text "The coinductive wrapper"
            , nest 2 $ prettyTCM rel <> prettyTCM c' <+> text ":"
            , nest 4 $ prettyTCM t
            , nest 2 $ prettyA clause
            , text "The definition is" <+> text (show $ funDelayed def) <>
              text "."
            ]
        return c'

      -- The application of the fresh function to the relevant
      -- arguments.
      e' <- Def wrapper . map Apply <$> getContextArgs

      reportSDoc "tc.term.expr.coind" 15 $ vcat $
          [ text "The coinductive constructor application"
          , nest 2 $ prettyTCM e
          , text "was translated into the application"
          , nest 2 $ prettyTCM e'
          ]

      blockTerm t $ e' <$ workOnTypes (leqType forcedType t)
    A.Con _  -> __IMPOSSIBLE__
    _ -> defaultResult
  where
  defaultResult = defaultResult' Nothing
  defaultResult' mk = do
    (f, t0) <- inferHead hd
    expandLast <- asks envExpandLast
    checkArguments' expandLast (getRange hd) args t0 t $ \vs t1 -> do
      let check = do
           k <- mk
           as <- allApplyElims vs
           pure $ k as t1
      maybe id (\ ck m -> blockTerm t $ ck >> m) check $ coerce (f vs) t1 t

traceCallE ::
#if !MIN_VERSION_transformers(0,4,1)
  Error e =>
#endif
  Call -> ExceptT e TCM r -> ExceptT e TCM r
traceCallE call m = do
  z <- lift $ traceCall call $ runExceptT m
  case z of
    Right e  -> return e
    Left err -> throwError err

-- | Check arguments whose value we already know.
--
--   This function can be used to check user-supplied parameters
--   we have already computed by inference.
--
--   Precondition: The type @t@ of the head has enough domains.

checkKnownArguments
  :: [NamedArg A.Expr]  -- ^ User-supplied arguments (hidden ones may be missing).
  -> Args               -- ^ Inferred arguments (including hidden ones).
  -> Type               -- ^ Type of the head (must be Pi-type with enough domains).
  -> TCM (Args, Type)   -- ^ Remaining inferred arguments, remaining type.
checkKnownArguments []           vs t = return (vs, t)
checkKnownArguments (arg : args) vs t = do
  (vs', t') <- traceCall (SetRange $ getRange arg) $ checkKnownArgument arg vs t
  checkKnownArguments args vs' t'

-- | Check an argument whose value we already know.

checkKnownArgument
  :: NamedArg A.Expr    -- ^ User-supplied argument.
  -> Args               -- ^ Inferred arguments (including hidden ones).
  -> Type               -- ^ Type of the head (must be Pi-type with enough domains).
  -> TCM (Args, Type)   -- ^ Remaining inferred arguments, remaining type.
checkKnownArgument arg [] _ = genericDocError =<< do
  text "Invalid projection parameter " <+> prettyA arg
checkKnownArgument arg@(Arg info e) (Arg _infov v : vs) t = do
  (Dom{domInfo = info',unDom = a}, b) <- mustBePi t
  -- Skip the arguments from vs that do not correspond to e
  if not (getHiding info == getHiding info'
          && (notHidden info || maybe True ((absName b ==) . rangedThing) (nameOf e)))
    -- Continue with the next one
    then checkKnownArgument arg vs (b `absApp` v)
    -- Found the right argument
    else do
      u <- checkNamedArg arg a
      equalTerm a u v
      return (vs, b `absApp` v)

-- | Check a single argument.

checkNamedArg :: NamedArg A.Expr -> Type -> TCM Term
checkNamedArg arg@(Arg info e0) t0 = do
  let e = namedThing e0
  let x = maybe "" rangedThing $ nameOf e0
  traceCall (CheckExprCall e t0) $ do
    reportSDoc "tc.term.args.named" 15 $ do
        text "Checking named arg" <+> sep
          [ fsep [ prettyTCM arg, text ":", prettyTCM t0 ]
          ]
    reportSLn "tc.term.args.named" 75 $ "  arg = " ++ show (deepUnscope arg)
    restrict <- isRestrict t0  -- TODO Andrea: remove, it's a quick hack to keep r[_] working
    let checkU = checkMeta (newMetaArg info x) t0
    let checkQ = checkQuestionMark (newInteractionMetaArg info x) t0
    if (not $ isHole e) || restrict then checkExpr e t0 else localScope $ do
      -- Note: we need localScope here,
      -- as scopedExpr manipulates the scope in the state.
      -- However, we may not pull localScope over checkExpr!
      -- This is why we first test for isHole, and only do
      -- scope manipulations if we actually handle the checking
      -- of e here (and not pass it to checkExpr).
      scopedExpr e >>= \case
        A.Underscore i ->  checkU i
        A.QuestionMark i ii -> checkQ i ii
        _ -> __IMPOSSIBLE__
  where
  isHole A.Underscore{} = True
  isHole A.QuestionMark{} = True
  isHole (A.ScopedExpr _ e) = isHole e
  isHole _ = False

-- | Check a list of arguments: @checkArgs args t0 t1@ checks that
--   @t0 = Delta -> t0'@ and @args : Delta@. Inserts hidden arguments to
--   make this happen.  Returns the evaluated arguments @vs@, the remaining
--   type @t0'@ (which should be a subtype of @t1@) and any constraints @cs@
--   that have to be solved for everything to be well-formed.

checkArguments :: ExpandHidden -> Range -> [NamedArg A.Expr] -> Type -> Type ->
                  ExceptT (Elims, [NamedArg A.Expr], Type) TCM (Elims, Type)

-- Case: no arguments, do not insert trailing hidden arguments: We are done.
checkArguments DontExpandLast _ [] t0 t1 = return ([], t0)

-- Case: no arguments, but need to insert trailing hiddens.
checkArguments exh r [] t0 t1 =
    traceCallE (CheckArguments r [] t0 t1) $ lift $ do
      t1' <- unEl <$> reduce t1
      mapFst (map Apply) <$> implicitArgs (-1) (expand t1') t0
    where
      expand (Pi (Dom{domInfo = info}) _)   Hidden = getHiding info /= Hidden &&
                                            exh == ExpandLast
      expand _                     Hidden = exh == ExpandLast
      expand (Pi (Dom{domInfo = info}) _) Instance = getHiding info /= Instance
      expand _                   Instance = True
      expand _                  NotHidden = False

-- Case: argument given.
checkArguments exh r args0@(arg@(Arg info e) : args) t0 t1 =
    traceCallE (CheckArguments r args0 t0 t1) $ do
      lift $ reportSDoc "tc.term.args" 30 $ sep
        [ text "checkArguments"
--        , text "  args0 =" <+> prettyA args0
        , nest 2 $ vcat
          [ text "e     =" <+> prettyA e
          , text "t0    =" <+> prettyTCM t0
          , text "t1    =" <+> prettyTCM t1
          ]
        ]
      -- First, insert implicit arguments, depending on current argument @arg@.
      let hx = getHiding info  -- hiding of current argument
          mx = fmap rangedThing $ nameOf e -- name of current argument
          -- do not insert visible arguments
          expand NotHidden y = False
          -- insert a hidden argument if arg is not hidden or has different name
          -- insert an instance argument if arg is not instance  or has different name
          expand hy        y = hy /= hx || maybe False (y /=) mx
      (nargs, t) <- lift $ implicitNamedArgs (-1) expand t0
      -- Separate names from args.
      let (mxs, us) = unzip $ map (\ (Arg ai (Named mx u)) -> (mx, Apply $ Arg ai u)) nargs
          xs        = catMaybes mxs
      -- We are done inserting implicit args.  Now, try to check @arg@.
      ifBlockedType t (\ m t -> throwError (us, args0, t)) $ \ t0' -> do

        -- What can go wrong?

        -- 1. We ran out of function types.
        let shouldBePi
              -- a) It is an explicit argument, but we ran out of function types.
              | notHidden info = lift $ typeError $ ShouldBePi t0'
              -- b) It is an implicit argument, and we did not insert any implicits.
              --    Thus, the type was not a function type to start with.
              | null xs        = lift $ typeError $ ShouldBePi t0'
              -- c) We did insert implicits, but we ran out of implicit function types.
              --    Then, we should inform the user that we did not find his one.
              | otherwise      = lift $ typeError $ WrongNamedArgument arg

        -- 2. We have a function type left, but it is the wrong one.
        --    Our argument must be implicit, case a) is impossible.
        --    (Otherwise we would have ran out of function types instead.)
        let wrongPi
              -- b) We have not inserted any implicits.
              | null xs   = lift $ typeError $ WrongHidingInApplication t0'
              -- c) We inserted implicits, but did not find his one.
              | otherwise = lift $ typeError $ WrongNamedArgument arg

        viewPath <- lift pathView'
        -- t0' <- lift $ forcePi (getHiding info) (maybe "_" rangedThing $ nameOf e) t0'
        case ignoreSharing $ unEl t0' of
          Pi (Dom{domInfo = info', unDom = a}) b
            | getHiding info == getHiding info'
              && (notHidden info || maybe True ((absName b ==) . rangedThing) (nameOf e)) -> do
                u <- lift $ applyRelevanceToContext (getRelevance info') $ do
                 -- Andreas, 2014-05-30 experiment to check non-dependent arguments
                 -- after the spine has been processed.  Allows to propagate type info
                 -- from ascribed type into extended-lambdas.  Would solve issue 1159.
                 -- However, leaves unsolved type checking problems in the test suite.
                 -- I do not know what I am doing wrong here.
                 -- Could be extreme order-sensitivity or my abuse of the postponing
                 -- mechanism.
                 -- Andreas, 2016-02-02: Ulf says unless there is actually some meta
                 -- blocking a postponed type checking problem, we might never retry,
                 -- since the trigger for retrying constraints is solving a meta.
                 -- Thus, the following naive use violates some invariant.
                 -- if not $ isBinderUsed b
                 -- then postponeTypeCheckingProblem (CheckExpr (namedThing e) a) (return True) else
                  let e' = e { nameOf = maybe (Just $ unranged $ absName b) Just (nameOf e) }
                  checkNamedArg (Arg info' e') a
                -- save relevance info' from domain in argument
                addCheckedArgs us (Apply $ Arg info' u) $
                  checkArguments exh (fuseRange r e) args (absApp b u) t1
            | otherwise -> do
                reportSDoc "error" 10 $ nest 2 $ vcat
                  [ text $ "info      = " ++ show info
                  , text $ "info'     = " ++ show info'
                  , text $ "absName b = " ++ show (absName b)
                  , text $ "nameOf e  = " ++ show (nameOf e)
                  ]
                wrongPi
          _
            | notHidden info
            , PathType s _ _ bA x y <- viewPath $ ignoreSharingType t0' -> do
                lift $ reportSDoc "tc.term.args" 30 $ text $ show bA
                u <- lift $ checkExpr (namedThing e) =<< elInf primInterval
                addCheckedArgs us (IApply (unArg x) (unArg y) u) $
                  checkArguments exh (fuseRange r e) args (El s $ unArg bA `apply` [argN u]) t1
          _ -> shouldBePi
  where
    addCheckedArgs us u rec =
      (mapFst ((us ++) . (u :)) <$> rec)
        `catchError` \(vs, es, t) ->
          throwError (us ++ u : vs, es, t)

-- | Check that a list of arguments fits a telescope.
--   Inserts hidden arguments as necessary.
--   Returns the type-checked arguments and the remaining telescope.
checkArguments_
  :: ExpandHidden         -- ^ Eagerly insert trailing hidden arguments?
  -> Range                -- ^ Range of application.
  -> [NamedArg A.Expr]    -- ^ Arguments to check.
  -> Telescope            -- ^ Telescope to check arguments against.
  -> TCM (Elims, Telescope)
     -- ^ Checked arguments and remaining telescope if successful.
checkArguments_ exh r args tel = do
    z <- runExceptT $
      checkArguments exh r args (telePi tel typeDontCare) typeDontCare
    case z of
      Right (args, t) -> do
        let TelV tel' _ = telView' t
        return (args, tel')
      Left _ -> __IMPOSSIBLE__  -- type cannot be blocked as it is generated by telePi


-- | Infer the type of an expression. Implemented by checking against a meta
--   variable.  Except for neutrals, for them a polymorphic type is inferred.
inferExpr :: A.Expr -> TCM (Term, Type)
-- inferExpr e = inferOrCheck e Nothing
inferExpr = inferExpr' DontExpandLast

inferExpr' :: ExpandHidden -> A.Expr -> TCM (Term, Type)
inferExpr' exh e = case e of
  _ | Application hd args <- appView e, defOrVar hd -> traceCall (InferExpr e) $ do
    case hd of
      A.Proj o (AmbQ ds@(_:_:_)) -> inferProjApp e o ds args
      _ -> do
        (f, t0) <- inferHead hd
        res <- runExceptT $ checkArguments exh (getRange hd) args t0 (sort Prop)
        case res of
          Right (vs, t1) -> return (f vs, t1)
          Left t1 -> fallback -- blocked on type t1
  _ -> fallback
  where
    fallback = do
      t <- workOnTypes $ newTypeMeta_
      v <- checkExpr e t
      return (v,t)

defOrVar :: A.Expr -> Bool
defOrVar A.Var{} = True
defOrVar A.Def{} = True
defOrVar A.Proj{} = True
defOrVar (A.ScopedExpr _ e) = defOrVar e
defOrVar _     = False

-- | Used to check aliases @f = e@.
--   Switches off 'ExpandLast' for the checking of top-level application.
checkDontExpandLast :: A.Expr -> Type -> TCM Term
checkDontExpandLast e t = case e of
  _ | Application hd args <- appView e,  defOrVar hd ->
    traceCall (CheckExprCall e t) $ localScope $ dontExpandLast $ shared =<< do
      checkApplication hd args e t
  _ -> checkExpr e t -- note that checkExpr always sets ExpandLast

{- Andreas, 2013-03-15 UNUSED, but don't remove
inferOrCheck :: A.Expr -> Maybe Type -> TCM (Term, Type)
inferOrCheck e mt = case e of
  _ | Application hd args <- appView e, defOrVar hd -> traceCall (InferExpr e) $ do
    (f, t0) <- inferHead hd
    res <- runErrorT $ checkArguments DontExpandLast
                                      (getRange hd) args t0 $
                                      maybe (sort Prop) id mt
    case res of
      Right (vs, t1) -> maybe (return (f vs, t1))
                              (\ t -> (,t) <$> coerce (f vs) t1 t)
                              mt
      Left t1        -> fallback -- blocked on type t1
  _ -> fallback
  where
    fallback = do
      t <- maybe (workOnTypes $ newTypeMeta_) return mt
      v <- checkExpr e t
      return (v,t)
-}

-- | Check whether a de Bruijn index is bound by a module telescope.
isModuleFreeVar :: Int -> TCM Bool
isModuleFreeVar i = do
  params <- moduleParamsToApply =<< currentModule
  return $ any ((== Var i []) . unArg) params

-- | Infer the type of an expression, and if it is of the form
--   @{tel} -> D vs@ for some datatype @D@ then insert the hidden
--   arguments.  Otherwise, leave the type polymorphic.
inferExprForWith :: A.Expr -> TCM (Term, Type)
inferExprForWith e = do
  reportSDoc "tc.with.infer" 20 $ text "inferExprforWith " <+> prettyTCM e
  reportSLn  "tc.with.infer" 80 $ "inferExprforWith " ++ show (deepUnscope e)
  traceCall (InferExpr e) $ do
    -- With wants type and term fully instantiated!
    (v, t) <- instantiateFull =<< inferExpr e
    v0 <- reduce v
    -- Andreas 2014-11-06, issue 1342.
    -- Check that we do not `with` on a module parameter!
    case ignoreSharing v0 of
      Var i [] -> whenM (isModuleFreeVar i) $ do
        reportSDoc "tc.with.infer" 80 $ vcat
          [ text $ "with expression is variable " ++ show i
          , text "current modules = " <+> do text . show =<< currentModule
          , text "current module free vars = " <+> do text . show =<< getCurrentModuleFreeVars
          , text "context size = " <+> do text . show =<< getContextSize
          , text "current context = " <+> do prettyTCM =<< getContextTelescope
          ]
        typeError $ WithOnFreeVariable e v0
      _        -> return ()
    -- Possibly insert hidden arguments.
    TelV tel t0 <- telViewUpTo' (-1) ((NotHidden /=) . getHiding) t
    case ignoreSharing $ unEl t0 of
      Def d vs -> do
        res <- isDataOrRecordType d
        case res of
          Nothing -> return (v, t)
          Just{}  -> do
            (args, t1) <- implicitArgs (-1) (NotHidden /=) t
            return (v `apply` args, t1)
      _ -> return (v, t)

---------------------------------------------------------------------------
-- * Let bindings
---------------------------------------------------------------------------

checkLetBindings :: [A.LetBinding] -> TCM a -> TCM a
checkLetBindings = foldr (.) id . map checkLetBinding

checkLetBinding :: A.LetBinding -> TCM a -> TCM a

checkLetBinding b@(A.LetBind i info x t e) ret =
  traceCallCPS_ (CheckLetBinding b) ret $ \ret -> do
    t <- isType_ t
    v <- applyRelevanceToContext (getRelevance info) $ checkDontExpandLast e t
    addLetBinding info x v t ret

checkLetBinding b@(A.LetPatBind i p e) ret =
  traceCallCPS_ (CheckLetBinding b) ret $ \ret -> do
    p <- expandPatternSynonyms p
    (v, t) <- inferExpr' ExpandLast e
    let -- construct a type  t -> dummy  for use in checkLeftHandSide
        t0 = El (getSort t) $ Pi (defaultDom t) (NoAbs underscore typeDontCare)
        p0 = Arg defaultArgInfo (Named Nothing p)
    reportSDoc "tc.term.let.pattern" 10 $ vcat
      [ text "let-binding pattern p at type t"
      , nest 2 $ vcat
        [ text "p (A) =" <+> text (show p) -- prettyTCM p
        , text "t     =" <+> prettyTCM t
        ]
      ]
    fvs <- getContextSize
<<<<<<< HEAD
    checkLeftHandSide (CheckPattern p EmptyTel t) Nothing [p0] t0 Nothing $ \ (LHSResult _ delta0 ps _t _) -> do
=======
    checkLeftHandSide (CheckPattern p EmptyTel t) Nothing [p0] t0 Nothing $ \ (LHSResult _ delta0 ps _t _ asb) -> bindAsPatterns asb $ do
>>>>>>> d9d9aba2
          -- After dropping the free variable patterns there should be a single pattern left.
      let p = case drop fvs ps of [p] -> namedArg p; _ -> __IMPOSSIBLE__
          -- Also strip the context variables from the telescope
          delta = telFromList $ drop fvs $ telToList delta0
      reportSDoc "tc.term.let.pattern" 20 $ nest 2 $ vcat
        [ text "p (I) =" <+> text (show p)
        , text "delta =" <+> text (show delta)
        ]
      -- We translate it into a list of projections.
      fs <- recordPatternToProjections p
      -- We remove the bindings for the pattern variables from the context.
      cxt0 <- getContext
      let (binds, cxt) = splitAt (size delta) cxt0
          toDrop       = length binds

          -- We create a substitution for the let-bound variables
          -- (unfortunately, we cannot refer to x in internal syntax
          -- so we have to copy v).
          sigma = zipWith ($) fs (repeat v)
          -- We apply the types of the let bound-variables to this substitution.
          -- The 0th variable in a context is the last one, so we reverse.
          -- Further, we need to lower all other de Bruijn indices by
          -- the size of delta, so we append the identity substitution.
          sub    = parallelS (reverse sigma)

          -- Outer let-bindings will have been rebound by checkLeftHandSide, so
          -- we need to strenghten those as well. Don't use a strengthening
          -- subsititution since @-patterns in the pattern binding will reference
          -- the pattern variables.
          subLetBind (OpenThing cxt va) = OpenThing (drop toDrop cxt) (applySubst sub va)
      escapeContext toDrop $ updateModuleParameters sub
                           $ locally eLetBindings (fmap subLetBind) $ do
        reportSDoc "tc.term.let.pattern" 20 $ nest 2 $ vcat
          [ text "delta =" <+> prettyTCM delta
          , text "binds =" <+> text (show binds) -- prettyTCM binds
          ]
{- WE CANNOT USE THIS BINDING
       -- We add a first let-binding for the value of e.
       x <- freshNoName (getRange e)
       addLetBinding Relevant x v t $ do
 -}
        let fdelta = flattenTel delta
        reportSDoc "tc.term.let.pattern" 20 $ nest 2 $ vcat
          [ text "fdelta =" <+> text (show fdelta)
          ]
        let tsl  = applySubst sub fdelta
        -- We get a list of types
        let ts   = map unDom tsl
        -- and relevances.
        let infos = map domInfo tsl
        -- We get list of names of the let-bound vars from the context.
        let xs   = map (fst . unDom) (reverse binds)
        -- We add all the bindings to the context.
        foldr (uncurry4 addLetBinding) ret $ zip4 infos xs sigma ts

checkLetBinding (A.LetApply i x modapp copyInfo _adir) ret = do
  -- Any variables in the context that doesn't belong to the current
  -- module should go with the new module.
  -- Example: @f x y = let open M t in u@.
  -- There are 2 @new@ variables, @x@ and @y@, going into the anonynous module
  -- @module _ (x : _) (y : _) = M t@.
  fv   <- getCurrentModuleFreeVars
  n    <- getContextSize
  let new = n - fv
  reportSLn "tc.term.let.apply" 10 $ "Applying " ++ show modapp ++ " with " ++ show new ++ " free variables"
  reportSDoc "tc.term.let.apply" 20 $ vcat
    [ text "context =" <+> (prettyTCM =<< getContextTelescope)
    , text "module  =" <+> (prettyTCM =<< currentModule)
    , text "fv      =" <+> (text $ show fv)
    ]
  checkSectionApplication i x modapp copyInfo
  withAnonymousModule x new ret
-- LetOpen and LetDeclaredVariable are only used for highlighting.
checkLetBinding A.LetOpen{} ret = ret
checkLetBinding (A.LetDeclaredVariable _) ret = ret<|MERGE_RESOLUTION|>--- conflicted
+++ resolved
@@ -862,14 +862,16 @@
              tel <- getContextTelescope
              u <- checkExpr' e =<< (el' (pure l_sigma) $ pure a_sigma <@> primItIsOne)
              tinv <- El (mkType 0) <$> primInterval
-             let pats = teleNamedArgs gamma_tel
+             let
+                 pats :: [NamedArg DeBruijnPattern]
+                 pats = teleNamedArgs gamma_tel
 --type DeBruijnPattern = Pattern' DBPatVar
 
                  mkConP q = ConP (ConHead q Inductive []) (noConPatternInfo { conPType = Just (Arg defaultArgInfo tinv) })
                                                            []
                  adjusted :: [NamedArg DeBruijnPattern]
                  adjusted = map (fmap (fmap (\ p@(VarP v) -> case lookupS sigma (dbPatVarIndex v) of
-                                                                      t@(Con q []) -> DotP t
+                                                                      t@(Con q _ []) -> DotP t
                                                                       Var j [] -> VarP (v {dbPatVarIndex = j})
                                                                       _        -> p))) pats
 --             reportSDoc "tc.partial" 80 $ text (show adjusted)
@@ -2317,11 +2319,7 @@
         ]
       ]
     fvs <- getContextSize
-<<<<<<< HEAD
-    checkLeftHandSide (CheckPattern p EmptyTel t) Nothing [p0] t0 Nothing $ \ (LHSResult _ delta0 ps _t _) -> do
-=======
-    checkLeftHandSide (CheckPattern p EmptyTel t) Nothing [p0] t0 Nothing $ \ (LHSResult _ delta0 ps _t _ asb) -> bindAsPatterns asb $ do
->>>>>>> d9d9aba2
+    checkLeftHandSide (CheckPattern p EmptyTel t) Nothing [p0] t0 Nothing $ \ (LHSResult _ delta0 ps _t _ asb _) -> bindAsPatterns asb $ do
           -- After dropping the free variable patterns there should be a single pattern left.
       let p = case drop fvs ps of [p] -> namedArg p; _ -> __IMPOSSIBLE__
           -- Also strip the context variables from the telescope

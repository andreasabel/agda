{-# LANGUAGE CPP                      #-}
{-# LANGUAGE NondecreasingIndentation #-}

module Agda.TypeChecking.Rules.Application
  ( checkArguments
  , checkArguments'
  , checkArguments_
  , checkApplication
  , inferApplication
  ) where

#if MIN_VERSION_base(4,11,0)
import Prelude hiding ( (<>), null )
#else
import Prelude hiding ( null )
#endif

import Control.Arrow (first, second)
import Control.Monad.Trans
import Control.Monad.Trans.Maybe
import Control.Monad.Reader

import Data.Maybe
import qualified Data.List as List
import Data.Either (partitionEithers)
import Data.Traversable (sequenceA)
import Data.Void

import Agda.Interaction.Highlighting.Generate (storeDisambiguatedName)

import qualified Agda.Syntax.Abstract as A
import Agda.Syntax.Abstract.Views as A
import qualified Agda.Syntax.Info as A
import Agda.Syntax.Concrete.Pretty () -- only Pretty instances
import Agda.Syntax.Common
import Agda.Syntax.Fixity
import Agda.Syntax.Internal as I
import Agda.Syntax.Position

import Agda.TypeChecking.Conversion
import Agda.TypeChecking.Datatypes
import Agda.TypeChecking.Free
import Agda.TypeChecking.Implicit
import Agda.TypeChecking.Injectivity
import Agda.TypeChecking.Irrelevance
import Agda.TypeChecking.Level
import Agda.TypeChecking.MetaVars
<<<<<<< HEAD
import Agda.TypeChecking.Names
import Agda.TypeChecking.Pretty
import Agda.TypeChecking.Primitive
=======
import Agda.TypeChecking.Monad
import Agda.TypeChecking.Monad.Builtin
import Agda.TypeChecking.Pretty
import Agda.TypeChecking.Records
>>>>>>> 176582b3
import Agda.TypeChecking.Reduce
import Agda.TypeChecking.Rules.Def
import Agda.TypeChecking.Rules.Term
import Agda.TypeChecking.Substitute
import Agda.TypeChecking.Telescope

import Agda.Utils.Either
import Agda.Utils.Except
import Agda.Utils.Functor
import Agda.Utils.List
import Agda.Utils.Maybe
import Agda.Utils.Null
import Agda.Utils.NonemptyList
import Agda.Utils.Pretty ( prettyShow )
import Agda.Utils.Size
import Agda.Utils.Tuple

#include "undefined.h"
import Agda.Utils.Impossible

-- | @checkApplication hd args e t@ checks an application.
--   Precondition: @Application hs args = appView e@
--
--   @checkApplication@ disambiguates constructors
--   (and continues to 'checkConstructorApplication')
--   and resolves pattern synonyms.
checkApplication :: A.Expr -> A.Args -> A.Expr -> Type -> TCM Term
checkApplication hd args e t = do
  reportSDoc "tc.check.app" 20 $ vcat
    [ text "checkApplication"
    , nest 2 $ text "hd   = " <+> prettyA hd
    , nest 2 $ text "args = " <+> sep (map prettyA args)
    , nest 2 $ text "e    = " <+> prettyA e
    , nest 2 $ text "t    = " <+> prettyTCM t
    ]
  reportSDoc "tc.check.app" 70 $ vcat
    [ text "checkApplication (raw)"
    , nest 2 $ text $ "hd   = " ++ show hd
    , nest 2 $ text $ "args = " ++ show (deepUnscope args)
    , nest 2 $ text $ "e    = " ++ show (deepUnscope e)
    , nest 2 $ text $ "t    = " ++ show t
    ]
  case unScope hd of
    -- Subcase: unambiguous projection
    A.Proj _ p | Just _ <- getUnambiguous p -> checkHeadApplication e t hd args

    -- Subcase: ambiguous projection
    A.Proj o p -> checkProjApp e o (unAmbQ p) args t

    -- Subcase: unambiguous constructor
    A.Con ambC | Just c <- getUnambiguous ambC -> do
      -- augment c with record fields, but do not revert to original name
      con <- fromRightM (sigError __IMPOSSIBLE_VERBOSE__ (typeError $ AbstractConstructorNotInScope c)) $
        getOrigConHead c
      checkConstructorApplication e t con args

    -- Subcase: ambiguous constructor
    A.Con (AmbQ cs0) -> disambiguateConstructor cs0 t >>= \ case
      Left unblock -> postponeTypeCheckingProblem (CheckExpr e t) unblock
      Right c      -> checkConstructorApplication e t c args

    -- Subcase: pattern synonym
    A.PatternSyn n -> do
      (ns, p) <- lookupPatternSyn n
      p <- return $ setRange (getRange n) $ killRange $ vacuous p   -- Pattern' Void -> Pattern' Expr
      -- Expand the pattern synonym by substituting for
      -- the arguments we have got and lambda-lifting
      -- over the ones we haven't.
      let meta r = A.Underscore $ A.emptyMetaInfo{ A.metaRange = r }   -- TODO: name suggestion
      case A.insertImplicitPatSynArgs meta (getRange n) ns args of
        Nothing      -> typeError $ BadArgumentsToPatternSynonym n
        Just (s, ns) -> do
          let p' = A.patternToExpr p
              e' = A.lambdaLiftExpr (map unArg ns) (A.substExpr s p')
          checkExpr e' t

    -- Subcase: macro
    A.Macro x -> do
      -- First go: no parameters
      TelV tel _ <- telView =<< normalise . defType =<< instantiateDef =<< getConstInfo x

      tTerm <- primAgdaTerm
      tName <- primQName

      let argTel   = init $ telToList tel -- last argument is the hole term

          -- inspect macro type to figure out if arguments need to be wrapped in quote/quoteTerm
          mkArg :: Type -> NamedArg A.Expr -> NamedArg A.Expr
          mkArg t a | unEl t == tTerm =
            (fmap . fmap)
              (A.App (A.defaultAppInfo (getRange a)) (A.QuoteTerm A.exprNoRange) . defaultNamedArg) a
          mkArg t a | unEl t == tName =
            (fmap . fmap)
              (A.App (A.defaultAppInfo (getRange a)) (A.Quote A.exprNoRange) . defaultNamedArg) a
          mkArg t a | otherwise = a

          makeArgs :: [Dom (String, Type)] -> [NamedArg A.Expr] -> ([NamedArg A.Expr], [NamedArg A.Expr])
          makeArgs [] args = ([], args)
          makeArgs _  []   = ([], [])
          makeArgs tel@(d : _) (arg : args) =
            case insertImplicit arg (map (fmap fst . argFromDom) tel) of
              ImpInsert is   -> makeArgs (drop (length is) tel) (arg : args)
              BadImplicits   -> (arg : args, [])  -- fail later in checkHeadApplication
              NoSuchName{}   -> (arg : args, [])  -- ditto
              NoInsertNeeded -> first (mkArg (snd $ unDom d) arg :) $ makeArgs (tail tel) args

          (macroArgs, otherArgs) = makeArgs argTel args
          unq = A.App (A.defaultAppInfo $ fuseRange x args) (A.Unquote A.exprNoRange) . defaultNamedArg

          desugared = A.app (unq $ unAppView $ Application (A.Def x) $ macroArgs) otherArgs

      checkExpr desugared t

    -- Subcase: unquote
    A.Unquote _
      | [arg] <- args -> do
          (_, hole) <- newValueMeta RunMetaOccursCheck t
          unquoteM (namedArg arg) hole t $ return hole
      | arg : args <- args -> do
          -- Example: unquote v a b : A
          --  Create meta H : (x : X) (y : Y x) → Z x y for the hole
          --  Check a : X, b : Y a
          --  Unify Z a b == A
          --  Run the tactic on H
          tel    <- metaTel args                    -- (x : X) (y : Y x)
          target <- addContext tel newTypeMeta_      -- Z x y
          let holeType = telePi_ tel target         -- (x : X) (y : Y x) → Z x y
          (Just vs, EmptyTel) <- mapFst allApplyElims <$> checkArguments_ ExpandLast (getRange args) args tel
                                                    -- a b : (x : X) (y : Y x)
          let rho = reverse (map unArg vs) ++# IdS  -- [x := a, y := b]
          equalType (applySubst rho target) t       -- Z a b == A
          (_, hole) <- newValueMeta RunMetaOccursCheck holeType
          unquoteM (namedArg arg) hole holeType $ return $ apply hole vs
      where
        metaTel :: [Arg a] -> TCM Telescope
        metaTel []           = pure EmptyTel
        metaTel (arg : args) = do
          a <- newTypeMeta_
          let dom = a <$ domFromArg arg
          ExtendTel dom . Abs "x" <$> addContext ("x", dom) (metaTel args)

    -- Subcase: defined symbol or variable.
    _ -> do
      v <- checkHeadApplication e t hd args
      reportSDoc "tc.term.app" 30 $ vcat
        [ text "checkApplication: checkHeadApplication returned"
        , nest 2 $ text "v = " <+> prettyTCM v
        ]
      return v

-- | Precondition: @Application hd args = appView e@.
inferApplication :: ExpandHidden -> A.Expr -> A.Args -> A.Expr -> TCM (Term, Type)
inferApplication exh hd args e | not (defOrVar hd) = do
  t <- workOnTypes $ newTypeMeta_
  v <- checkExpr e t
  return (v, t)
inferApplication exh hd args e =
  case unScope hd of
    A.Proj o p | isAmbiguous p -> inferProjApp e o (unAmbQ p) args
    _ -> do
      (f, t0) <- inferHead hd
      let r = getRange hd
      res <- runExceptT $ checkArguments exh (getRange hd) args t0 typeDontCare
      case res of
        Right (vs, t1) -> (,t1) <$> unfoldInlined (f vs)
        Left problem -> do
          t <- workOnTypes $ newTypeMeta_
          v <- postponeArgs problem exh r args t $ \ vs _ -> unfoldInlined (f vs)
          return (v, t)

inferHeadDef :: ProjOrigin -> QName -> TCM (Elims -> Term, Type)
inferHeadDef o x = do
  proj <- isProjection x
  let app =
        case proj of
          Nothing -> \ args -> Def x $ map Apply args
          Just p  -> \ args -> projDropParsApply p o args
  mapFst applyE <$> inferDef app x

-- | Infer the type of a head thing (variable, function symbol, or constructor).
--   We return a function that applies the head to arguments.
--   This is because in case of a constructor we want to drop the parameters.
inferHead :: A.Expr -> TCM (Elims -> Term, Type)
inferHead e = do
  case e of
    A.Var x -> do -- traceCall (InferVar x) $ do
      (u, a) <- getVarInfo x
      reportSDoc "tc.term.var" 20 $ hsep
        [ text "variable" , prettyTCM x
        , text "(" , text (show u) , text ")"
        , text "has type:" , prettyTCM a
        ]
      when (unusableRelevance $ getRelevance a) $
        typeError $ VariableIsIrrelevant x
      return (applyE u, unDom a)

    A.Def x -> inferHeadDef ProjPrefix x

    A.Proj o ambP | Just d <- getUnambiguous ambP -> inferHeadDef o d
    A.Proj{} -> __IMPOSSIBLE__ -- inferHead will only be called on unambiguous projections

    A.Con ambC | Just c <- getUnambiguous ambC -> do

      -- Constructors are polymorphic internally.
      -- So, when building the constructor term
      -- we should throw away arguments corresponding to parameters.

      -- First, inferDef will try to apply the constructor
      -- to the free parameters of the current context. We ignore that.
      con <- fromRightM (sigError __IMPOSSIBLE_VERBOSE__ (typeError $ AbstractConstructorNotInScope c)) $
        getOrigConHead c
      (u, a) <- inferDef (\ _ -> Con con ConOCon []) c

      -- Next get the number of parameters in the current context.
      Constructor{conPars = n} <- theDef <$> (instantiateDef =<< getConstInfo c)

      reportSLn "tc.term.con" 7 $ unwords [prettyShow c, "has", show n, "parameters."]

      -- So when applying the constructor throw away the parameters.
      return (applyE u . drop n, a)
    A.Con{} -> __IMPOSSIBLE__  -- inferHead will only be called on unambiguous constructors
    A.QuestionMark i ii -> inferMeta (newQuestionMark ii) i
    A.Underscore i   -> inferMeta (newValueMeta RunMetaOccursCheck) i
    e -> do
      (term, t) <- inferExpr e
      return (applyE term, t)

inferDef :: (Args -> Term) -> QName -> TCM (Term, Type)
inferDef mkTerm x =
    traceCall (InferDef x) $ do
    -- getConstInfo retrieves the *absolute* (closed) type of x
    -- instantiateDef relativizes it to the current context
    d  <- instantiateDef =<< getConstInfo x
    -- irrelevant defs are only allowed in irrelevant position
    let drel = defRelevance d
    when (drel /= Relevant) $ do
      rel <- asks envRelevance
      reportSDoc "tc.irr" 50 $ vcat
        [ text "declaration relevance =" <+> text (show drel)
        , text "context     relevance =" <+> text (show rel)
        ]
      unless (drel `moreRelevant` rel) $ typeError $ DefinitionIsIrrelevant x
    -- since x is considered living in the top-level, we have to
    -- apply it to the current context
    vs <- freeVarsToApply x
    reportSDoc "tc.term.def" 60 $ do
      text "freeVarsToApply to def " <+> hsep (map (text . show) vs)
    reportSDoc "tc.term.def" 10 $ do
      text "inferred def " <+> prettyTCM x <+> hsep (map prettyTCM vs)
    let t = defType d
    reportSDoc "tc.term.def" 10 $ nest 2 $ text " : " <+> prettyTCM t
    let v = mkTerm vs -- applies x to vs, dropping parameters
    reportSDoc "tc.term.def" 10 $ nest 2 $ text " --> " <+> prettyTCM v
    return (v, t)

<<<<<<< HEAD
-- | Check the type of a constructor application. This is easier than
--   a general application since the implicit arguments can be inserted
--   without looking at the arguments to the constructor.
checkConstructorApplication :: A.Expr -> Type -> ConHead -> [NamedArg A.Expr] -> TCM Term
checkConstructorApplication org t c args = do
  reportSDoc "tc.term.con" 50 $ vcat
    [ text "entering checkConstructorApplication"
    , nest 2 $ vcat
      [ text "org  =" <+> prettyTCM org
      , text "t    =" <+> prettyTCM t
      , text "c    =" <+> prettyTCM c
      , text "args =" <+> prettyTCM args
    ] ]
  let paramsGiven = checkForParams args
  if paramsGiven then fallback else do
    reportSDoc "tc.term.con" 50 $ text "checkConstructorApplication: no parameters explicitly supplied, continuing..."
    cdef  <- getConInfo c
    let Constructor{conData = d, conPars = npars} = theDef cdef
    reportSDoc "tc.term.con" 50 $ nest 2 $ text "d    =" <+> prettyTCM d
    -- Issue 661: t maybe an evaluated form of d .., so we evaluate d
    -- as well and then check wether we deal with the same datatype
    t0 <- reduce (Def d [])
    case (t0, unEl t) of -- Only fully applied constructors get special treatment
      (Def d0 _, Def d' es) -> do
        let ~(Just vs) = allApplyElims es
        reportSDoc "tc.term.con" 50 $ nest 2 $ text "d0   =" <+> prettyTCM d0
        reportSDoc "tc.term.con" 50 $ nest 2 $ text "d'   =" <+> prettyTCM d'
        reportSDoc "tc.term.con" 50 $ nest 2 $ text "vs   =" <+> prettyTCM vs
        if d' /= d0 then fallback else do
         -- Issue 661: d' may take more parameters than d, in particular
         -- these additional parameters could be a module parameter telescope.
         -- Since we get the constructor type ctype from d but the parameters
         -- from t = Def d' vs, we drop the additional parameters.
         npars' <- getNumberOfParameters d'
         caseMaybe (sequenceA $ List2 (Just npars, npars')) fallback $ \ (List2 (n, n')) -> do
           reportSDoc "tc.term.con" 50 $ nest 2 $ text $ "n    = " ++ show n
           reportSDoc "tc.term.con" 50 $ nest 2 $ text $ "n'   = " ++ show n'
           when (n > n')  -- preprocessor does not like ', so put on next line
             __IMPOSSIBLE__
           let ps    = take n $ drop (n' - n) vs
               ctype = defType cdef
           reportSDoc "tc.term.con" 20 $ vcat
             [ text "special checking of constructor application of" <+> prettyTCM c
             , nest 2 $ vcat [ text "ps     =" <+> prettyTCM ps
                             , text "ctype  =" <+> prettyTCM ctype ] ]
           let ctype' = ctype `piApply` ps
           reportSDoc "tc.term.con" 20 $ nest 2 $ text "ctype' =" <+> prettyTCM ctype'
           -- get the parameter names
           let TelV ptel _ = telView'UpTo n ctype
           let pnames = map (fmap fst) $ telToList ptel
           -- drop the parameter arguments
               args' = dropArgs pnames args
           -- check the non-parameter arguments
           expandLast <- asks envExpandLast
           checkArguments' expandLast (getRange c) args' ctype' t $ \es t' -> do
             let us = fromMaybe __IMPOSSIBLE__ (allApplyElims es)
             reportSDoc "tc.term.con" 20 $ nest 2 $ vcat
               [ text "us     =" <+> prettyTCM us
               , text "t'     =" <+> prettyTCM t' ]
             coerce (Con c ConOCon (map Apply us)) t' t
      _ -> do
        reportSDoc "tc.term.con" 50 $ nest 2 $ text "we are not at a datatype, falling back"
        fallback
  where
    fallback = checkHeadApplication org t (A.Con (unambiguous $ conName c)) args

    -- Check if there are explicitly given hidden arguments,
    -- in which case we fall back to default type checking.
    -- We could work harder, but let's not for now.
    --
    -- Andreas, 2012-04-18: if all inital args are underscores, ignore them
    checkForParams args =
      let (hargs, rest) = span (not . visible) args
          notUnderscore A.Underscore{} = False
          notUnderscore _              = True
      in  any notUnderscore $ map (unScope . namedArg) hargs

    -- Drop the constructor arguments that correspond to parameters.
    dropArgs [] args                = args
    dropArgs ps []                  = args
    dropArgs ps args@(arg : args')
      | Just p   <- name,
        Just ps' <- namedPar p ps   = dropArgs ps' args'
      | Nothing  <- name,
        Just ps' <- unnamedPar h ps = dropArgs ps' args'
      | otherwise                   = args
      where
        name = fmap rangedThing . nameOf $ unArg arg
        h    = getHiding arg

        namedPar   x = dropPar ((x ==) . unDom)
        unnamedPar h = dropPar (sameHiding h)

        dropPar this (p : ps) | this p    = Just ps
                              | otherwise = dropPar this ps
        dropPar _ [] = Nothing

-- | "pathAbs (PathView s _ l a x y) t" builds "(\ t) : pv"
--   Preconditions: PathView is PathType, and t[i0] = x, t[i1] = y
pathAbs :: PathView -> Abs Term -> TCM Term
pathAbs (OType _) t = __IMPOSSIBLE__
pathAbs (PathType s path l a x y) t = do
  return $ Lam defaultArgInfo t

=======
>>>>>>> 176582b3
-- | @checkHeadApplication e t hd args@ checks that @e@ has type @t@,
-- assuming that @e@ has the form @hd args@. The corresponding
-- type-checked term is returned.
--
-- If the head term @hd@ is a coinductive constructor, then a
-- top-level definition @fresh tel = hd args@ (where the clause is
-- delayed) is added, where @tel@ corresponds to the current
-- telescope. The returned term is @fresh tel@.
--
-- Precondition: The head @hd@ has to be unambiguous, and there should
-- not be any need to insert hidden lambdas.
checkHeadApplication :: A.Expr -> Type -> A.Expr -> [NamedArg A.Expr] -> TCM Term
checkHeadApplication e t hd args = do
  kit       <- coinductionKit
  conId     <- fmap getPrimName <$> getBuiltin' builtinConId
  pOr       <- fmap primFunName <$> getPrimitive' "primPOr"
  pComp       <- fmap primFunName <$> getPrimitive' "primComp"
  mglue     <- getPrimitiveName' builtin_glue
  case hd of
    A.Con cs | Just c <- getUnambiguous cs, Just c == (nameOfSharp <$> kit) -> do
      -- Type checking # generated #-wrapper. The # that the user can write will be a Def,
      -- but the sharp we generate in the body of the wrapper is a Con.
      defaultResult
    A.Con cs | Just c <- getUnambiguous cs -> do
      (f, t0) <- inferHead hd
      reportSDoc "tc.term.con" 5 $ vcat
        [ text "checkHeadApplication inferred" <+>
          prettyTCM c <+> text ":" <+> prettyTCM t0
        ]
      expandLast <- asks envExpandLast
      checkArguments' expandLast (getRange hd) args t0 t $ \vs t1 -> do
        TelV eTel eType <- telView t
        -- If the expected type @eType@ is a metavariable we have to make
        -- sure it's instantiated to the proper pi type
        TelV fTel fType <- telViewUpTo (size eTel) t1
        -- We know that the target type of the constructor (fType)
        -- does not depend on fTel so we can compare fType and eType
        -- first.

        when (size eTel > size fTel) $
          typeError $ UnequalTypes CmpLeq t1 t -- switch because of contravariance
          -- Andreas, 2011-05-10 report error about types rather  telescopes
          -- compareTel CmpLeq eTel fTel >> return () -- This will fail!

        reportSDoc "tc.term.con" 10 $ addContext eTel $ vcat
          [ text "checking" <+>
            prettyTCM fType <+> text "?<=" <+> prettyTCM eType
          ]
        blockTerm t $ unfoldInlined =<< f vs <$ workOnTypes (do
          addContext eTel $ leqType fType eType
          compareTel t t1 CmpLeq eTel fTel)
    (A.Def c) | Just c == pComp -> do
        defaultResult' $ Just $ \ vs t1 -> do
          case vs of
            [l,a,phi,u,a0] -> do
              iz <- Arg defaultArgInfo <$> intervalUnview IZero
              ty <- elInf $ primPartial <#> (pure $ unArg l `apply` [iz]) <@> (pure $ unArg a `apply` [iz]) <@> (pure $ unArg phi)
              equalTerm ty -- (El (getSort t1) (apply (unArg a) [iz]))
                  (Lam defaultArgInfo $ NoAbs "_" $ unArg a0)
                  (apply (unArg u) [iz])
            _ -> typeError $ GenericError $ show c ++ " must be fully applied"


    (A.Def c) | Just c == conId -> do
                    defaultResult' $ Just $ \ vs t1 -> do
                      case vs of
                       [_,_,_,_,phi,p] -> do
                          iv@(PathType s _ l a x y) <- idViewAsPath t1
                          let ty = pathUnview iv
                          -- the following duplicates reduction of phi
                          const_x <- blockTerm ty $ do
                              equalTermOnFace (unArg phi) (El s (unArg a)) (unArg x) (unArg y)
                              pathAbs iv (NoAbs (stringToArgName "_") (unArg x))
                          equalTermOnFace (unArg phi) ty (unArg p) const_x   -- G,phi |- p = \ i . x

                          -- phi <- reduce phi
                          -- forallFaceMaps (unArg phi) $ \ alpha -> do
                          --   iv@(PathType s _ l a x y) <- idViewAsPath (applySubst alpha t1)
                          --   let ty = pathUnview iv
                          --   equalTerm (El s (unArg a)) (unArg x) (unArg y) -- precondition for cx being well-typed at ty
                          --   cx <- pathAbs iv (NoAbs (stringToArgName "_") (applySubst alpha (unArg x)))
                          --   equalTerm ty (applySubst alpha (unArg p)) cx   -- G,phi |- p = \ i . x
                       _ -> typeError $ GenericError $ show c ++ " must be fully applied"
    (A.Def c) | Just c == pOr -> do
                    defaultResult' $ Just $ \ vs t1 -> do
                      case vs of
                       [l,phi1,phi2,a,u,v] -> do
                          phi <- intervalUnview (IMin phi1 phi2)
                          reportSDoc "tc.term.por" 10 $ text (show phi)
                          -- phi <- reduce phi
                          -- alphas <- toFaceMaps phi
                          -- reportSDoc "tc.term.por" 10 $ text (show alphas)
                          equalTermOnFace phi t1 (unArg u) (unArg v)
                       _ -> typeError $ GenericError $ show c ++ " must be fully applied"
    (A.Def c) | Just c == mglue -> do
                    defaultResult' $ Just $ \ vs t1 -> do
                      case vs of
                       [la,lb,bA,phi,bT,f,pf,t,a] -> do
                          let iinfo = setRelevance Irrelevant defaultArgInfo
                          v <- runNamesT [] $ do
                                [f,t] <- mapM (open . unArg) [f,t]
                                glam iinfo "o" $ \ o -> f <..> o <@> (t <..> o)
                          ty <- runNamesT [] $ do
                                [lb,phi,bA] <- mapM (open . unArg) [lb,phi,bA]
                                elInf $ cl primPartialP <#> lb <@> phi <@> (glam iinfo "o" $ \ _ -> bA)
                          let a' = Lam iinfo (NoAbs "o" $ unArg a)
                          equalTerm ty a' v

                       _ -> typeError $ GenericError $ show c ++ " must be fully applied"

    (A.Def c) | Just c == (nameOfSharp <$> kit) -> do
      arg <- case args of
               [a] | visible a -> return $ namedArg a
               _ -> typeError $ GenericError $ prettyShow c ++ " must be applied to exactly one argument."

      -- The name of the fresh function.
      i <- fresh :: TCM Int
      let name = filter (/= '_') (prettyShow $ A.nameConcrete $ A.qnameName c) ++ "-" ++ show i

      kit <- coinductionKit'
      let flat = nameOfFlat kit
          inf  = nameOfInf  kit

      -- Add the type signature of the fresh function to the
      -- signature.
      -- To make sure we can type check the generated function we have to make
      -- sure that its type is \inf. The reason for this is that we don't yet
      -- postpone checking of patterns when we don't know their types (Issue480).
      forcedType <- do
        lvl <- levelType
        (_, l) <- newValueMeta RunMetaOccursCheck lvl
        lv  <- levelView l
        (_, a) <- newValueMeta RunMetaOccursCheck (sort $ Type lv)
        return $ El (Type lv) $ Def inf [Apply $ setHiding Hidden $ defaultArg l, Apply $ defaultArg a]

      wrapper <- inFreshModuleIfFreeParams $ do
        c' <- setRange (getRange c) <$>
                liftM2 qualify (killRange <$> currentModule)
                               (freshName_ name)

        -- Define and type check the fresh function.
        rel <- asks envRelevance
        abs <- aModeToDef <$> asks envAbstractMode
        let info   = A.mkDefInfo (A.nameConcrete $ A.qnameName c') noFixity'
                                 PublicAccess abs noRange
            core   = A.LHSProj { A.lhsDestructor = unambiguous flat
                               , A.lhsFocus      = defaultNamedArg $ A.LHSHead c' []
                               , A.lhsPats       = [] }
            clause = A.Clause (A.LHS empty core) []
                              (A.RHS arg Nothing)
                              [] False

        i <- currentOrFreshMutualBlock

        -- If we are in irrelevant position, add definition irrelevantly.
        -- TODO: is this sufficient?
        addConstant c' =<< do
          let ai = setRelevance rel defaultArgInfo
          useTerPragma $
            (defaultDefn ai c' forcedType emptyFunction)
            { defMutual = i }

        checkFunDef NotDelayed info c' [clause]

        reportSDoc "tc.term.expr.coind" 15 $ do
          def <- theDef <$> getConstInfo c'
          vcat $
            [ text "The coinductive wrapper"
            , nest 2 $ prettyTCM rel <> prettyTCM c' <+> text ":"
            , nest 4 $ prettyTCM t
            , nest 2 $ prettyA clause
            , text "The definition is" <+> text (show $ funDelayed def) <>
              text "."
            ]
        return c'

      -- The application of the fresh function to the relevant
      -- arguments.
      e' <- Def wrapper . map Apply <$> getContextArgs

      reportSDoc "tc.term.expr.coind" 15 $ vcat $
          [ text "The coinductive constructor application"
          , nest 2 $ prettyTCM e
          , text "was translated into the application"
          , nest 2 $ prettyTCM e'
          ]

      blockTerm t $ e' <$ workOnTypes (leqType forcedType t)
    A.Con _  -> __IMPOSSIBLE__
    _ -> defaultResult
  where
  defaultResult = defaultResult' Nothing
  defaultResult' mk = do
    (f, t0) <- inferHead hd
    expandLast <- asks envExpandLast
    checkArguments' expandLast (getRange hd) args t0 t $ \vs t1 -> do
      let check = do
           k <- mk
           as <- allApplyElims vs
           pure $ k as t1
      v <- unfoldInlined (f vs)
      maybe id (\ ck m -> blockTerm t $ ck >> m) check $ coerce v t1 t

-- | Check a list of arguments: @checkArgs args t0 t1@ checks that
--   @t0 = Delta -> t0'@ and @args : Delta@. Inserts hidden arguments to
--   make this happen.  Returns the evaluated arguments @vs@, the remaining
--   type @t0'@ (which should be a subtype of @t1@) and any constraints @cs@
--   that have to be solved for everything to be well-formed.

checkArguments :: ExpandHidden -> Range -> [NamedArg A.Expr] -> Type -> Type ->
                  ExceptT (Elims, [NamedArg A.Expr], Type) TCM (Elims, Type)

-- Case: no arguments, do not insert trailing hidden arguments: We are done.
checkArguments DontExpandLast _ [] t0 t1 = return ([], t0)

-- Case: no arguments, but need to insert trailing hiddens.
checkArguments exh r [] t0 t1 =
    traceCallE (CheckArguments r [] t0 t1) $ lift $ do
      t1' <- unEl <$> reduce t1
      mapFst (map Apply) <$> implicitArgs (-1) (expand t1') t0
    where
      expand (Pi (Dom{domInfo = info}) _)   Hidden = not (hidden info) &&
                                            exh == ExpandLast
      expand _                     Hidden = exh == ExpandLast
      expand (Pi Dom{domInfo = info} _) Instance{} = not $ isInstance info
      expand _                   Instance{} = True
      expand _                  NotHidden = False

-- Case: argument given.
checkArguments exh r args0@(arg@(Arg info e) : args) t0 t1 =
    traceCallE (CheckArguments r args0 t0 t1) $ do
      lift $ reportSDoc "tc.term.args" 30 $ sep
        [ text "checkArguments"
--        , text "  args0 =" <+> prettyA args0
        , nest 2 $ vcat
          [ text "e     =" <+> prettyA e
          , text "t0    =" <+> prettyTCM t0
          , text "t1    =" <+> prettyTCM t1
          ]
        ]
      -- First, insert implicit arguments, depending on current argument @arg@.
      let hx = getHiding info  -- hiding of current argument
          mx = fmap rangedThing $ nameOf e -- name of current argument
          -- do not insert visible arguments
          expand NotHidden y = False
          -- insert a hidden argument if arg is not hidden or has different name
          -- insert an instance argument if arg is not instance  or has different name
          expand hy        y = not (sameHiding hy hx) || maybe False (y /=) mx
      (nargs, t) <- lift $ implicitNamedArgs (-1) expand t0
      -- Separate names from args.
      let (mxs, us) = unzip $ map (\ (Arg ai (Named mx u)) -> (mx, Apply $ Arg ai u)) nargs
          xs        = catMaybes mxs

      -- We need a function type here, but we don't know which kind
      -- (implicit/explicit). But it might be possible to use injectivity to
      -- force a pi.
      t <- lift $ forcePiUsingInjectivity t

      -- We are done inserting implicit args.  Now, try to check @arg@.
      ifBlockedType t (\ m t -> throwError (us, args0, t)) $ \ _ t0' -> do

        -- What can go wrong?

        -- 1. We ran out of function types.
        let shouldBePi
              -- a) It is an explicit argument, but we ran out of function types.
              | visible info = lift $ typeError $ ShouldBePi t0'
              -- b) It is an implicit argument, and we did not insert any implicits.
              --    Thus, the type was not a function type to start with.
              | null xs        = lift $ typeError $ ShouldBePi t0'
              -- c) We did insert implicits, but we ran out of implicit function types.
              --    Then, we should inform the user that we did not find his one.
              | otherwise      = lift $ typeError $ WrongNamedArgument arg

        -- 2. We have a function type left, but it is the wrong one.
        --    Our argument must be implicit, case a) is impossible.
        --    (Otherwise we would have ran out of function types instead.)
        let wrongPi
              -- b) We have not inserted any implicits.
              | null xs   = lift $ typeError $ WrongHidingInApplication t0'
              -- c) We inserted implicits, but did not find his one.
              | otherwise = lift $ typeError $ WrongNamedArgument arg

        viewPath <- lift pathView'
        -- t0' <- lift $ forcePi (getHiding info) (maybe "_" rangedThing $ nameOf e) t0'
        case unEl t0' of
          Pi (Dom{domInfo = info', unDom = a}) b
            | sameHiding info info'
              && (visible info || maybe True ((absName b ==) . rangedThing) (nameOf e)) -> do
                u <- lift $ applyRelevanceToContext (getRelevance info') $ do
                 -- Andreas, 2014-05-30 experiment to check non-dependent arguments
                 -- after the spine has been processed.  Allows to propagate type info
                 -- from ascribed type into extended-lambdas.  Would solve issue 1159.
                 -- However, leaves unsolved type checking problems in the test suite.
                 -- I do not know what I am doing wrong here.
                 -- Could be extreme order-sensitivity or my abuse of the postponing
                 -- mechanism.
                 -- Andreas, 2016-02-02: Ulf says unless there is actually some meta
                 -- blocking a postponed type checking problem, we might never retry,
                 -- since the trigger for retrying constraints is solving a meta.
                 -- Thus, the following naive use violates some invariant.
                 -- if not $ isBinderUsed b
                 -- then postponeTypeCheckingProblem (CheckExpr (namedThing e) a) (return True) else
                  let e' = e { nameOf = maybe (Just $ unranged $ absName b) Just (nameOf e) }
                  checkNamedArg (Arg info' e') a
                -- save relevance info' from domain in argument
                addCheckedArgs us (Apply $ Arg info' u) $
                  checkArguments exh (fuseRange r e) args (absApp b u) t1
            | otherwise -> do
                reportSDoc "error" 10 $ nest 2 $ vcat
                  [ text $ "info      = " ++ show info
                  , text $ "info'     = " ++ show info'
                  , text $ "absName b = " ++ absName b
                  , text $ "nameOf e  = " ++ show (nameOf e)
                  ]
                wrongPi
          _
            | visible info
            , PathType s _ _ bA x y <- viewPath t0' -> do
                lift $ reportSDoc "tc.term.args" 30 $ text $ show bA
                u <- lift $ checkExpr (namedThing e) =<< elInf primInterval
                addCheckedArgs us (IApply (unArg x) (unArg y) u) $
                  checkArguments exh (fuseRange r e) args (El s $ unArg bA `apply` [argN u]) t1
          _ -> shouldBePi
  where
    addCheckedArgs us u rec =
      (mapFst ((us ++) . (u :)) <$> rec)
        `catchError` \(vs, es, t) ->
          throwError (us ++ u : vs, es, t)

-- | Check that a list of arguments fits a telescope.
--   Inserts hidden arguments as necessary.
--   Returns the type-checked arguments and the remaining telescope.
checkArguments_
  :: ExpandHidden         -- ^ Eagerly insert trailing hidden arguments?
  -> Range                -- ^ Range of application.
  -> [NamedArg A.Expr]    -- ^ Arguments to check.
  -> Telescope            -- ^ Telescope to check arguments against.
  -> TCM (Elims, Telescope)
     -- ^ Checked arguments and remaining telescope if successful.
checkArguments_ exh r args tel = do
    z <- runExceptT $
      checkArguments exh r args (telePi tel typeDontCare) typeDontCare
    case z of
      Right (args, t) -> do
        let TelV tel' _ = telView' t
        return (args, tel')
      Left _ -> __IMPOSSIBLE__  -- type cannot be blocked as it is generated by telePi

-- | @checkArguments' exph r args t0 t k@ tries @checkArguments exph args t0 t@.
-- If it succeeds, it continues @k@ with the returned results.  If it fails,
-- it registers a postponed typechecking problem and returns the resulting new
-- meta variable.
--
-- Checks @e := ((_ : t0) args) : t@.
checkArguments' ::
  ExpandHidden -> Range -> [NamedArg A.Expr] -> Type -> Type ->
  (Elims -> Type -> TCM Term) -> TCM Term
checkArguments' exph r args t0 t k = do
  z <- runExceptT $ checkArguments exph r args t0 t
  case z of
    Right (vs, t1) -> k vs t1
      -- vs = evaluated args
      -- t1 = remaining type (needs to be subtype of t)
    Left problem -> postponeArgs problem exph r args t k
      -- if unsuccessful, postpone checking until t0 unblocks

postponeArgs :: (Elims, [NamedArg A.Expr], Type) -> ExpandHidden -> Range -> [NamedArg A.Expr] -> Type ->
                (Elims -> Type -> TCM Term) -> TCM Term
postponeArgs (us, es, t0) exph r args t k = do
  reportSDoc "tc.term.expr.args" 80 $
    sep [ text "postponed checking arguments"
        , nest 4 $ prettyList (map (prettyA . namedThing . unArg) args)
        , nest 2 $ text "against"
        , nest 4 $ prettyTCM t0 ] $$
    sep [ text "progress:"
        , nest 2 $ text "checked" <+> prettyList (map prettyTCM us)
        , nest 2 $ text "remaining" <+> sep [ prettyList (map (prettyA . namedThing . unArg) es)
                                            , nest 2 $ text ":" <+> prettyTCM t0 ] ]
  postponeTypeCheckingProblem_ (CheckArgs exph r es t0 t $ \vs t -> k (us ++ vs) t)

-----------------------------------------------------------------------------
-- * Constructors
-----------------------------------------------------------------------------

-- | Check the type of a constructor application. This is easier than
--   a general application since the implicit arguments can be inserted
--   without looking at the arguments to the constructor.
checkConstructorApplication :: A.Expr -> Type -> ConHead -> [NamedArg A.Expr] -> TCM Term
checkConstructorApplication org t c args = do
  reportSDoc "tc.term.con" 50 $ vcat
    [ text "entering checkConstructorApplication"
    , nest 2 $ vcat
      [ text "org  =" <+> prettyTCM org
      , text "t    =" <+> prettyTCM t
      , text "c    =" <+> prettyTCM c
      , text "args =" <+> prettyTCM args
    ] ]
  let paramsGiven = checkForParams args
  if paramsGiven then fallback else do
    reportSDoc "tc.term.con" 50 $ text "checkConstructorApplication: no parameters explicitly supplied, continuing..."
    cdef  <- getConInfo c
    let Constructor{conData = d, conPars = npars} = theDef cdef
    reportSDoc "tc.term.con" 50 $ nest 2 $ text "d    =" <+> prettyTCM d
    -- Issue 661: t maybe an evaluated form of d .., so we evaluate d
    -- as well and then check wether we deal with the same datatype
    t0 <- reduce (Def d [])
    case (t0, unEl t) of -- Only fully applied constructors get special treatment
      (Def d0 _, Def d' es) -> do
        let ~(Just vs) = allApplyElims es
        reportSDoc "tc.term.con" 50 $ nest 2 $ text "d0   =" <+> prettyTCM d0
        reportSDoc "tc.term.con" 50 $ nest 2 $ text "d'   =" <+> prettyTCM d'
        reportSDoc "tc.term.con" 50 $ nest 2 $ text "vs   =" <+> prettyTCM vs
        if d' /= d0 then fallback else do
         -- Issue 661: d' may take more parameters than d, in particular
         -- these additional parameters could be a module parameter telescope.
         -- Since we get the constructor type ctype from d but the parameters
         -- from t = Def d' vs, we drop the additional parameters.
         npars' <- getNumberOfParameters d'
         caseMaybe (sequenceA $ List2 (Just npars, npars')) fallback $ \ (List2 (n, n')) -> do
           reportSDoc "tc.term.con" 50 $ nest 2 $ text $ "n    = " ++ show n
           reportSDoc "tc.term.con" 50 $ nest 2 $ text $ "n'   = " ++ show n'
           when (n > n')  -- preprocessor does not like ', so put on next line
             __IMPOSSIBLE__
           let ps    = take n $ drop (n' - n) vs
               ctype = defType cdef
           reportSDoc "tc.term.con" 20 $ vcat
             [ text "special checking of constructor application of" <+> prettyTCM c
             , nest 2 $ vcat [ text "ps     =" <+> prettyTCM ps
                             , text "ctype  =" <+> prettyTCM ctype ] ]
           let ctype' = ctype `piApply` ps
           reportSDoc "tc.term.con" 20 $ nest 2 $ text "ctype' =" <+> prettyTCM ctype'
           -- get the parameter names
           let TelV ptel _ = telView'UpTo n ctype
           let pnames = map (fmap fst) $ telToList ptel
           -- drop the parameter arguments
               args' = dropArgs pnames args
           -- check the non-parameter arguments
           expandLast <- asks envExpandLast
           checkArguments' expandLast (getRange c) args' ctype' t $ \us t' -> do
             reportSDoc "tc.term.con" 20 $ nest 2 $ vcat
               [ text "us     =" <+> prettyTCM us
               , text "t'     =" <+> prettyTCM t' ]
             coerce (Con c ConOCon (map Apply us)) t' t
      _ -> do
        reportSDoc "tc.term.con" 50 $ nest 2 $ text "we are not at a datatype, falling back"
        fallback
  where
    fallback = checkHeadApplication org t (A.Con (unambiguous $ conName c)) args

    -- Check if there are explicitly given hidden arguments,
    -- in which case we fall back to default type checking.
    -- We could work harder, but let's not for now.
    --
    -- Andreas, 2012-04-18: if all inital args are underscores, ignore them
    checkForParams args =
      let (hargs, rest) = span (not . visible) args
          notUnderscore A.Underscore{} = False
          notUnderscore _              = True
      in  any notUnderscore $ map (unScope . namedArg) hargs

    -- Drop the constructor arguments that correspond to parameters.
    dropArgs [] args                = args
    dropArgs ps []                  = args
    dropArgs ps args@(arg : args')
      | Just p   <- name,
        Just ps' <- namedPar p ps   = dropArgs ps' args'
      | Nothing  <- name,
        Just ps' <- unnamedPar h ps = dropArgs ps' args'
      | otherwise                   = args
      where
        name = fmap rangedThing . nameOf $ unArg arg
        h    = getHiding arg

        namedPar   x = dropPar ((x ==) . unDom)
        unnamedPar h = dropPar (sameHiding h)

        dropPar this (p : ps) | this p    = Just ps
                              | otherwise = dropPar this ps
        dropPar _ [] = Nothing

-- | Returns an unblocking action in case of failure.
disambiguateConstructor :: NonemptyList QName -> Type -> TCM (Either (TCM Bool) ConHead)
disambiguateConstructor cs0 t = do
  reportSLn "tc.check.term" 40 $ "Ambiguous constructor: " ++ prettyShow cs0

  -- Get the datatypes of the various constructors
  let getData Constructor{conData = d} = d
      getData _                        = __IMPOSSIBLE__
  reportSLn "tc.check.term" 40 $ "  ranges before: " ++ show (getRange cs0)
  -- We use the reduced constructor when disambiguating, but
  -- the original constructor for type checking. This is important
  -- since they may have different types (different parameters).
  -- See issue 279.
  -- Andreas, 2017-08-13, issue #2686: ignore abstract constructors
  (cs, cons)  <- unzip . snd . partitionEithers <$> do
     forM (toList cs0) $ \ c -> mapRight (c,) <$> getConForm c
  reportSLn "tc.check.term" 40 $ "  reduced: " ++ prettyShow cons
  case cons of
    []    -> typeError $ AbstractConstructorNotInScope $ headNe cs0
    [con] -> do
      let c = setConName (fromMaybe __IMPOSSIBLE__ $ headMaybe cs) con
      reportSLn "tc.check.term" 40 $ "  only one non-abstract constructor: " ++ prettyShow c
      storeDisambiguatedName $ conName c
      return (Right c)
    _   -> do
      dcs <- zipWithM (\ c con -> (, setConName c con) . getData . theDef <$> getConInfo con) cs cons
      -- Type error
      let badCon t = typeError $ flip DoesNotConstructAnElementOf t $
            fromMaybe __IMPOSSIBLE__ $ headMaybe cs
      -- Lets look at the target type at this point
      let getCon :: TCM (Maybe ConHead)
          getCon = do
            TelV tel t1 <- telView t
            addContext tel $ do
             reportSDoc "tc.check.term.con" 40 $ nest 2 $
               text "target type: " <+> prettyTCM t1
             ifBlockedType t1 (\ m t -> return Nothing) $ \ _ t' ->
               caseMaybeM (isDataOrRecord $ unEl t') (badCon t') $ \ d ->
                 case [ c | (d', c) <- dcs, d == d' ] of
                   [c] -> do
                     reportSLn "tc.check.term" 40 $ "  decided on: " ++ prettyShow c
                     storeDisambiguatedName $ conName c
                     return $ Just c
                   []  -> badCon $ t' $> Def d []
                   cs  -> typeError $ CantResolveOverloadedConstructorsTargetingSameDatatype d $ map conName cs
      getCon >>= \ case
        Nothing -> return $ Left $ isJust <$> getCon
        Just c  -> return $ Right c

---------------------------------------------------------------------------
-- * Projections
---------------------------------------------------------------------------

-- | Inferring the type of an overloaded projection application.
--   See 'inferOrCheckProjApp'.

inferProjApp :: A.Expr -> ProjOrigin -> NonemptyList QName -> A.Args -> TCM (Term, Type)
inferProjApp e o ds args0 = inferOrCheckProjApp e o ds args0 Nothing

-- | Checking the type of an overloaded projection application.
--   See 'inferOrCheckProjApp'.

checkProjApp  :: A.Expr -> ProjOrigin -> NonemptyList QName -> A.Args -> Type -> TCM Term
checkProjApp e o ds args0 t = do
  (v, ti) <- inferOrCheckProjApp e o ds args0 (Just t)
  coerce v ti t

-- | Inferring or Checking an overloaded projection application.
--
--   The overloaded projection is disambiguated by inferring the type of its
--   principal argument, which is the first visible argument.

inferOrCheckProjApp
  :: A.Expr
     -- ^ The whole expression which constitutes the application.
  -> ProjOrigin
     -- ^ The origin of the projection involved in this projection application.
  -> NonemptyList QName
     -- ^ The projection name (potentially ambiguous).
  -> A.Args
     -- ^ The arguments to the projection.
  -> Maybe Type
     -- ^ The expected type of the expression (if 'Nothing', infer it).
  -> TCM (Term, Type)
     -- ^ The type-checked expression and its type (if successful).
inferOrCheckProjApp e o ds args mt = do
  reportSDoc "tc.proj.amb" 20 $ vcat
    [ text "checking ambiguous projection"
    , text $ "  ds   = " ++ prettyShow ds
    , text   "  args = " <+> sep (map prettyTCM args)
    , text   "  t    = " <+> caseMaybe mt (text "Nothing") prettyTCM
    ]

  let refuse :: String -> TCM (Term, Type)
      refuse reason = typeError $ GenericError $
        "Cannot resolve overloaded projection "
        ++ prettyShow (A.nameConcrete $ A.qnameName $ headNe ds)
        ++ " because " ++ reason
      refuseNotApplied = refuse "it is not applied to a visible argument"
      refuseNoMatching = refuse "no matching candidate found"
      refuseNotRecordType = refuse "principal argument is not of record type"

      -- Postpone the whole type checking problem
      -- if type of principal argument (or the type where we get it from)
      -- is blocked by meta m.
      postpone m = do
        tc <- caseMaybe mt newTypeMeta_ return
        v <- postponeTypeCheckingProblem (CheckExpr e tc) $ isInstantiatedMeta m
        return (v, tc)

  -- The following cases need to be considered:
  -- 1. No arguments to the projection.
  -- 2. Arguments (parameters), but not the principal argument.
  -- 3. Argument(s) including the principal argument.

  -- For now, we only allow ambiguous projections if the first visible
  -- argument is the record value.

  case filter (visible . snd) $ zip [0..] args of

    -- Case: we have no visible argument to the projection.
    -- In inference mode, we really need the visible argument, postponing does not help
    [] -> caseMaybe mt refuseNotApplied $ \ t -> do
      -- If we have the type, we can try to get the type of the principal argument.
      -- It is the first visible argument.
      TelV _ptel core <- telViewUpTo' (-1) (not . visible) t
      ifBlockedType core (\ m _ -> postpone m) $ {-else-} \ _ core -> do
      ifNotPiType core (\ _ -> refuseNotApplied) $ {-else-} \ dom _b -> do
      ifBlockedType (unDom dom) (\ m _ -> postpone m) $ {-else-} \ _ ta -> do
      caseMaybeM (isRecordType ta) refuseNotRecordType $ \ (_q, _pars, defn) -> do
      case defn of
        Record { recFields = fs } -> do
          case catMaybes $ for fs $ \ (Arg _ f) -> List.find (f ==) (toList ds) of
            [] -> refuseNoMatching
            [d] -> do
              storeDisambiguatedName d
              (,t) <$> checkHeadApplication e t (A.Proj o $ unambiguous d) args
            _ -> __IMPOSSIBLE__
        _ -> __IMPOSSIBLE__

    -- Case: we have a visible argument
    ((k, arg) : _) -> do
      (v0, ta) <- inferExpr $ namedArg arg
      reportSDoc "tc.proj.amb" 25 $ vcat
        [ text "  principal arg " <+> prettyTCM arg
        , text "  has type "      <+> prettyTCM ta
        ]
      -- ta should be a record type (after introducing the hidden args in v0)
      (vargs, ta) <- implicitArgs (-1) (not . visible) ta
      let v = v0 `apply` vargs
      ifBlockedType ta (\ m _ -> postpone m) {-else-} $ \ _ ta -> do
      caseMaybeM (isRecordType ta) refuseNotRecordType $ \ (q, _pars0, _) -> do

          -- try to project it with all of the possible projections
          let try d = do
                reportSDoc "tc.proj.amb" 30 $ vcat
                  [ text $ "trying projection " ++ prettyShow d
                  , text "  td  = " <+> caseMaybeM (getDefType d ta) (text "Nothing") prettyTCM
                  ]

                -- get the original projection name
                isP <- isProjection d
                reportSDoc "tc.proj.amb" 40 $ vcat $
                  [ text $ "  isProjection = " ++ caseMaybe isP "no" (const "yes")
                  ] ++ caseMaybe isP [] (\ Projection{ projProper = proper, projOrig = orig } ->
                  [ text $ "  proper       = " ++ show proper
                  , text $ "  orig         = " ++ prettyShow orig
                  ])

                -- Andreas, 2017-01-21, issue #2422
                -- The scope checker considers inherited projections (from nested records)
                -- as projections and allows overloading.  However, since they are defined
                -- as *composition* of projections, the type checker does *not* recognize them,
                -- and @isP@ will be @Nothing@.
                -- However, we can ignore this, as we only need the @orig@inal projection name
                -- for removing false ambiguity.  Thus, we skip these checks:

                -- Projection{ projProper = proper, projOrig = orig } <- MaybeT $ return isP
                -- guard $ isJust proper
                let orig = caseMaybe isP d projOrig

                -- try to eliminate
                (dom, u, tb) <- MaybeT (projectTyped v ta o d `catchError` \ _ -> return Nothing)
                reportSDoc "tc.proj.amb" 30 $ vcat
                  [ text "  dom = " <+> prettyTCM dom
                  , text "  u   = " <+> prettyTCM u
                  , text "  tb  = " <+> prettyTCM tb
                  ]
                (q', pars, _) <- MaybeT $ isRecordType $ unDom dom
                reportSDoc "tc.proj.amb" 30 $ vcat
                  [ text "  q   = " <+> prettyTCM q
                  , text "  q'  = " <+> prettyTCM q'
                  ]
                guard (q == q')
                -- Get the type of the projection and check
                -- that the first visible argument is the record value.
                tfull <- lift $ defType <$> getConstInfo d
                TelV tel _ <- lift $ telViewUpTo' (-1) (not . visible) tfull
                reportSDoc "tc.proj.amb" 30 $ vcat
                  [ text $ "  size tel  = " ++ show (size tel)
                  , text $ "  size pars = " ++ show (size pars)
                  ]
                -- See issue 1960 for when the following assertion fails for
                -- the correct disambiguation.
                -- guard (size tel == size pars)
                return (orig, (d, (pars, (dom, u, tb))))

          cands <- groupOn fst . catMaybes <$> mapM (runMaybeT . try) (toList ds)
          case cands of
            [] -> refuseNoMatching
            [[]] -> refuseNoMatching
            (_:_:_) -> refuse $ "several matching candidates found: "
                 ++ prettyShow (map (fst . snd) $ concat cands)
            -- case: just one matching projection d
            -- the term u = d v
            -- the type tb is the type of this application
            [ (_orig, (d, (pars, (_dom,u,tb)))) : _ ] -> do
              storeDisambiguatedName d

              -- Check parameters
              tfull <- typeOfConst d
              (_,_) <- checkKnownArguments (take k args) pars tfull

              -- Check remaining arguments
              let tc = fromMaybe typeDontCare mt
              let r  = getRange e
              z <- runExceptT $ checkArguments ExpandLast r (drop (k+1) args) tb tc
              case z of
                Right (us, trest) -> return (u `apply` us, trest)
                -- We managed to check a part of es and got us1, but es2 remain.
                Left (us1, es2, trest1) -> do
                  -- In the inference case:
                  -- To create a postponed type checking problem,
                  -- we do not use typeDontCare, but create a meta.
                  tc <- caseMaybe mt newTypeMeta_ return
                  v <- postponeTypeCheckingProblem_ $
                    CheckArgs ExpandLast r es2 trest1 tc $ \ us2 trest ->
                      coerce (u `apply` us1 `apply` us2) trest tc
                  return (v, tc)
<|MERGE_RESOLUTION|>--- conflicted
+++ resolved
@@ -45,16 +45,13 @@
 import Agda.TypeChecking.Irrelevance
 import Agda.TypeChecking.Level
 import Agda.TypeChecking.MetaVars
-<<<<<<< HEAD
 import Agda.TypeChecking.Names
 import Agda.TypeChecking.Pretty
 import Agda.TypeChecking.Primitive
-=======
 import Agda.TypeChecking.Monad
 import Agda.TypeChecking.Monad.Builtin
 import Agda.TypeChecking.Pretty
 import Agda.TypeChecking.Records
->>>>>>> 176582b3
 import Agda.TypeChecking.Reduce
 import Agda.TypeChecking.Rules.Def
 import Agda.TypeChecking.Rules.Term
@@ -310,7 +307,391 @@
     reportSDoc "tc.term.def" 10 $ nest 2 $ text " --> " <+> prettyTCM v
     return (v, t)
 
-<<<<<<< HEAD
+-- | @checkHeadApplication e t hd args@ checks that @e@ has type @t@,
+-- assuming that @e@ has the form @hd args@. The corresponding
+-- type-checked term is returned.
+--
+-- If the head term @hd@ is a coinductive constructor, then a
+-- top-level definition @fresh tel = hd args@ (where the clause is
+-- delayed) is added, where @tel@ corresponds to the current
+-- telescope. The returned term is @fresh tel@.
+--
+-- Precondition: The head @hd@ has to be unambiguous, and there should
+-- not be any need to insert hidden lambdas.
+checkHeadApplication :: A.Expr -> Type -> A.Expr -> [NamedArg A.Expr] -> TCM Term
+checkHeadApplication e t hd args = do
+  kit       <- coinductionKit
+  conId     <- fmap getPrimName <$> getBuiltin' builtinConId
+  pOr       <- fmap primFunName <$> getPrimitive' "primPOr"
+  pComp       <- fmap primFunName <$> getPrimitive' "primComp"
+  mglue     <- getPrimitiveName' builtin_glue
+  case hd of
+    A.Con cs | Just c <- getUnambiguous cs, Just c == (nameOfSharp <$> kit) -> do
+      -- Type checking # generated #-wrapper. The # that the user can write will be a Def,
+      -- but the sharp we generate in the body of the wrapper is a Con.
+      defaultResult
+    A.Con cs | Just c <- getUnambiguous cs -> do
+      (f, t0) <- inferHead hd
+      reportSDoc "tc.term.con" 5 $ vcat
+        [ text "checkHeadApplication inferred" <+>
+          prettyTCM c <+> text ":" <+> prettyTCM t0
+        ]
+      expandLast <- asks envExpandLast
+      checkArguments' expandLast (getRange hd) args t0 t $ \vs t1 -> do
+        TelV eTel eType <- telView t
+        -- If the expected type @eType@ is a metavariable we have to make
+        -- sure it's instantiated to the proper pi type
+        TelV fTel fType <- telViewUpTo (size eTel) t1
+        -- We know that the target type of the constructor (fType)
+        -- does not depend on fTel so we can compare fType and eType
+        -- first.
+
+        when (size eTel > size fTel) $
+          typeError $ UnequalTypes CmpLeq t1 t -- switch because of contravariance
+          -- Andreas, 2011-05-10 report error about types rather  telescopes
+          -- compareTel CmpLeq eTel fTel >> return () -- This will fail!
+
+        reportSDoc "tc.term.con" 10 $ addContext eTel $ vcat
+          [ text "checking" <+>
+            prettyTCM fType <+> text "?<=" <+> prettyTCM eType
+          ]
+        blockTerm t $ unfoldInlined =<< f vs <$ workOnTypes (do
+          addContext eTel $ leqType fType eType
+          compareTel t t1 CmpLeq eTel fTel)
+    (A.Def c) | Just c == pComp -> do
+        defaultResult' $ Just $ \ vs t1 -> do
+          case vs of
+            [l,a,phi,u,a0] -> do
+              iz <- Arg defaultArgInfo <$> intervalUnview IZero
+              ty <- elInf $ primPartial <#> (pure $ unArg l `apply` [iz]) <@> (pure $ unArg a `apply` [iz]) <@> (pure $ unArg phi)
+              equalTerm ty -- (El (getSort t1) (apply (unArg a) [iz]))
+                  (Lam defaultArgInfo $ NoAbs "_" $ unArg a0)
+                  (apply (unArg u) [iz])
+            _ -> typeError $ GenericError $ show c ++ " must be fully applied"
+
+
+    (A.Def c) | Just c == conId -> do
+                    defaultResult' $ Just $ \ vs t1 -> do
+                      case vs of
+                       [_,_,_,_,phi,p] -> do
+                          iv@(PathType s _ l a x y) <- idViewAsPath t1
+                          let ty = pathUnview iv
+                          -- the following duplicates reduction of phi
+                          const_x <- blockTerm ty $ do
+                              equalTermOnFace (unArg phi) (El s (unArg a)) (unArg x) (unArg y)
+                              pathAbs iv (NoAbs (stringToArgName "_") (unArg x))
+                          equalTermOnFace (unArg phi) ty (unArg p) const_x   -- G,phi |- p = \ i . x
+
+                          -- phi <- reduce phi
+                          -- forallFaceMaps (unArg phi) $ \ alpha -> do
+                          --   iv@(PathType s _ l a x y) <- idViewAsPath (applySubst alpha t1)
+                          --   let ty = pathUnview iv
+                          --   equalTerm (El s (unArg a)) (unArg x) (unArg y) -- precondition for cx being well-typed at ty
+                          --   cx <- pathAbs iv (NoAbs (stringToArgName "_") (applySubst alpha (unArg x)))
+                          --   equalTerm ty (applySubst alpha (unArg p)) cx   -- G,phi |- p = \ i . x
+                       _ -> typeError $ GenericError $ show c ++ " must be fully applied"
+    (A.Def c) | Just c == pOr -> do
+                    defaultResult' $ Just $ \ vs t1 -> do
+                      case vs of
+                       [l,phi1,phi2,a,u,v] -> do
+                          phi <- intervalUnview (IMin phi1 phi2)
+                          reportSDoc "tc.term.por" 10 $ text (show phi)
+                          -- phi <- reduce phi
+                          -- alphas <- toFaceMaps phi
+                          -- reportSDoc "tc.term.por" 10 $ text (show alphas)
+                          equalTermOnFace phi t1 (unArg u) (unArg v)
+                       _ -> typeError $ GenericError $ show c ++ " must be fully applied"
+    (A.Def c) | Just c == mglue -> do
+                    defaultResult' $ Just $ \ vs t1 -> do
+                      case vs of
+                       [la,lb,bA,phi,bT,f,pf,t,a] -> do
+                          let iinfo = setRelevance Irrelevant defaultArgInfo
+                          v <- runNamesT [] $ do
+                                [f,t] <- mapM (open . unArg) [f,t]
+                                glam iinfo "o" $ \ o -> f <..> o <@> (t <..> o)
+                          ty <- runNamesT [] $ do
+                                [lb,phi,bA] <- mapM (open . unArg) [lb,phi,bA]
+                                elInf $ cl primPartialP <#> lb <@> phi <@> (glam iinfo "o" $ \ _ -> bA)
+                          let a' = Lam iinfo (NoAbs "o" $ unArg a)
+                          equalTerm ty a' v
+
+                       _ -> typeError $ GenericError $ show c ++ " must be fully applied"
+
+    (A.Def c) | Just c == (nameOfSharp <$> kit) -> do
+      arg <- case args of
+               [a] | visible a -> return $ namedArg a
+               _ -> typeError $ GenericError $ prettyShow c ++ " must be applied to exactly one argument."
+
+      -- The name of the fresh function.
+      i <- fresh :: TCM Int
+      let name = filter (/= '_') (prettyShow $ A.nameConcrete $ A.qnameName c) ++ "-" ++ show i
+
+      kit <- coinductionKit'
+      let flat = nameOfFlat kit
+          inf  = nameOfInf  kit
+
+      -- Add the type signature of the fresh function to the
+      -- signature.
+      -- To make sure we can type check the generated function we have to make
+      -- sure that its type is \inf. The reason for this is that we don't yet
+      -- postpone checking of patterns when we don't know their types (Issue480).
+      forcedType <- do
+        lvl <- levelType
+        (_, l) <- newValueMeta RunMetaOccursCheck lvl
+        lv  <- levelView l
+        (_, a) <- newValueMeta RunMetaOccursCheck (sort $ Type lv)
+        return $ El (Type lv) $ Def inf [Apply $ setHiding Hidden $ defaultArg l, Apply $ defaultArg a]
+
+      wrapper <- inFreshModuleIfFreeParams $ do
+        c' <- setRange (getRange c) <$>
+                liftM2 qualify (killRange <$> currentModule)
+                               (freshName_ name)
+
+        -- Define and type check the fresh function.
+        rel <- asks envRelevance
+        abs <- aModeToDef <$> asks envAbstractMode
+        let info   = A.mkDefInfo (A.nameConcrete $ A.qnameName c') noFixity'
+                                 PublicAccess abs noRange
+            core   = A.LHSProj { A.lhsDestructor = unambiguous flat
+                               , A.lhsFocus      = defaultNamedArg $ A.LHSHead c' []
+                               , A.lhsPats       = [] }
+            clause = A.Clause (A.LHS empty core) []
+                              (A.RHS arg Nothing)
+                              [] False
+
+        i <- currentOrFreshMutualBlock
+
+        -- If we are in irrelevant position, add definition irrelevantly.
+        -- TODO: is this sufficient?
+        addConstant c' =<< do
+          let ai = setRelevance rel defaultArgInfo
+          useTerPragma $
+            (defaultDefn ai c' forcedType emptyFunction)
+            { defMutual = i }
+
+        checkFunDef NotDelayed info c' [clause]
+
+        reportSDoc "tc.term.expr.coind" 15 $ do
+          def <- theDef <$> getConstInfo c'
+          vcat $
+            [ text "The coinductive wrapper"
+            , nest 2 $ prettyTCM rel <> prettyTCM c' <+> text ":"
+            , nest 4 $ prettyTCM t
+            , nest 2 $ prettyA clause
+            , text "The definition is" <+> text (show $ funDelayed def) <>
+              text "."
+            ]
+        return c'
+
+      -- The application of the fresh function to the relevant
+      -- arguments.
+      e' <- Def wrapper . map Apply <$> getContextArgs
+
+      reportSDoc "tc.term.expr.coind" 15 $ vcat $
+          [ text "The coinductive constructor application"
+          , nest 2 $ prettyTCM e
+          , text "was translated into the application"
+          , nest 2 $ prettyTCM e'
+          ]
+
+      blockTerm t $ e' <$ workOnTypes (leqType forcedType t)
+    A.Con _  -> __IMPOSSIBLE__
+    _ -> defaultResult
+  where
+  defaultResult = defaultResult' Nothing
+  defaultResult' mk = do
+    (f, t0) <- inferHead hd
+    expandLast <- asks envExpandLast
+    checkArguments' expandLast (getRange hd) args t0 t $ \vs t1 -> do
+      let check = do
+           k <- mk
+           as <- allApplyElims vs
+           pure $ k as t1
+      v <- unfoldInlined (f vs)
+      maybe id (\ ck m -> blockTerm t $ ck >> m) check $ coerce v t1 t
+
+-- | Check a list of arguments: @checkArgs args t0 t1@ checks that
+--   @t0 = Delta -> t0'@ and @args : Delta@. Inserts hidden arguments to
+--   make this happen.  Returns the evaluated arguments @vs@, the remaining
+--   type @t0'@ (which should be a subtype of @t1@) and any constraints @cs@
+--   that have to be solved for everything to be well-formed.
+
+checkArguments :: ExpandHidden -> Range -> [NamedArg A.Expr] -> Type -> Type ->
+                  ExceptT (Elims, [NamedArg A.Expr], Type) TCM (Elims, Type)
+
+-- Case: no arguments, do not insert trailing hidden arguments: We are done.
+checkArguments DontExpandLast _ [] t0 t1 = return ([], t0)
+
+-- Case: no arguments, but need to insert trailing hiddens.
+checkArguments exh r [] t0 t1 =
+    traceCallE (CheckArguments r [] t0 t1) $ lift $ do
+      t1' <- unEl <$> reduce t1
+      mapFst (map Apply) <$> implicitArgs (-1) (expand t1') t0
+    where
+      expand (Pi (Dom{domInfo = info}) _)   Hidden = not (hidden info) &&
+                                            exh == ExpandLast
+      expand _                     Hidden = exh == ExpandLast
+      expand (Pi Dom{domInfo = info} _) Instance{} = not $ isInstance info
+      expand _                   Instance{} = True
+      expand _                  NotHidden = False
+
+-- Case: argument given.
+checkArguments exh r args0@(arg@(Arg info e) : args) t0 t1 =
+    traceCallE (CheckArguments r args0 t0 t1) $ do
+      lift $ reportSDoc "tc.term.args" 30 $ sep
+        [ text "checkArguments"
+--        , text "  args0 =" <+> prettyA args0
+        , nest 2 $ vcat
+          [ text "e     =" <+> prettyA e
+          , text "t0    =" <+> prettyTCM t0
+          , text "t1    =" <+> prettyTCM t1
+          ]
+        ]
+      -- First, insert implicit arguments, depending on current argument @arg@.
+      let hx = getHiding info  -- hiding of current argument
+          mx = fmap rangedThing $ nameOf e -- name of current argument
+          -- do not insert visible arguments
+          expand NotHidden y = False
+          -- insert a hidden argument if arg is not hidden or has different name
+          -- insert an instance argument if arg is not instance  or has different name
+          expand hy        y = not (sameHiding hy hx) || maybe False (y /=) mx
+      (nargs, t) <- lift $ implicitNamedArgs (-1) expand t0
+      -- Separate names from args.
+      let (mxs, us) = unzip $ map (\ (Arg ai (Named mx u)) -> (mx, Apply $ Arg ai u)) nargs
+          xs        = catMaybes mxs
+
+      -- We need a function type here, but we don't know which kind
+      -- (implicit/explicit). But it might be possible to use injectivity to
+      -- force a pi.
+      t <- lift $ forcePiUsingInjectivity t
+
+      -- We are done inserting implicit args.  Now, try to check @arg@.
+      ifBlockedType t (\ m t -> throwError (us, args0, t)) $ \ _ t0' -> do
+
+        -- What can go wrong?
+
+        -- 1. We ran out of function types.
+        let shouldBePi
+              -- a) It is an explicit argument, but we ran out of function types.
+              | visible info = lift $ typeError $ ShouldBePi t0'
+              -- b) It is an implicit argument, and we did not insert any implicits.
+              --    Thus, the type was not a function type to start with.
+              | null xs        = lift $ typeError $ ShouldBePi t0'
+              -- c) We did insert implicits, but we ran out of implicit function types.
+              --    Then, we should inform the user that we did not find his one.
+              | otherwise      = lift $ typeError $ WrongNamedArgument arg
+
+        -- 2. We have a function type left, but it is the wrong one.
+        --    Our argument must be implicit, case a) is impossible.
+        --    (Otherwise we would have ran out of function types instead.)
+        let wrongPi
+              -- b) We have not inserted any implicits.
+              | null xs   = lift $ typeError $ WrongHidingInApplication t0'
+              -- c) We inserted implicits, but did not find his one.
+              | otherwise = lift $ typeError $ WrongNamedArgument arg
+
+        viewPath <- lift pathView'
+        -- t0' <- lift $ forcePi (getHiding info) (maybe "_" rangedThing $ nameOf e) t0'
+        case unEl t0' of
+          Pi (Dom{domInfo = info', unDom = a}) b
+            | sameHiding info info'
+              && (visible info || maybe True ((absName b ==) . rangedThing) (nameOf e)) -> do
+                u <- lift $ applyRelevanceToContext (getRelevance info') $ do
+                 -- Andreas, 2014-05-30 experiment to check non-dependent arguments
+                 -- after the spine has been processed.  Allows to propagate type info
+                 -- from ascribed type into extended-lambdas.  Would solve issue 1159.
+                 -- However, leaves unsolved type checking problems in the test suite.
+                 -- I do not know what I am doing wrong here.
+                 -- Could be extreme order-sensitivity or my abuse of the postponing
+                 -- mechanism.
+                 -- Andreas, 2016-02-02: Ulf says unless there is actually some meta
+                 -- blocking a postponed type checking problem, we might never retry,
+                 -- since the trigger for retrying constraints is solving a meta.
+                 -- Thus, the following naive use violates some invariant.
+                 -- if not $ isBinderUsed b
+                 -- then postponeTypeCheckingProblem (CheckExpr (namedThing e) a) (return True) else
+                  let e' = e { nameOf = maybe (Just $ unranged $ absName b) Just (nameOf e) }
+                  checkNamedArg (Arg info' e') a
+                -- save relevance info' from domain in argument
+                addCheckedArgs us (Apply $ Arg info' u) $
+                  checkArguments exh (fuseRange r e) args (absApp b u) t1
+            | otherwise -> do
+                reportSDoc "error" 10 $ nest 2 $ vcat
+                  [ text $ "info      = " ++ show info
+                  , text $ "info'     = " ++ show info'
+                  , text $ "absName b = " ++ absName b
+                  , text $ "nameOf e  = " ++ show (nameOf e)
+                  ]
+                wrongPi
+          _
+            | visible info
+            , PathType s _ _ bA x y <- viewPath t0' -> do
+                lift $ reportSDoc "tc.term.args" 30 $ text $ show bA
+                u <- lift $ checkExpr (namedThing e) =<< elInf primInterval
+                addCheckedArgs us (IApply (unArg x) (unArg y) u) $
+                  checkArguments exh (fuseRange r e) args (El s $ unArg bA `apply` [argN u]) t1
+          _ -> shouldBePi
+  where
+    addCheckedArgs us u rec =
+      (mapFst ((us ++) . (u :)) <$> rec)
+        `catchError` \(vs, es, t) ->
+          throwError (us ++ u : vs, es, t)
+
+-- | Check that a list of arguments fits a telescope.
+--   Inserts hidden arguments as necessary.
+--   Returns the type-checked arguments and the remaining telescope.
+checkArguments_
+  :: ExpandHidden         -- ^ Eagerly insert trailing hidden arguments?
+  -> Range                -- ^ Range of application.
+  -> [NamedArg A.Expr]    -- ^ Arguments to check.
+  -> Telescope            -- ^ Telescope to check arguments against.
+  -> TCM (Elims, Telescope)
+     -- ^ Checked arguments and remaining telescope if successful.
+checkArguments_ exh r args tel = do
+    z <- runExceptT $
+      checkArguments exh r args (telePi tel typeDontCare) typeDontCare
+    case z of
+      Right (args, t) -> do
+        let TelV tel' _ = telView' t
+        return (args, tel')
+      Left _ -> __IMPOSSIBLE__  -- type cannot be blocked as it is generated by telePi
+
+-- | @checkArguments' exph r args t0 t k@ tries @checkArguments exph args t0 t@.
+-- If it succeeds, it continues @k@ with the returned results.  If it fails,
+-- it registers a postponed typechecking problem and returns the resulting new
+-- meta variable.
+--
+-- Checks @e := ((_ : t0) args) : t@.
+checkArguments' ::
+  ExpandHidden -> Range -> [NamedArg A.Expr] -> Type -> Type ->
+  (Elims -> Type -> TCM Term) -> TCM Term
+checkArguments' exph r args t0 t k = do
+  z <- runExceptT $ checkArguments exph r args t0 t
+  case z of
+    Right (vs, t1) -> k vs t1
+      -- vs = evaluated args
+      -- t1 = remaining type (needs to be subtype of t)
+    Left problem -> postponeArgs problem exph r args t k
+      -- if unsuccessful, postpone checking until t0 unblocks
+
+postponeArgs :: (Elims, [NamedArg A.Expr], Type) -> ExpandHidden -> Range -> [NamedArg A.Expr] -> Type ->
+                (Elims -> Type -> TCM Term) -> TCM Term
+postponeArgs (us, es, t0) exph r args t k = do
+  reportSDoc "tc.term.expr.args" 80 $
+    sep [ text "postponed checking arguments"
+        , nest 4 $ prettyList (map (prettyA . namedThing . unArg) args)
+        , nest 2 $ text "against"
+        , nest 4 $ prettyTCM t0 ] $$
+    sep [ text "progress:"
+        , nest 2 $ text "checked" <+> prettyList (map prettyTCM us)
+        , nest 2 $ text "remaining" <+> sep [ prettyList (map (prettyA . namedThing . unArg) es)
+                                            , nest 2 $ text ":" <+> prettyTCM t0 ] ]
+  postponeTypeCheckingProblem_ (CheckArgs exph r es t0 t $ \vs t -> k (us ++ vs) t)
+
+-----------------------------------------------------------------------------
+-- * Constructors
+-----------------------------------------------------------------------------
+
 -- | Check the type of a constructor application. This is easier than
 --   a general application since the implicit arguments can be inserted
 --   without looking at the arguments to the constructor.
@@ -415,489 +796,6 @@
 pathAbs (PathType s path l a x y) t = do
   return $ Lam defaultArgInfo t
 
-=======
->>>>>>> 176582b3
--- | @checkHeadApplication e t hd args@ checks that @e@ has type @t@,
--- assuming that @e@ has the form @hd args@. The corresponding
--- type-checked term is returned.
---
--- If the head term @hd@ is a coinductive constructor, then a
--- top-level definition @fresh tel = hd args@ (where the clause is
--- delayed) is added, where @tel@ corresponds to the current
--- telescope. The returned term is @fresh tel@.
---
--- Precondition: The head @hd@ has to be unambiguous, and there should
--- not be any need to insert hidden lambdas.
-checkHeadApplication :: A.Expr -> Type -> A.Expr -> [NamedArg A.Expr] -> TCM Term
-checkHeadApplication e t hd args = do
-  kit       <- coinductionKit
-  conId     <- fmap getPrimName <$> getBuiltin' builtinConId
-  pOr       <- fmap primFunName <$> getPrimitive' "primPOr"
-  pComp       <- fmap primFunName <$> getPrimitive' "primComp"
-  mglue     <- getPrimitiveName' builtin_glue
-  case hd of
-    A.Con cs | Just c <- getUnambiguous cs, Just c == (nameOfSharp <$> kit) -> do
-      -- Type checking # generated #-wrapper. The # that the user can write will be a Def,
-      -- but the sharp we generate in the body of the wrapper is a Con.
-      defaultResult
-    A.Con cs | Just c <- getUnambiguous cs -> do
-      (f, t0) <- inferHead hd
-      reportSDoc "tc.term.con" 5 $ vcat
-        [ text "checkHeadApplication inferred" <+>
-          prettyTCM c <+> text ":" <+> prettyTCM t0
-        ]
-      expandLast <- asks envExpandLast
-      checkArguments' expandLast (getRange hd) args t0 t $ \vs t1 -> do
-        TelV eTel eType <- telView t
-        -- If the expected type @eType@ is a metavariable we have to make
-        -- sure it's instantiated to the proper pi type
-        TelV fTel fType <- telViewUpTo (size eTel) t1
-        -- We know that the target type of the constructor (fType)
-        -- does not depend on fTel so we can compare fType and eType
-        -- first.
-
-        when (size eTel > size fTel) $
-          typeError $ UnequalTypes CmpLeq t1 t -- switch because of contravariance
-          -- Andreas, 2011-05-10 report error about types rather  telescopes
-          -- compareTel CmpLeq eTel fTel >> return () -- This will fail!
-
-        reportSDoc "tc.term.con" 10 $ addContext eTel $ vcat
-          [ text "checking" <+>
-            prettyTCM fType <+> text "?<=" <+> prettyTCM eType
-          ]
-        blockTerm t $ unfoldInlined =<< f vs <$ workOnTypes (do
-          addContext eTel $ leqType fType eType
-          compareTel t t1 CmpLeq eTel fTel)
-    (A.Def c) | Just c == pComp -> do
-        defaultResult' $ Just $ \ vs t1 -> do
-          case vs of
-            [l,a,phi,u,a0] -> do
-              iz <- Arg defaultArgInfo <$> intervalUnview IZero
-              ty <- elInf $ primPartial <#> (pure $ unArg l `apply` [iz]) <@> (pure $ unArg a `apply` [iz]) <@> (pure $ unArg phi)
-              equalTerm ty -- (El (getSort t1) (apply (unArg a) [iz]))
-                  (Lam defaultArgInfo $ NoAbs "_" $ unArg a0)
-                  (apply (unArg u) [iz])
-            _ -> typeError $ GenericError $ show c ++ " must be fully applied"
-
-
-    (A.Def c) | Just c == conId -> do
-                    defaultResult' $ Just $ \ vs t1 -> do
-                      case vs of
-                       [_,_,_,_,phi,p] -> do
-                          iv@(PathType s _ l a x y) <- idViewAsPath t1
-                          let ty = pathUnview iv
-                          -- the following duplicates reduction of phi
-                          const_x <- blockTerm ty $ do
-                              equalTermOnFace (unArg phi) (El s (unArg a)) (unArg x) (unArg y)
-                              pathAbs iv (NoAbs (stringToArgName "_") (unArg x))
-                          equalTermOnFace (unArg phi) ty (unArg p) const_x   -- G,phi |- p = \ i . x
-
-                          -- phi <- reduce phi
-                          -- forallFaceMaps (unArg phi) $ \ alpha -> do
-                          --   iv@(PathType s _ l a x y) <- idViewAsPath (applySubst alpha t1)
-                          --   let ty = pathUnview iv
-                          --   equalTerm (El s (unArg a)) (unArg x) (unArg y) -- precondition for cx being well-typed at ty
-                          --   cx <- pathAbs iv (NoAbs (stringToArgName "_") (applySubst alpha (unArg x)))
-                          --   equalTerm ty (applySubst alpha (unArg p)) cx   -- G,phi |- p = \ i . x
-                       _ -> typeError $ GenericError $ show c ++ " must be fully applied"
-    (A.Def c) | Just c == pOr -> do
-                    defaultResult' $ Just $ \ vs t1 -> do
-                      case vs of
-                       [l,phi1,phi2,a,u,v] -> do
-                          phi <- intervalUnview (IMin phi1 phi2)
-                          reportSDoc "tc.term.por" 10 $ text (show phi)
-                          -- phi <- reduce phi
-                          -- alphas <- toFaceMaps phi
-                          -- reportSDoc "tc.term.por" 10 $ text (show alphas)
-                          equalTermOnFace phi t1 (unArg u) (unArg v)
-                       _ -> typeError $ GenericError $ show c ++ " must be fully applied"
-    (A.Def c) | Just c == mglue -> do
-                    defaultResult' $ Just $ \ vs t1 -> do
-                      case vs of
-                       [la,lb,bA,phi,bT,f,pf,t,a] -> do
-                          let iinfo = setRelevance Irrelevant defaultArgInfo
-                          v <- runNamesT [] $ do
-                                [f,t] <- mapM (open . unArg) [f,t]
-                                glam iinfo "o" $ \ o -> f <..> o <@> (t <..> o)
-                          ty <- runNamesT [] $ do
-                                [lb,phi,bA] <- mapM (open . unArg) [lb,phi,bA]
-                                elInf $ cl primPartialP <#> lb <@> phi <@> (glam iinfo "o" $ \ _ -> bA)
-                          let a' = Lam iinfo (NoAbs "o" $ unArg a)
-                          equalTerm ty a' v
-
-                       _ -> typeError $ GenericError $ show c ++ " must be fully applied"
-
-    (A.Def c) | Just c == (nameOfSharp <$> kit) -> do
-      arg <- case args of
-               [a] | visible a -> return $ namedArg a
-               _ -> typeError $ GenericError $ prettyShow c ++ " must be applied to exactly one argument."
-
-      -- The name of the fresh function.
-      i <- fresh :: TCM Int
-      let name = filter (/= '_') (prettyShow $ A.nameConcrete $ A.qnameName c) ++ "-" ++ show i
-
-      kit <- coinductionKit'
-      let flat = nameOfFlat kit
-          inf  = nameOfInf  kit
-
-      -- Add the type signature of the fresh function to the
-      -- signature.
-      -- To make sure we can type check the generated function we have to make
-      -- sure that its type is \inf. The reason for this is that we don't yet
-      -- postpone checking of patterns when we don't know their types (Issue480).
-      forcedType <- do
-        lvl <- levelType
-        (_, l) <- newValueMeta RunMetaOccursCheck lvl
-        lv  <- levelView l
-        (_, a) <- newValueMeta RunMetaOccursCheck (sort $ Type lv)
-        return $ El (Type lv) $ Def inf [Apply $ setHiding Hidden $ defaultArg l, Apply $ defaultArg a]
-
-      wrapper <- inFreshModuleIfFreeParams $ do
-        c' <- setRange (getRange c) <$>
-                liftM2 qualify (killRange <$> currentModule)
-                               (freshName_ name)
-
-        -- Define and type check the fresh function.
-        rel <- asks envRelevance
-        abs <- aModeToDef <$> asks envAbstractMode
-        let info   = A.mkDefInfo (A.nameConcrete $ A.qnameName c') noFixity'
-                                 PublicAccess abs noRange
-            core   = A.LHSProj { A.lhsDestructor = unambiguous flat
-                               , A.lhsFocus      = defaultNamedArg $ A.LHSHead c' []
-                               , A.lhsPats       = [] }
-            clause = A.Clause (A.LHS empty core) []
-                              (A.RHS arg Nothing)
-                              [] False
-
-        i <- currentOrFreshMutualBlock
-
-        -- If we are in irrelevant position, add definition irrelevantly.
-        -- TODO: is this sufficient?
-        addConstant c' =<< do
-          let ai = setRelevance rel defaultArgInfo
-          useTerPragma $
-            (defaultDefn ai c' forcedType emptyFunction)
-            { defMutual = i }
-
-        checkFunDef NotDelayed info c' [clause]
-
-        reportSDoc "tc.term.expr.coind" 15 $ do
-          def <- theDef <$> getConstInfo c'
-          vcat $
-            [ text "The coinductive wrapper"
-            , nest 2 $ prettyTCM rel <> prettyTCM c' <+> text ":"
-            , nest 4 $ prettyTCM t
-            , nest 2 $ prettyA clause
-            , text "The definition is" <+> text (show $ funDelayed def) <>
-              text "."
-            ]
-        return c'
-
-      -- The application of the fresh function to the relevant
-      -- arguments.
-      e' <- Def wrapper . map Apply <$> getContextArgs
-
-      reportSDoc "tc.term.expr.coind" 15 $ vcat $
-          [ text "The coinductive constructor application"
-          , nest 2 $ prettyTCM e
-          , text "was translated into the application"
-          , nest 2 $ prettyTCM e'
-          ]
-
-      blockTerm t $ e' <$ workOnTypes (leqType forcedType t)
-    A.Con _  -> __IMPOSSIBLE__
-    _ -> defaultResult
-  where
-  defaultResult = defaultResult' Nothing
-  defaultResult' mk = do
-    (f, t0) <- inferHead hd
-    expandLast <- asks envExpandLast
-    checkArguments' expandLast (getRange hd) args t0 t $ \vs t1 -> do
-      let check = do
-           k <- mk
-           as <- allApplyElims vs
-           pure $ k as t1
-      v <- unfoldInlined (f vs)
-      maybe id (\ ck m -> blockTerm t $ ck >> m) check $ coerce v t1 t
-
--- | Check a list of arguments: @checkArgs args t0 t1@ checks that
---   @t0 = Delta -> t0'@ and @args : Delta@. Inserts hidden arguments to
---   make this happen.  Returns the evaluated arguments @vs@, the remaining
---   type @t0'@ (which should be a subtype of @t1@) and any constraints @cs@
---   that have to be solved for everything to be well-formed.
-
-checkArguments :: ExpandHidden -> Range -> [NamedArg A.Expr] -> Type -> Type ->
-                  ExceptT (Elims, [NamedArg A.Expr], Type) TCM (Elims, Type)
-
--- Case: no arguments, do not insert trailing hidden arguments: We are done.
-checkArguments DontExpandLast _ [] t0 t1 = return ([], t0)
-
--- Case: no arguments, but need to insert trailing hiddens.
-checkArguments exh r [] t0 t1 =
-    traceCallE (CheckArguments r [] t0 t1) $ lift $ do
-      t1' <- unEl <$> reduce t1
-      mapFst (map Apply) <$> implicitArgs (-1) (expand t1') t0
-    where
-      expand (Pi (Dom{domInfo = info}) _)   Hidden = not (hidden info) &&
-                                            exh == ExpandLast
-      expand _                     Hidden = exh == ExpandLast
-      expand (Pi Dom{domInfo = info} _) Instance{} = not $ isInstance info
-      expand _                   Instance{} = True
-      expand _                  NotHidden = False
-
--- Case: argument given.
-checkArguments exh r args0@(arg@(Arg info e) : args) t0 t1 =
-    traceCallE (CheckArguments r args0 t0 t1) $ do
-      lift $ reportSDoc "tc.term.args" 30 $ sep
-        [ text "checkArguments"
---        , text "  args0 =" <+> prettyA args0
-        , nest 2 $ vcat
-          [ text "e     =" <+> prettyA e
-          , text "t0    =" <+> prettyTCM t0
-          , text "t1    =" <+> prettyTCM t1
-          ]
-        ]
-      -- First, insert implicit arguments, depending on current argument @arg@.
-      let hx = getHiding info  -- hiding of current argument
-          mx = fmap rangedThing $ nameOf e -- name of current argument
-          -- do not insert visible arguments
-          expand NotHidden y = False
-          -- insert a hidden argument if arg is not hidden or has different name
-          -- insert an instance argument if arg is not instance  or has different name
-          expand hy        y = not (sameHiding hy hx) || maybe False (y /=) mx
-      (nargs, t) <- lift $ implicitNamedArgs (-1) expand t0
-      -- Separate names from args.
-      let (mxs, us) = unzip $ map (\ (Arg ai (Named mx u)) -> (mx, Apply $ Arg ai u)) nargs
-          xs        = catMaybes mxs
-
-      -- We need a function type here, but we don't know which kind
-      -- (implicit/explicit). But it might be possible to use injectivity to
-      -- force a pi.
-      t <- lift $ forcePiUsingInjectivity t
-
-      -- We are done inserting implicit args.  Now, try to check @arg@.
-      ifBlockedType t (\ m t -> throwError (us, args0, t)) $ \ _ t0' -> do
-
-        -- What can go wrong?
-
-        -- 1. We ran out of function types.
-        let shouldBePi
-              -- a) It is an explicit argument, but we ran out of function types.
-              | visible info = lift $ typeError $ ShouldBePi t0'
-              -- b) It is an implicit argument, and we did not insert any implicits.
-              --    Thus, the type was not a function type to start with.
-              | null xs        = lift $ typeError $ ShouldBePi t0'
-              -- c) We did insert implicits, but we ran out of implicit function types.
-              --    Then, we should inform the user that we did not find his one.
-              | otherwise      = lift $ typeError $ WrongNamedArgument arg
-
-        -- 2. We have a function type left, but it is the wrong one.
-        --    Our argument must be implicit, case a) is impossible.
-        --    (Otherwise we would have ran out of function types instead.)
-        let wrongPi
-              -- b) We have not inserted any implicits.
-              | null xs   = lift $ typeError $ WrongHidingInApplication t0'
-              -- c) We inserted implicits, but did not find his one.
-              | otherwise = lift $ typeError $ WrongNamedArgument arg
-
-        viewPath <- lift pathView'
-        -- t0' <- lift $ forcePi (getHiding info) (maybe "_" rangedThing $ nameOf e) t0'
-        case unEl t0' of
-          Pi (Dom{domInfo = info', unDom = a}) b
-            | sameHiding info info'
-              && (visible info || maybe True ((absName b ==) . rangedThing) (nameOf e)) -> do
-                u <- lift $ applyRelevanceToContext (getRelevance info') $ do
-                 -- Andreas, 2014-05-30 experiment to check non-dependent arguments
-                 -- after the spine has been processed.  Allows to propagate type info
-                 -- from ascribed type into extended-lambdas.  Would solve issue 1159.
-                 -- However, leaves unsolved type checking problems in the test suite.
-                 -- I do not know what I am doing wrong here.
-                 -- Could be extreme order-sensitivity or my abuse of the postponing
-                 -- mechanism.
-                 -- Andreas, 2016-02-02: Ulf says unless there is actually some meta
-                 -- blocking a postponed type checking problem, we might never retry,
-                 -- since the trigger for retrying constraints is solving a meta.
-                 -- Thus, the following naive use violates some invariant.
-                 -- if not $ isBinderUsed b
-                 -- then postponeTypeCheckingProblem (CheckExpr (namedThing e) a) (return True) else
-                  let e' = e { nameOf = maybe (Just $ unranged $ absName b) Just (nameOf e) }
-                  checkNamedArg (Arg info' e') a
-                -- save relevance info' from domain in argument
-                addCheckedArgs us (Apply $ Arg info' u) $
-                  checkArguments exh (fuseRange r e) args (absApp b u) t1
-            | otherwise -> do
-                reportSDoc "error" 10 $ nest 2 $ vcat
-                  [ text $ "info      = " ++ show info
-                  , text $ "info'     = " ++ show info'
-                  , text $ "absName b = " ++ absName b
-                  , text $ "nameOf e  = " ++ show (nameOf e)
-                  ]
-                wrongPi
-          _
-            | visible info
-            , PathType s _ _ bA x y <- viewPath t0' -> do
-                lift $ reportSDoc "tc.term.args" 30 $ text $ show bA
-                u <- lift $ checkExpr (namedThing e) =<< elInf primInterval
-                addCheckedArgs us (IApply (unArg x) (unArg y) u) $
-                  checkArguments exh (fuseRange r e) args (El s $ unArg bA `apply` [argN u]) t1
-          _ -> shouldBePi
-  where
-    addCheckedArgs us u rec =
-      (mapFst ((us ++) . (u :)) <$> rec)
-        `catchError` \(vs, es, t) ->
-          throwError (us ++ u : vs, es, t)
-
--- | Check that a list of arguments fits a telescope.
---   Inserts hidden arguments as necessary.
---   Returns the type-checked arguments and the remaining telescope.
-checkArguments_
-  :: ExpandHidden         -- ^ Eagerly insert trailing hidden arguments?
-  -> Range                -- ^ Range of application.
-  -> [NamedArg A.Expr]    -- ^ Arguments to check.
-  -> Telescope            -- ^ Telescope to check arguments against.
-  -> TCM (Elims, Telescope)
-     -- ^ Checked arguments and remaining telescope if successful.
-checkArguments_ exh r args tel = do
-    z <- runExceptT $
-      checkArguments exh r args (telePi tel typeDontCare) typeDontCare
-    case z of
-      Right (args, t) -> do
-        let TelV tel' _ = telView' t
-        return (args, tel')
-      Left _ -> __IMPOSSIBLE__  -- type cannot be blocked as it is generated by telePi
-
--- | @checkArguments' exph r args t0 t k@ tries @checkArguments exph args t0 t@.
--- If it succeeds, it continues @k@ with the returned results.  If it fails,
--- it registers a postponed typechecking problem and returns the resulting new
--- meta variable.
---
--- Checks @e := ((_ : t0) args) : t@.
-checkArguments' ::
-  ExpandHidden -> Range -> [NamedArg A.Expr] -> Type -> Type ->
-  (Elims -> Type -> TCM Term) -> TCM Term
-checkArguments' exph r args t0 t k = do
-  z <- runExceptT $ checkArguments exph r args t0 t
-  case z of
-    Right (vs, t1) -> k vs t1
-      -- vs = evaluated args
-      -- t1 = remaining type (needs to be subtype of t)
-    Left problem -> postponeArgs problem exph r args t k
-      -- if unsuccessful, postpone checking until t0 unblocks
-
-postponeArgs :: (Elims, [NamedArg A.Expr], Type) -> ExpandHidden -> Range -> [NamedArg A.Expr] -> Type ->
-                (Elims -> Type -> TCM Term) -> TCM Term
-postponeArgs (us, es, t0) exph r args t k = do
-  reportSDoc "tc.term.expr.args" 80 $
-    sep [ text "postponed checking arguments"
-        , nest 4 $ prettyList (map (prettyA . namedThing . unArg) args)
-        , nest 2 $ text "against"
-        , nest 4 $ prettyTCM t0 ] $$
-    sep [ text "progress:"
-        , nest 2 $ text "checked" <+> prettyList (map prettyTCM us)
-        , nest 2 $ text "remaining" <+> sep [ prettyList (map (prettyA . namedThing . unArg) es)
-                                            , nest 2 $ text ":" <+> prettyTCM t0 ] ]
-  postponeTypeCheckingProblem_ (CheckArgs exph r es t0 t $ \vs t -> k (us ++ vs) t)
-
------------------------------------------------------------------------------
--- * Constructors
------------------------------------------------------------------------------
-
--- | Check the type of a constructor application. This is easier than
---   a general application since the implicit arguments can be inserted
---   without looking at the arguments to the constructor.
-checkConstructorApplication :: A.Expr -> Type -> ConHead -> [NamedArg A.Expr] -> TCM Term
-checkConstructorApplication org t c args = do
-  reportSDoc "tc.term.con" 50 $ vcat
-    [ text "entering checkConstructorApplication"
-    , nest 2 $ vcat
-      [ text "org  =" <+> prettyTCM org
-      , text "t    =" <+> prettyTCM t
-      , text "c    =" <+> prettyTCM c
-      , text "args =" <+> prettyTCM args
-    ] ]
-  let paramsGiven = checkForParams args
-  if paramsGiven then fallback else do
-    reportSDoc "tc.term.con" 50 $ text "checkConstructorApplication: no parameters explicitly supplied, continuing..."
-    cdef  <- getConInfo c
-    let Constructor{conData = d, conPars = npars} = theDef cdef
-    reportSDoc "tc.term.con" 50 $ nest 2 $ text "d    =" <+> prettyTCM d
-    -- Issue 661: t maybe an evaluated form of d .., so we evaluate d
-    -- as well and then check wether we deal with the same datatype
-    t0 <- reduce (Def d [])
-    case (t0, unEl t) of -- Only fully applied constructors get special treatment
-      (Def d0 _, Def d' es) -> do
-        let ~(Just vs) = allApplyElims es
-        reportSDoc "tc.term.con" 50 $ nest 2 $ text "d0   =" <+> prettyTCM d0
-        reportSDoc "tc.term.con" 50 $ nest 2 $ text "d'   =" <+> prettyTCM d'
-        reportSDoc "tc.term.con" 50 $ nest 2 $ text "vs   =" <+> prettyTCM vs
-        if d' /= d0 then fallback else do
-         -- Issue 661: d' may take more parameters than d, in particular
-         -- these additional parameters could be a module parameter telescope.
-         -- Since we get the constructor type ctype from d but the parameters
-         -- from t = Def d' vs, we drop the additional parameters.
-         npars' <- getNumberOfParameters d'
-         caseMaybe (sequenceA $ List2 (Just npars, npars')) fallback $ \ (List2 (n, n')) -> do
-           reportSDoc "tc.term.con" 50 $ nest 2 $ text $ "n    = " ++ show n
-           reportSDoc "tc.term.con" 50 $ nest 2 $ text $ "n'   = " ++ show n'
-           when (n > n')  -- preprocessor does not like ', so put on next line
-             __IMPOSSIBLE__
-           let ps    = take n $ drop (n' - n) vs
-               ctype = defType cdef
-           reportSDoc "tc.term.con" 20 $ vcat
-             [ text "special checking of constructor application of" <+> prettyTCM c
-             , nest 2 $ vcat [ text "ps     =" <+> prettyTCM ps
-                             , text "ctype  =" <+> prettyTCM ctype ] ]
-           let ctype' = ctype `piApply` ps
-           reportSDoc "tc.term.con" 20 $ nest 2 $ text "ctype' =" <+> prettyTCM ctype'
-           -- get the parameter names
-           let TelV ptel _ = telView'UpTo n ctype
-           let pnames = map (fmap fst) $ telToList ptel
-           -- drop the parameter arguments
-               args' = dropArgs pnames args
-           -- check the non-parameter arguments
-           expandLast <- asks envExpandLast
-           checkArguments' expandLast (getRange c) args' ctype' t $ \us t' -> do
-             reportSDoc "tc.term.con" 20 $ nest 2 $ vcat
-               [ text "us     =" <+> prettyTCM us
-               , text "t'     =" <+> prettyTCM t' ]
-             coerce (Con c ConOCon (map Apply us)) t' t
-      _ -> do
-        reportSDoc "tc.term.con" 50 $ nest 2 $ text "we are not at a datatype, falling back"
-        fallback
-  where
-    fallback = checkHeadApplication org t (A.Con (unambiguous $ conName c)) args
-
-    -- Check if there are explicitly given hidden arguments,
-    -- in which case we fall back to default type checking.
-    -- We could work harder, but let's not for now.
-    --
-    -- Andreas, 2012-04-18: if all inital args are underscores, ignore them
-    checkForParams args =
-      let (hargs, rest) = span (not . visible) args
-          notUnderscore A.Underscore{} = False
-          notUnderscore _              = True
-      in  any notUnderscore $ map (unScope . namedArg) hargs
-
-    -- Drop the constructor arguments that correspond to parameters.
-    dropArgs [] args                = args
-    dropArgs ps []                  = args
-    dropArgs ps args@(arg : args')
-      | Just p   <- name,
-        Just ps' <- namedPar p ps   = dropArgs ps' args'
-      | Nothing  <- name,
-        Just ps' <- unnamedPar h ps = dropArgs ps' args'
-      | otherwise                   = args
-      where
-        name = fmap rangedThing . nameOf $ unArg arg
-        h    = getHiding arg
-
-        namedPar   x = dropPar ((x ==) . unDom)
-        unnamedPar h = dropPar (sameHiding h)
-
-        dropPar this (p : ps) | this p    = Just ps
-                              | otherwise = dropPar this ps
-        dropPar _ [] = Nothing
-
 -- | Returns an unblocking action in case of failure.
 disambiguateConstructor :: NonemptyList QName -> Type -> TCM (Either (TCM Bool) ConHead)
 disambiguateConstructor cs0 t = do
@@ -1053,57 +951,57 @@
 
           -- try to project it with all of the possible projections
           let try d = do
-                reportSDoc "tc.proj.amb" 30 $ vcat
-                  [ text $ "trying projection " ++ prettyShow d
-                  , text "  td  = " <+> caseMaybeM (getDefType d ta) (text "Nothing") prettyTCM
-                  ]
-
-                -- get the original projection name
-                isP <- isProjection d
-                reportSDoc "tc.proj.amb" 40 $ vcat $
-                  [ text $ "  isProjection = " ++ caseMaybe isP "no" (const "yes")
-                  ] ++ caseMaybe isP [] (\ Projection{ projProper = proper, projOrig = orig } ->
-                  [ text $ "  proper       = " ++ show proper
-                  , text $ "  orig         = " ++ prettyShow orig
-                  ])
-
-                -- Andreas, 2017-01-21, issue #2422
-                -- The scope checker considers inherited projections (from nested records)
-                -- as projections and allows overloading.  However, since they are defined
-                -- as *composition* of projections, the type checker does *not* recognize them,
-                -- and @isP@ will be @Nothing@.
-                -- However, we can ignore this, as we only need the @orig@inal projection name
-                -- for removing false ambiguity.  Thus, we skip these checks:
-
-                -- Projection{ projProper = proper, projOrig = orig } <- MaybeT $ return isP
-                -- guard $ isJust proper
-                let orig = caseMaybe isP d projOrig
-
-                -- try to eliminate
-                (dom, u, tb) <- MaybeT (projectTyped v ta o d `catchError` \ _ -> return Nothing)
-                reportSDoc "tc.proj.amb" 30 $ vcat
-                  [ text "  dom = " <+> prettyTCM dom
-                  , text "  u   = " <+> prettyTCM u
-                  , text "  tb  = " <+> prettyTCM tb
-                  ]
-                (q', pars, _) <- MaybeT $ isRecordType $ unDom dom
-                reportSDoc "tc.proj.amb" 30 $ vcat
-                  [ text "  q   = " <+> prettyTCM q
-                  , text "  q'  = " <+> prettyTCM q'
-                  ]
-                guard (q == q')
-                -- Get the type of the projection and check
-                -- that the first visible argument is the record value.
-                tfull <- lift $ defType <$> getConstInfo d
-                TelV tel _ <- lift $ telViewUpTo' (-1) (not . visible) tfull
-                reportSDoc "tc.proj.amb" 30 $ vcat
-                  [ text $ "  size tel  = " ++ show (size tel)
-                  , text $ "  size pars = " ++ show (size pars)
-                  ]
-                -- See issue 1960 for when the following assertion fails for
-                -- the correct disambiguation.
-                -- guard (size tel == size pars)
-                return (orig, (d, (pars, (dom, u, tb))))
+              reportSDoc "tc.proj.amb" 30 $ vcat
+                [ text $ "trying projection " ++ prettyShow d
+                , text "  td  = " <+> caseMaybeM (getDefType d ta) (text "Nothing") prettyTCM
+                ]
+
+              -- get the original projection name
+              isP <- isProjection d
+              reportSDoc "tc.proj.amb" 40 $ vcat $
+                [ text $ "  isProjection = " ++ caseMaybe isP "no" (const "yes")
+                ] ++ caseMaybe isP [] (\ Projection{ projProper = proper, projOrig = orig } ->
+                [ text $ "  proper       = " ++ show proper
+                , text $ "  orig         = " ++ prettyShow orig
+                ])
+
+              -- Andreas, 2017-01-21, issue #2422
+              -- The scope checker considers inherited projections (from nested records)
+              -- as projections and allows overloading.  However, since they are defined
+              -- as *composition* of projections, the type checker does *not* recognize them,
+              -- and @isP@ will be @Nothing@.
+              -- However, we can ignore this, as we only need the @orig@inal projection name
+              -- for removing false ambiguity.  Thus, we skip these checks:
+
+              -- Projection{ projProper = proper, projOrig = orig } <- MaybeT $ return isP
+              -- guard $ isJust proper
+              let orig = caseMaybe isP d projOrig
+
+              -- try to eliminate
+              (dom, u, tb) <- MaybeT (projectTyped v ta o d `catchError` \ _ -> return Nothing)
+              reportSDoc "tc.proj.amb" 30 $ vcat
+                [ text "  dom = " <+> prettyTCM dom
+                , text "  u   = " <+> prettyTCM u
+                , text "  tb  = " <+> prettyTCM tb
+                ]
+              (q', pars, _) <- MaybeT $ isRecordType $ unDom dom
+              reportSDoc "tc.proj.amb" 30 $ vcat
+                [ text "  q   = " <+> prettyTCM q
+                , text "  q'  = " <+> prettyTCM q'
+                ]
+              guard (q == q')
+              -- Get the type of the projection and check
+              -- that the first visible argument is the record value.
+              tfull <- lift $ defType <$> getConstInfo d
+              TelV tel _ <- lift $ telViewUpTo' (-1) (not . visible) tfull
+              reportSDoc "tc.proj.amb" 30 $ vcat
+                [ text $ "  size tel  = " ++ show (size tel)
+                , text $ "  size pars = " ++ show (size pars)
+                ]
+              -- See issue 1960 for when the following assertion fails for
+              -- the correct disambiguation.
+              -- guard (size tel == size pars)
+              return (orig, (d, (pars, (dom, u, tb))))
 
           cands <- groupOn fst . catMaybes <$> mapM (runMaybeT . try) (toList ds)
           case cands of
@@ -1126,7 +1024,7 @@
               let r  = getRange e
               z <- runExceptT $ checkArguments ExpandLast r (drop (k+1) args) tb tc
               case z of
-                Right (us, trest) -> return (u `apply` us, trest)
+                Right (us, trest) -> return (u `applyE` us, trest)
                 -- We managed to check a part of es and got us1, but es2 remain.
                 Left (us1, es2, trest1) -> do
                   -- In the inference case:
@@ -1135,5 +1033,5 @@
                   tc <- caseMaybe mt newTypeMeta_ return
                   v <- postponeTypeCheckingProblem_ $
                     CheckArgs ExpandLast r es2 trest1 tc $ \ us2 trest ->
-                      coerce (u `apply` us1 `apply` us2) trest tc
+                      coerce (u `applyE` us1 `applyE` us2) trest tc
                   return (v, tc)

--- conflicted
+++ resolved
@@ -197,21 +197,9 @@
 problemInPats = map problemInPat . (^. problemEqs)
 
 data Focus
-<<<<<<< HEAD
-  = ConFocus
-    { focusCon      :: QName
-    , focusPatOrigin:: ConOrigin -- ^ Do we come from an implicit or record pattern?
-    , focusConArgs  :: [NamedArg A.Pattern]
-    , focusRange    :: Range
-    , focusDatatype :: QName
-    , focusParams   :: [Arg Term]
-    , focusIndices  :: [Arg Term]
-    }
-  | PartialFocus [(A.Expr,A.Expr)] -- [(φ₁ = b1),..,(φn = bn)]
-=======
   = ConFocus (Maybe AmbiguousQName)  -- ^ @Just ambC@ for a (possibly ambiguous) name,
                                      --   or @Nothing@ for a record pattern
->>>>>>> 489ef788
+  | PartialFocus [(A.Expr,A.Expr)] -- [(φ₁ = b1),..,(φn = bn)]
   | LitFocus Literal
 
 -- | Result of 'splitProblem':  Determines position for the next split.
@@ -241,7 +229,7 @@
     --   Can be 'Irrelevant' to indicate that we came by
     --   an irrelevant projection and, hence, the rhs must
     --   be type-checked in irrelevant mode.
-  , lhsPartialSplit :: ![Maybe Int] -- ^ have we splitted with a PartialFocus?
+  , _lhsPartialSplit :: ![Maybe Int] -- ^ have we splitted with a PartialFocus?
   }
 
 lhsTel :: Lens' Telescope (LHSState a)
@@ -255,6 +243,9 @@
 
 lhsTarget :: Lens' (Arg Type) (LHSState a)
 lhsTarget f p = f (_lhsTarget p) <&> \x -> p {_lhsTarget = x}
+
+lhsPartialSplit :: Lens' [Maybe Int] (LHSState a)
+lhsPartialSplit f p = f (_lhsPartialSplit p) <&> \x -> p {_lhsPartialSplit = x}
 
 instance Subst Term (Problem a) where
   applySubst rho (Problem eqs rps cont) = Problem (applySubst rho eqs) rps cont

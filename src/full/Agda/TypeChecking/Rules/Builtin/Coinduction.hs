-- {-# LANGUAGE CPP #-}

------------------------------------------------------------------------
-- | Handling of the INFINITY, SHARP and FLAT builtins.
------------------------------------------------------------------------

module Agda.TypeChecking.Rules.Builtin.Coinduction where

import qualified Data.Map as Map
import qualified Data.Set as Set

import qualified Agda.Syntax.Abstract as A
import Agda.Syntax.Common
import Agda.Syntax.Internal
import Agda.Syntax.Position
import Agda.Syntax.Scope.Base

import Agda.TypeChecking.CompiledClause
import Agda.TypeChecking.Level
import Agda.TypeChecking.Monad
import Agda.TypeChecking.Monad.Builtin
import Agda.TypeChecking.Positivity.Occurrence
import Agda.TypeChecking.Primitive
import Agda.TypeChecking.Reduce
import Agda.TypeChecking.Substitute
import Agda.TypeChecking.Telescope
import Agda.TypeChecking.Rules.Builtin
import Agda.TypeChecking.Rules.Term

import Agda.Utils.Permutation

-- | The type of @∞@.

typeOfInf :: TCM Type
typeOfInf = hPi "a" (el primLevel) $
            (return . sort $ varSort 0) --> (return . sort $ varSort 0)

-- | The type of @♯_@.

typeOfSharp :: TCM Type
typeOfSharp = hPi "a" (el primLevel) $
              hPi "A" (return . sort $ varSort 0) $
              (El (varSort 1) <$> varM 0) -->
              (El (varSort 1) <$> primInf <#> varM 1 <@> varM 0)

-- | The type of @♭@.

typeOfFlat :: TCM Type
typeOfFlat = hPi "a" (el primLevel) $
             hPi "A" (return . sort $ varSort 0) $
             (El (varSort 1) <$> primInf <#> varM 1 <@> varM 0) -->
             (El (varSort 1) <$> varM 0)

-- | Binds the INFINITY builtin, but does not change the type's
-- definition.

bindBuiltinInf :: ResolvedName -> TCM ()
bindBuiltinInf x = bindPostulatedName builtinInf x $ \inf _ ->
  instantiateFull =<< checkExpr (A.Def inf) =<< typeOfInf

-- | Binds the SHARP builtin, and changes the definitions of INFINITY
-- and SHARP.

-- The following (no longer supported) definition is used:
--
-- codata ∞ {a} (A : Set a) : Set a where
--   ♯_ : (x : A) → ∞ A

bindBuiltinSharp :: ResolvedName -> TCM ()
bindBuiltinSharp x =
  bindPostulatedName builtinSharp x $ \sharp sharpDefn -> do
    sharpType <- typeOfSharp
    TelV fieldTel _ <- telView sharpType
    sharpE    <- instantiateFull =<< checkExpr (A.Def sharp) sharpType
    Def inf _ <- ignoreSharing <$> primInf
    infDefn   <- getConstInfo inf
    addConstant (defName infDefn) $
      infDefn { defPolarity       = [] -- not monotone
              , defArgOccurrences = [Unused, StrictPos]
              , theDef = Record
                  { recPars           = 2
                  , recInduction      = Just CoInductive
                  , recClause         = Nothing
                  , recConHead        = ConHead sharp CoInductive []  -- flat is added later
                  , recNamedCon       = True
                  , recFields         = []  -- flat is added later
                  , recTel            = fieldTel
                  , recEtaEquality'   = Inferred False
                  , recMutual         = Just []
                  , recAbstr          = ConcreteDef
                  , recComp           = Nothing
                  }
              }
    addConstant sharp $
      sharpDefn { theDef = Constructor
                    { conPars   = 2
                    , conArity  = 1
                    , conSrcCon = ConHead sharp CoInductive [] -- flat is added as field later
                    , conData   = defName infDefn
                    , conAbstr  = ConcreteDef
                    , conInd    = CoInductive
                    , conComp   = Nothing
                    , conForced = []
                    , conErased = []
                    }
                }
    return sharpE

-- | Binds the FLAT builtin, and changes its definition.

-- The following (no longer supported) definition is used:
--
--   ♭ : ∀ {a} {A : Set a} → ∞ A → A
--   ♭ (♯ x) = x

bindBuiltinFlat :: ResolvedName -> TCM ()
bindBuiltinFlat x =
  bindPostulatedName builtinFlat x $ \ flat flatDefn -> do
    flatE       <- instantiateFull =<< checkExpr (A.Def flat) =<< typeOfFlat
    Def sharp _ <- ignoreSharing <$> primSharp
    kit         <- requireLevels
    Def inf _   <- ignoreSharing <$> primInf
    let sharpCon = ConHead sharp CoInductive [flat]
        level    = El (mkType 0) $ Def (typeName kit) []
        tel     :: Telescope
        tel      = ExtendTel (domH $ level)                  $ Abs "a" $
                   ExtendTel (domH $ sort $ varSort 0)       $ Abs "A" $
                   ExtendTel (domN $ El (varSort 1) $ var 0) $ Abs "x" $
                   EmptyTel
        infA     = El (varSort 2) $ Def inf [ Apply $ defaultArg $ var 1 ]
<<<<<<< HEAD
        cpi      = ConPatternInfo Nothing False $ Just $ defaultArg infA
=======
        cpi      = noConPatternInfo { conPType = Just $ defaultArg infA
                                    , conPLazy = True }
>>>>>>> 5ee988da
    let clause   = Clause
          { clauseLHSRange  = noRange
          , clauseFullRange = noRange
          , clauseTel       = tel
          , namedClausePats = [ argN $ Named Nothing $
              ConP sharpCon cpi [ argN $ Named Nothing $ debruijnNamedVar "x" 0 ] ]
          , clauseBody      = Just $ var 0
          , clauseType      = Just $ defaultArg $ El (varSort 2) $ var 1
          , clauseCatchall  = False
          , clauseUnreachable = Just False
          }
<<<<<<< HEAD
        cc = Case (defaultArg 0) $ Branches False
                               (Map.singleton sharp
                                 $ WithArity 1 $ Done [defaultArg "x"] $ var 0)
                               Map.empty
                               Nothing
                               (Just False)
=======
        cc = Case (defaultArg 0) $ conCase sharp $ WithArity 1 $ Done [defaultArg "x"] $ var 0
>>>>>>> 5ee988da
        projection = Projection
          { projProper   = Just inf
          , projOrig     = flat
          , projFromType = defaultArg inf
          , projIndex    = 3
          , projLams     = ProjLams $ [ argH "a" , argH "A" , argN "x" ]
          }
    addConstant flat $
      flatDefn { defPolarity       = []
               , defArgOccurrences = [StrictPos]  -- changing that to [Mixed] destroys monotonicity of 'Rec' in test/succeed/GuardednessPreservingTypeConstructors
               , theDef = emptyFunction
                   { funClauses      = [clause]
                   , funCompiled     = Just $ cc
                   , funProjection   = Just projection
                   , funMutual       = Just []
                   , funTerminates   = Just True
                   , funCopatternLHS = isCopatternLHS [clause]
                   }
                }

    -- register flat as record field for constructor sharp
    modifySignature $ updateDefinition sharp $ updateTheDef $ \ def ->
      def { conSrcCon = sharpCon }
    modifySignature $ updateDefinition inf $ updateTheDef $ \ def ->
      def { recConHead = sharpCon, recFields = [defaultArg flat] }
    return flatE

-- The coinductive primitives.
-- moved to TypeChecking.Monad.Builtin<|MERGE_RESOLUTION|>--- conflicted
+++ resolved
@@ -128,12 +128,8 @@
                    ExtendTel (domN $ El (varSort 1) $ var 0) $ Abs "x" $
                    EmptyTel
         infA     = El (varSort 2) $ Def inf [ Apply $ defaultArg $ var 1 ]
-<<<<<<< HEAD
-        cpi      = ConPatternInfo Nothing False $ Just $ defaultArg infA
-=======
         cpi      = noConPatternInfo { conPType = Just $ defaultArg infA
                                     , conPLazy = True }
->>>>>>> 5ee988da
     let clause   = Clause
           { clauseLHSRange  = noRange
           , clauseFullRange = noRange
@@ -145,16 +141,7 @@
           , clauseCatchall  = False
           , clauseUnreachable = Just False
           }
-<<<<<<< HEAD
-        cc = Case (defaultArg 0) $ Branches False
-                               (Map.singleton sharp
-                                 $ WithArity 1 $ Done [defaultArg "x"] $ var 0)
-                               Map.empty
-                               Nothing
-                               (Just False)
-=======
-        cc = Case (defaultArg 0) $ conCase sharp $ WithArity 1 $ Done [defaultArg "x"] $ var 0
->>>>>>> 5ee988da
+        cc = Case (defaultArg 0) $ conCase sharp False $ WithArity 1 $ Done [defaultArg "x"] $ var 0
         projection = Projection
           { projProper   = Just inf
           , projOrig     = flat

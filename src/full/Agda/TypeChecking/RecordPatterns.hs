-- GHC 7.4.2 requires this layout for the pragmas. See Issue 1460.
{-# LANGUAGE CPP,
             FlexibleInstances,
             GeneralizedNewtypeDeriving,
             PatternGuards,
             TupleSections #-}

-- | Code which replaces pattern matching on record constructors with
-- uses of projection functions.

module Agda.TypeChecking.RecordPatterns
  ( translateRecordPatterns
  , translateCompiledClauses
  , translateSplitTree
  , recordPatternToProjections
  ) where

import Control.Applicative
<<<<<<< HEAD
=======
import Control.Arrow (first, second)
>>>>>>> dc1497e4
import Control.Monad.Fix
import Control.Monad.Reader
import Control.Monad.State

import Data.List
import Data.Maybe
import qualified Data.Map as Map
import qualified Data.Traversable as Trav

import Agda.Syntax.Common
import Agda.Syntax.Internal as I
import Agda.TypeChecking.CompiledClause
import Agda.TypeChecking.Coverage.SplitTree
import Agda.TypeChecking.Datatypes
import Agda.TypeChecking.Errors
import Agda.TypeChecking.Monad
import Agda.TypeChecking.Pretty hiding (pretty)
import Agda.TypeChecking.Records
import Agda.TypeChecking.Reduce
import Agda.TypeChecking.Substitute
import Agda.TypeChecking.Telescope

import Agda.Utils.Either
import Agda.Utils.List
import qualified Agda.Utils.Map as Map
import Agda.Utils.Maybe
import Agda.Utils.Permutation hiding (dropFrom)
import Agda.Utils.Pretty (Pretty(..))
import qualified Agda.Utils.Pretty as P
import Agda.Utils.Size
import Agda.Utils.Tuple

#include "undefined.h"
import Agda.Utils.Impossible

---------------------------------------------------------------------------
-- * Record pattern translation for let bindings
---------------------------------------------------------------------------

-- | Take a record pattern @p@ and yield a list of projections
--   corresponding to the pattern variables, from left to right.
--
--   E.g. for @(x , (y , z))@ we return @[ fst, fst . snd, snd . snd ]@.
--
--   If it is not a record pattern, error 'ShouldBeRecordPattern' is raised.
recordPatternToProjections :: Pattern -> TCM [Term -> Term]
recordPatternToProjections p =
  case p of
    VarP{}       -> return [ \ x -> x ]
    LitP{}       -> typeError $ ShouldBeRecordPattern p
    DotP{}       -> typeError $ ShouldBeRecordPattern p
    ConP c ci ps -> do
      unless (isJust $ conPRecord ci) $
        typeError $ ShouldBeRecordPattern p
      t <- reduce $ fromMaybe __IMPOSSIBLE__ $ conPType ci
      fields <- getRecordTypeFields (unArg t)
      concat <$> zipWithM comb (map proj fields) (map namedArg ps)
    ProjP{}      -> __IMPOSSIBLE__ -- copattern cannot appear here
  where
    proj p = (`applyE` [Proj $ unArg p])
--    proj p = \ x -> Def (unArg p) [defaultArg x]
    comb :: (Term -> Term) -> Pattern -> TCM [Term -> Term]
    comb prj p = map (\ f -> f . prj) <$> recordPatternToProjections p


---------------------------------------------------------------------------
-- * Record pattern translation for compiled clauses
---------------------------------------------------------------------------

-- | Take a matrix of booleans (at least one row!) and summarize the columns
--   using conjunction.
conjColumns :: [[Bool]] -> [Bool]
conjColumns =  foldl1 (zipWith (&&))

-- | @insertColumn i a m@ inserts a column before the @i@th column in
--   matrix @m@ and fills it with value @a@.
insertColumn :: Int -> a -> [[a]] -> [[a]]
insertColumn i a rows = map ins rows where
  ins row = let (init, last) = splitAt i row in init ++ a : last

{- UNUSED
-- | @cutColumn i m@ removes the @i@th column from matrix @m@.
cutColumn :: Int -> [[a]] -> [[a]]
cutColumn i rows = map cut rows where
  cut row = let (init, _:last) = splitAt i row in init ++ last

-- | @cutColumns i n xss = (yss, xss')@ cuts out a submatrix @yss@
--   of width @n@ from @xss@, starting at column @i@.
cutColumns :: Int -> Int -> [[a]] -> ([[a]], [[a]])
cutColumns i n rows = unzip (map (cutSublist i n) rows)
-}

-- | @cutSublist i n xs = (xs', ys, xs'')@ cuts out a sublist @ys@
--   of width @n@ from @xs@, starting at column @i@.
cutSublist :: Int -> Int -> [a] -> ([a], [a], [a])
cutSublist i n row =
  let (init, rest) = splitAt i row
      (mid , last) = splitAt n rest
  in  (init, mid, last)


translateCompiledClauses :: CompiledClauses -> TCM CompiledClauses
translateCompiledClauses cc = snd <$> loop cc
  where

    loop :: CompiledClauses -> TCM ([Bool], CompiledClauses)
    loop cc = case cc of
      Fail      -> return (repeat True, cc)
      Done xs t -> return (map (const True) xs, cc)
      Case i cs -> loops i cs

    loops :: Int                  -- split variable
          -> Case CompiledClauses -- original split tree
          -> TCM ([Bool], CompiledClauses)
    loops i cs@(Branches { conBranches = conMap
                         , litBranches = litMap
                         , catchAllBranch = catchAll }) = do

      -- recurse on and compute variable status of catch-all clause
      (xssa, catchAll) <- unzipMaybe <$> Trav.mapM loop catchAll
      let xsa = maybe (repeat True) id xssa

      -- recurse on compute variable status of literal clauses
      (xssl, litMap)   <- Map.unzip <$> Trav.mapM loop litMap
      let xsl = conjColumns (xsa : insertColumn i False (Map.elems xssl))

      -- recurse on constructor clauses
      (ccs, xssc, conMap)    <- Map.unzip3 <$> do
        Trav.forM (Map.mapWithKey (,) conMap) $ \ (c, WithArity ar cc) -> do
          (xs, cc)     <- loop cc
--          dataOrRecCon <- getConstructorArity c  -- TODO: c could be a projection
          dataOrRecCon <- do
            isProj <- isProjection c
            case isProj of
               Nothing -> getConstructorArity c
               Just{}  -> return $ Left 0
          let (isRC, n)   = either (False,) ((True,) . size) dataOrRecCon
              (xs0, rest) = genericSplitAt i xs
              (xs1, xs2 ) = genericSplitAt n rest
              -- if all dropped variables (xs1) are virgins and we are record cons.
              -- then new variable x is also virgin
              -- and we can translate away the split
              x           = isRC && and xs1
              -- xs' = updated variables
              xs'         = xs0 ++ x : xs2
              -- get the record fields
              fs          = either __IMPOSSIBLE__ id dataOrRecCon
              -- if x we can translate
              mcc = if x then [replaceByProjections i (map unArg fs) cc] else []

          when (n /= ar) __IMPOSSIBLE__
          return (mcc, xs', WithArity ar cc)

      -- compute result
      let xs = conjColumns (xsl : Map.elems xssc)
      case concat $ Map.elems ccs of
        -- case: no record pattern was translated
        []   -> return (xs, Case i $ Branches
                  { conBranches = conMap
                  , litBranches = litMap
                  , catchAllBranch = catchAll })

        -- case: translated away one record pattern
        [cc] -> do
                -- Andreas, 2013-03-22
                -- Due to catch-all-expansion this is actually possible:
                -- -- we cannot have a catch-all if we had a record pattern
                -- whenJust catchAll __IMPOSSIBLE__
                -- We just drop the catch-all clause.  This is safe because
                -- for record patterns we have expanded all the catch-alls.
                return (xs, cc) -- mergeCatchAll cc catchAll)

        -- case: more than one record patterns (impossible)
        _    -> __IMPOSSIBLE__

{- UNUSED
instance Monoid CompiledClauses where
  mempty = __IMPOSSIBLE__
  mappend (Case n c) (Case n' c') | n == n' = Case n $ mappend c c'
  mappend _ _ = __IMPOSSIBLE__

mergeCatchAll :: CompiledClauses -> Maybe CompiledClauses -> CompiledClauses
mergeCatchAll cc ca = maybe cc (mappend cc) ca
{-
  case (cc, ca) of
    (_       , Nothing) -> cc
    (Case n c, Just (Case n' c')) | n == n' -> Case n $ mappend c c'
    _                   -> __IMPOSSIBLE__ -- this would mean non-determinism
-}
-}

-- | @replaceByProjections i projs cc@ replaces variables @i..i+n-1@
--   (counted from left) by projections @projs_1 i .. projs_n i@.
--
--   If @n==0@, we matched on a zero-field record, which means that
--   we are actually introduce a new variable, increasing split
--   positions greater or equal to @i@ by one.
--   Otherwise, we have to lower
--
replaceByProjections :: Int -> [QName] -> CompiledClauses -> CompiledClauses
replaceByProjections i projs cc =
  let n = length projs

      loop :: Int -> CompiledClauses -> CompiledClauses
      loop i cc = case cc of
        Case j cs

        -- if j < i, we leave j untouched, but we increase i by the number
        -- of variables replacing j in the branches
          | j < i     -> Case j $ loops i cs

        -- if j >= i then we shrink j by (n-1)
          | otherwise -> Case (j - (n-1)) $ fmap (loop i) cs

        Done xs v ->
        -- we have to delete (n-1) variables from xs
        -- and instantiate v suitably with the projections
          let (xs0,xs1,xs2)     = cutSublist i n xs
              names | null xs1  = ["r"]
                    | otherwise = map unArg xs1
              x                 = defaultArg $ foldr1 appendArgNames names
              xs'               = xs0 ++ x : xs2
              us                = map (\ p -> Var 0 [Proj p]) (reverse projs)
--              us                = map (\ p -> Def p [defaultArg $ var 0]) (reverse projs)
              -- go from level (i + n - 1) to index (subtract from |xs|-1)
              index             = length xs - (i + n)
          in  Done xs' $ applySubst (liftS (length xs2) $ us ++# raiseS 1) v
          -- The body is NOT guarded by lambdas!
          -- WRONG: underLambdas i (flip apply) (map defaultArg us) v

        Fail -> Fail

      loops :: Int -> Case CompiledClauses -> Case CompiledClauses
      loops i Branches{ conBranches    = conMap
                      , litBranches    = litMap
                      , catchAllBranch = catchAll } =
        Branches{ conBranches    = fmap (\ (WithArity n c) -> WithArity n $ loop (i + n - 1) c) conMap
                , litBranches    = fmap (loop (i - 1)) litMap
                , catchAllBranch = fmap (loop i) catchAll
                }
  in  loop i cc

-- | Check if a split is on a record constructor, and return the projections
--   if yes.
isRecordCase :: Case c -> TCM (Maybe ([QName], c))
isRecordCase (Branches { conBranches = conMap
                       , litBranches = litMap
                       , catchAllBranch = Nothing })
  | Map.null litMap
  , [(con, WithArity _ br)] <- Map.toList conMap = do
    isRC <- isRecordConstructor con
    case isRC of
      Just (r, Record { recFields = fs }) -> return $ Just (map unArg fs, br)
      Just (r, _) -> __IMPOSSIBLE__
      Nothing -> return Nothing
isRecordCase _ = return Nothing

---------------------------------------------------------------------------
-- * Record pattern translation for split trees
---------------------------------------------------------------------------

-- | Split tree annotation.
data RecordSplitNode = RecordSplitNode
  { splitCon           :: QName  -- ^ Constructor name for this branch.
  , splitArity         :: Int    -- ^ Arity of the constructor.
  , splitRecordPattern :: Bool   -- ^ Should we translate this split away?
  }

-- | Split tree annotated for record pattern translation.
type RecordSplitTree  = SplitTree' RecordSplitNode
type RecordSplitTrees = SplitTrees' RecordSplitNode



-- | Bottom-up procedure to annotate split tree.
recordSplitTree :: SplitTree -> TCM RecordSplitTree
recordSplitTree t = snd <$> loop t
  where

    loop :: SplitTree -> TCM ([Bool], RecordSplitTree)
    loop t = case t of
      SplittingDone n -> return (replicate n True, SplittingDone n)
      SplitAt i ts    -> do
        (xs, ts) <- loops i ts
        return (xs, SplitAt i ts)

    loops :: Int -> SplitTrees -> TCM ([Bool], RecordSplitTrees)
    loops i ts = do
      (xss, ts) <- unzip <$> do
        forM ts $ \ (c, t) -> do
          (xs, t) <- loop t
          (isRC, n) <- either (False,) ((True,) . size) <$> getConstructorArity c
          let (xs0, rest) = genericSplitAt i xs
              (xs1, xs2)  = genericSplitAt n rest
              x           = isRC && and xs1
              xs'         = xs0 ++ x : xs2
          return (xs, (RecordSplitNode c n x, t))
      return (foldl1 (zipWith (&&)) xss, ts)

-- | Bottom-up procedure to record-pattern-translate split tree.
translateSplitTree :: SplitTree -> TCM SplitTree
translateSplitTree t = snd <$> loop t
  where

    -- @loop t = return (xs, t')@ returns the translated split tree @t'@
    -- plus the status @xs@ of the clause variables
    --   True  = variable will never be split on in @t'@ (virgin variable)
    --   False = variable will be spilt on in @t'@
    loop :: SplitTree -> TCM ([Bool], SplitTree)
    loop t = case t of
      SplittingDone n ->
        -- start with n virgin variables
        return (replicate n True, SplittingDone n)
      SplitAt i ts    -> do
        (x, xs, ts) <- loops i ts
        -- if we case on record constructor, drop case
        let t' = if x then
                   case ts of
                     [(c,t)] -> t
                     _       -> __IMPOSSIBLE__
                  -- else retain case
                  else SplitAt i ts
        return (xs, t')

    -- @loops i ts = return (x, xs, ts')@ cf. @loop@
    -- @x@ says wether at arg @i@ we have a record pattern split
    -- that can be removed
    loops :: Int -> SplitTrees -> TCM (Bool, [Bool], SplitTrees)
    loops i ts = do
      -- note: ts not empty
      (rs, xss, ts) <- unzip3 <$> do
        forM ts $ \ (c, t) -> do
          (xs, t) <- loop t
          (isRC, n) <- either (False,) ((True,) . size) <$> getConstructorArity c
          -- now drop variables from i to i+n-1
          let (xs0, rest) = genericSplitAt i xs
              (xs1, xs2)  = genericSplitAt n rest
              -- if all dropped variables are virgins and we are record cons.
              -- then new variable x is also virgin
              -- and we can translate away the split
              x           = isRC && and xs1
              -- xs' = updated variables
              xs'         = xs0 ++ x : xs2
              -- delete splits from t if record match
              t'          = if x then dropFrom i (n - 1) t else t
          return (x, xs', (c, t'))
      -- x = did we split on a record constructor?
      let x = and rs
      -- invariant: if record constructor, then exactly one constructor
      if x then unless (rs == [True]) __IMPOSSIBLE__
      -- else no record constructor
       else unless (or rs == False) __IMPOSSIBLE__
      return (x, conjColumns xss, ts)

-- | @dropFrom i n@ drops arguments @j@  with @j < i + n@ and @j >= i@.
--   NOTE: @n@ can be negative, in which case arguments are inserted.
class DropFrom a where
  dropFrom :: Int -> Int -> a -> a

instance DropFrom (SplitTree' c) where
  dropFrom i n t = case t of
    SplittingDone m -> SplittingDone (m - n)
    SplitAt j ts
      | j >= i + n -> SplitAt (j - n) $ dropFrom i n ts
      | j < i      -> SplitAt j $ dropFrom i n ts
      | otherwise  -> __IMPOSSIBLE__

instance DropFrom (c, SplitTree' c) where
  dropFrom i n (c, t) = (c, dropFrom i n t)

instance DropFrom a => DropFrom [a] where
  dropFrom i n ts = map (dropFrom i n) ts

{-
-- | Check if a split is on a record constructor, and return the projections
--   if yes.
isRecordSplit :: SplitTrees -> TCM (Maybe ([QName], c))
isRecordSplit (Branches { conBranches = conMap
                       , litBranches = litMap
                       , catchAllBranch = Nothing })
  | Map.null litBranches
  , [(con,br)] <- Map.toList conMap = do
    isRC <- isRecordConstructor con
    case isRC of
      Just (r, Record { recFields = fs }) -> return $ Just (map unArg fs, br)
      Just (r, _) -> __IMPOSSIBLE__
      Nothing -> return Nothing
isRecordSplit _ = return Nothing

-}


---------------------------------------------------------------------------
-- * Record pattern translation for function definitions
---------------------------------------------------------------------------

-- | Replaces pattern matching on record constructors with uses of
-- projection functions. Does not remove record constructor patterns
-- which have sub-patterns containing non-record constructor or
-- literal patterns.

translateRecordPatterns :: Clause -> TCM Clause
translateRecordPatterns clause = do
  -- ps: New patterns, in left-to-right order, in the context of the
  -- old RHS.

  -- s: Partial substitution taking the old pattern variables
  -- (including dot patterns; listed from left to right) to terms in
  -- the context of the new RHS.

  -- cs: List of changes, with types in the context of the old
  -- telescope.

  (ps, s, cs) <- runRecPatM $ translatePatterns $ namedClausePats clause

  let -- Number of variables + dot patterns in new clause.
      noNewPatternVars = size cs

      s'   = reverse s
      mkSub s = s ++# raiseS noNewPatternVars

      -- Substitution used to convert terms in the old RHS's
      -- context to terms in the new RHS's context.
      rhsSubst = mkSub s'

      -- Substitution used to convert terms in the old telescope's
      -- context to terms in the new RHS's context.
      rhsSubst' = mkSub $ permute (reverseP $ clausePerm clause) s'
      -- TODO: Is it OK to replace the definition above with the
      -- following one?
      --
      --   rhsSubst' = mkSub $ permute (clausePerm clause) s

      -- The old telescope, flattened and in textual left-to-right
      -- order (i.e. the type signature for the variable which occurs
      -- first in the list of patterns comes first).
      flattenedOldTel =
        permute (invertP __IMPOSSIBLE__ $ compactP $ clausePerm clause) $
        zip (teleNames $ clauseTel clause) $
        flattenTel $
        clauseTel clause

      -- The new telescope, still flattened, with types in the context
      -- of the new RHS, in textual left-to-right order, and with
      -- Nothing in place of dot patterns.
      substTel = map . fmap . second . applySubst
      newTel' =
<<<<<<< HEAD
        map (fmap (mapSnd (applySubst rhsSubst'))) $
=======
        substTel rhsSubst' $
>>>>>>> dc1497e4
        translateTel cs $
        flattenedOldTel

      -- Permutation taking the new variable and dot patterns to the
      -- new telescope.
      newPerm = adjustForDotPatterns $
                  reorderTel_ $ map (maybe dummy snd) newTel'
        where
        -- It is important that dummy does not mention any variable
        -- (see the definition of reorderTel).
        dummy = dummyDom -- defaultArg (El Prop (Sort Prop))

        isDotP n = case genericIndex cs n of
                     Left DotP{} -> True
                     _           -> False

        adjustForDotPatterns (Perm n is) =
          Perm n (filter (not . isDotP) is)

      -- Substitution used to convert terms in the new RHS's context
      -- to terms in the new telescope's context.
      lhsSubst' = renaming (reverseP newPerm)

      -- Substitution used to convert terms in the old telescope's
      -- context to terms in the new telescope's context.
      lhsSubst = applySubst lhsSubst' rhsSubst'

      -- The new telescope.
      newTel =
        uncurry unflattenTel . unzip $
        map (fromMaybe __IMPOSSIBLE__) $
        permute newPerm $
<<<<<<< HEAD
        map (fmap (mapSnd (applySubst lhsSubst'))) $
=======
        substTel lhsSubst' $
>>>>>>> dc1497e4
        newTel'

      -- New clause.
      c = clause
            { clauseTel       = newTel
            , clausePerm      = newPerm
            , namedClausePats = applySubst lhsSubst ps
            , clauseBody      = translateBody cs rhsSubst $ clauseBody clause
            }

  reportSDoc "tc.lhs.recpat" 20 $ vcat
      [ text "Original clause:"
      , nest 2 $ inTopContext $ vcat
        [ text "delta =" <+> prettyTCM (clauseTel clause)
        , text "perm  =" <+> prettyTCM (clausePerm clause)
        , text "pats  =" <+> text (show $ clausePats clause)
        ]
      , text "Intermediate results:"
      , nest 2 $ vcat
        [ text "ps        =" <+> text (show ps)
        , text "s         =" <+> prettyList (map prettyTCM s)
        , text "cs        =" <+> prettyList (map prettyTCM cs)
        , text "flattenedOldTel =" <+> (text . show) flattenedOldTel
        , text "newTel'   =" <+> (text . show) newTel'
        , text "newPerm   =" <+> prettyTCM newPerm
        ]
      ]

  reportSDoc "tc.lhs.recpat" 20 $ vcat
        [ text "lhsSubst' =" <+> (text . show) lhsSubst'
        , text "lhsSubst  =" <+> (text . show) lhsSubst
        , text "newTel  =" <+> prettyTCM newTel
        ]

  reportSDoc "tc.lhs.recpat" 10 $
    escapeContext (size $ clauseTel clause) $ vcat
      [ text "Translated clause:"
      , nest 2 $ vcat
        [ text "delta =" <+> prettyTCM (clauseTel c)
        , text "perm  =" <+> text (show $ clausePerm c)
        , text "ps    =" <+> text (show $ clausePats c)
        , text "body  =" <+> text (show $ clauseBody c)
        , text "body  =" <+> prettyTCM (clauseBody c)
        ]
      ]

  return c

------------------------------------------------------------------------
-- Record pattern monad

-- | A monad used to translate record patterns.
--
-- The state records the number of variables produced so far, the
-- reader records the total number of variables produced by the entire
-- computation. Functions using this monad need to be sufficiently
-- lazy in the reader component.

newtype RecPatM a = RecPatM (TCMT (ReaderT Nat (StateT Nat IO)) a)
  deriving (Functor, Applicative, Monad,
            MonadIO, MonadTCM,
            MonadReader TCEnv, MonadState TCState)

-- | Runs a computation in the 'RecPatM' monad.

runRecPatM :: RecPatM a -> TCM a
runRecPatM (RecPatM m) =
  mapTCMT (\m -> do
             (x, noVars) <- mfix $ \ ~(_, noVars) ->
                              runStateT (runReaderT m noVars) 0
             return x)
          m

-- | Returns the next pattern variable, and the corresponding term.

nextVar :: RecPatM (Pattern, Term)
nextVar = RecPatM $ do
  n <- lift get
  lift $ put $ succ n
  noVars <- lift ask
  return (VarP "r", var $ noVars - n - 1)

------------------------------------------------------------------------
-- Types used to record changes to a clause

-- | @VarPat@ stands for variable patterns, and @DotPat@ for dot
-- patterns.

data Kind = VarPat | DotPat
  deriving Eq

-- | @'Left' p@ means that a variable (corresponding to the pattern
-- @p@, a variable or dot pattern) should be kept unchanged. @'Right'
-- (n, x, t)@ means that @n 'VarPat'@ variables, and @n 'DotPat'@ dot
-- patterns, should be removed, and a new variable, with the name @x@,
-- inserted instead. The type of the new variable is @t@.

type Change  = Either Pattern (Kind -> Nat, ArgName, I.Dom Type)
type Changes = [Change]

instance Pretty (Kind -> Nat) where
  pretty f =
    P.text "(VarPat:" P.<+> P.text (show $ f VarPat) P.<+>
    P.text "DotPat:"  P.<+> P.text (show $ f DotPat) P.<> P.text ")"

instance PrettyTCM (Kind -> Nat) where
  prettyTCM = return . pretty

instance PrettyTCM Change where
  prettyTCM (Left  p) = prettyTCM p
  prettyTCM (Right (f, x, t)) = text "Change" <+> prettyTCM f <+> text x <+> prettyTCM t

-- | Record pattern trees.

data RecordTree
  = Leaf Pattern
    -- ^ Corresponds to variable and dot patterns; contains the
    -- original pattern.
  | RecCon (I.Arg Type) [(Term -> Term, RecordTree)]
    -- ^ @RecCon t args@ stands for a record constructor application:
    -- @t@ is the type of the application, and the list contains a
    -- projection function and a tree for every argument.

------------------------------------------------------------------------
-- Record pattern trees

-- | @projections t@ returns a projection for every non-dot leaf
-- pattern in @t@. The term is the composition of the projection
-- functions from the leaf to the root.
--
-- Every term is tagged with its origin: a variable pattern or a dot
-- pattern.

projections :: RecordTree -> [(Term -> Term, Kind)]
projections (Leaf (DotP{})) = [(id, DotPat)]
projections (Leaf (VarP{})) = [(id, VarPat)]
projections (Leaf _)        = __IMPOSSIBLE__
projections (RecCon _ args) =
  concatMap (\ (p, t) -> map (first (. p)) $ projections t)
            args

-- | Converts a record tree to a single pattern along with information
-- about the deleted pattern variables.

removeTree :: RecordTree -> RecPatM (Pattern, [Term], Changes)
removeTree tree = do
  (pat, x) <- nextVar
  let ps = projections tree
      s  = map (\(p, _) -> p x) ps

      count k = genericLength $ filter ((== k) . snd) ps

  return $ case tree of
    Leaf p     -> (p,   s, [Left p])
    RecCon t _ -> (pat, s, [Right (count, "r", domFromArg t)])

------------------------------------------------------------------------
-- Translation of patterns

-- | Removes record constructors from patterns.
--
-- Returns the following things:
--
-- * The new pattern.
--
-- * A substitution which maps the /old/ pattern variables (in the
--   order they occurred in the pattern; not including dot patterns)
--   to terms (either the new name of the variable, or a projection
--   applied to a new pattern variable).
--
-- * A list explaining the changes to the variables bound in the
--   pattern.
--
-- Record patterns containing non-record constructor patterns are not
-- translated (though their sub-patterns may be).
--
-- Example: The pattern @rec1 (con1 a) (rec2 b c) (rec3 d)@ should
-- yield the pattern @rec1 (con1 x) y z@, along with a substitution
-- similar to @[x, proj2-1 y, proj2-2 y, proj3-1 z]@.
--
-- This function assumes that literals are never of record type.

translatePattern :: Pattern -> RecPatM (Pattern, [Term], Changes)
translatePattern p@(ConP c ci ps)
  -- Andreas, 2015-05-28 only translated implicit record patterns
  | Just True <- conPRecord ci = do
      r <- recordTree p
      case r of
        Left  r -> r
        Right t -> removeTree t
  | otherwise = do
      (ps, s, cs) <- translatePatterns ps
      return (ConP c ci ps, s, cs)
translatePattern p@VarP{} = removeTree (Leaf p)
translatePattern p@DotP{} = removeTree (Leaf p)
translatePattern p@LitP{} = return (p, [], [])
translatePattern p@ProjP{}= return (p, [], [])

translatePatterns :: [I.NamedArg Pattern] -> RecPatM ([I.NamedArg Pattern], [Term], Changes)
translatePatterns ps = do
  (ps', ss, cs) <- unzip3 <$> mapM (translatePattern . namedArg) ps
  return (zipWith (\p -> fmap (p <$)) ps' ps, concat ss, concat cs)

-- | Traverses a pattern and returns one of two things:
--
-- * If there is no non-record constructor in the pattern, then
--   @'Right' ps@ is returned, where @ps@ contains one projection for
--   every variable in the input pattern (in the order they are
--   encountered).
--
-- * Otherwise the output is a computation returning the same kind of
--   result as that coming from 'translatePattern'. (Computations are
--   returned rather than values to ensure that variable numbers are
--   allocated in the right order.)
--
-- Assumes that literals are never of record type.

recordTree ::
  Pattern ->
  RecPatM (Either (RecPatM (Pattern, [Term], Changes)) RecordTree)
-- Andreas, 2015-05-28 only translate implicit record patterns
recordTree (ConP c ci ps) | Just True <- conPRecord ci = do
  let t = fromMaybe __IMPOSSIBLE__ $ conPType ci
  rs <- mapM (recordTree . namedArg) ps
  case allRight rs of
    Nothing ->
      return $ Left $ do
        (ps', ss, cs) <- unzip3 <$> mapM (either id removeTree) rs
        return (ConP c ci (ps' `withNamedArgsFrom` ps),
                concat ss, concat cs)
    Just ts -> liftTCM $ do
      t <- reduce t
      fields <- getRecordTypeFields (unArg t)
--      let proj p = \x -> Def (unArg p) [defaultArg x]
      let proj p = (`applyE` [Proj $ unArg p])
      return $ Right $ RecCon t $ zip (map proj fields) ts
recordTree p@(ConP _ ci _) = return $ Left $ translatePattern p
recordTree p@VarP{} = return (Right (Leaf p))
recordTree p@DotP{} = return (Right (Leaf p))
recordTree p@LitP{} = return $ Left $ translatePattern p
recordTree p@ProjP{}= return $ Left $ translatePattern p

------------------------------------------------------------------------
-- Translation of the clause telescope and body

-- | Translates the telescope.

translateTel
  :: Changes
     -- ^ Explanation of how the telescope should be changed. Types
     -- should be in the context of the old telescope.
  -> [(ArgName, I.Dom Type)]
     -- ^ Old telescope, flattened, in textual left-to-right
     -- order.
  -> [Maybe (ArgName, I.Dom Type)]
     -- ^ New telescope, flattened, in textual left-to-right order.
     -- 'Nothing' is used to indicate the locations of dot patterns.
translateTel (Left (DotP{}) : rest)   tel = Nothing : translateTel rest tel
translateTel (Right (n, x, t) : rest) tel = Just (x, t) :
                                              translateTel rest
                                                (genericDrop (n VarPat) tel)
translateTel (Left _ : rest) (t : tel)    = Just t : translateTel rest tel
translateTel []              []           = []
translateTel (Left _ : _)    []           = __IMPOSSIBLE__
translateTel []              (_ : _)      = __IMPOSSIBLE__

-- | Translates the clause body. The substitution should take things
-- in the context of the old RHS to the new RHS's context.

translateBody :: Changes -> Substitution -> ClauseBody -> ClauseBody
translateBody _                        s NoBody = NoBody
translateBody (Right (n, x, _) : rest) s b      =
  Bind $ Abs x $ translateBody rest s $ dropBinds n' b
  where n' = sum $ map n [VarPat, DotPat]
translateBody (Left _ : rest) s (Bind b)   = Bind $ fmap (translateBody rest s) b
translateBody []              s (Body t)   = Body $ applySubst s t
translateBody _               _ _          = __IMPOSSIBLE__

------------------------------------------------------------------------
-- Helper functions

-- | @dropBinds n b@ drops the initial @n@ occurrences of 'Bind' from @b@.
--
-- Precondition: @b@ has to start with @n@ occurrences of 'Bind'.

dropBinds :: Nat -> ClauseBody -> ClauseBody
dropBinds n b          | n == 0 = b
dropBinds n (Bind b)   | n > 0  = dropBinds (pred n) (absBody b)
dropBinds _ _                   = __IMPOSSIBLE__<|MERGE_RESOLUTION|>--- conflicted
+++ resolved
@@ -16,10 +16,7 @@
   ) where
 
 import Control.Applicative
-<<<<<<< HEAD
-=======
 import Control.Arrow (first, second)
->>>>>>> dc1497e4
 import Control.Monad.Fix
 import Control.Monad.Reader
 import Control.Monad.State
@@ -467,11 +464,7 @@
       -- Nothing in place of dot patterns.
       substTel = map . fmap . second . applySubst
       newTel' =
-<<<<<<< HEAD
-        map (fmap (mapSnd (applySubst rhsSubst'))) $
-=======
         substTel rhsSubst' $
->>>>>>> dc1497e4
         translateTel cs $
         flattenedOldTel
 
@@ -504,11 +497,7 @@
         uncurry unflattenTel . unzip $
         map (fromMaybe __IMPOSSIBLE__) $
         permute newPerm $
-<<<<<<< HEAD
-        map (fmap (mapSnd (applySubst lhsSubst'))) $
-=======
         substTel lhsSubst' $
->>>>>>> dc1497e4
         newTel'
 
       -- New clause.

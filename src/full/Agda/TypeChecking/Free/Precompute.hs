--- conflicted
+++ resolved
@@ -79,13 +79,9 @@
       Prop a     -> Prop <$> precomputeFreeVars a
       Inf _      -> pure s
       SizeUniv   -> pure s
-<<<<<<< HEAD
       LockUniv   -> pure s
-      PiSort s1 s2 -> uncurry PiSort <$> precomputeFreeVars (s1, s2)
-=======
       PiSort a s -> uncurry PiSort <$> precomputeFreeVars (a, s)
       FunSort s1 s2 -> uncurry FunSort <$> precomputeFreeVars (s1, s2)
->>>>>>> 8255ee2a
       UnivSort s -> UnivSort <$> precomputeFreeVars s
       MetaS x es -> MetaS x <$> precomputeFreeVars es
       DefS d es  -> DefS d <$> precomputeFreeVars es

--- conflicted
+++ resolved
@@ -144,14 +144,9 @@
                            , catchAllBranch = catchAll }
       = br{ conBranches    = updCons cons
           , etaBranch      = Nothing
-<<<<<<< HEAD
-          , litBranches    = compile <$> lits
+          , litBranches    = updLits lits
           , fallThrough    = fT
-          , catchAllBranch = compile <$> catchAll
-=======
-          , litBranches    = updLits lits
           , catchAllBranch = updCatchall catchAll
->>>>>>> 256c223b
           }
       where
         updCons = Map.mapWithKey $ \ c cl ->

--- conflicted
+++ resolved
@@ -186,26 +186,4 @@
   caseMaybeM (asks envAppDef) __IMPOSSIBLE__ $ \ f -> do
     traceSLn "impossible" 10
       ("Incomplete pattern matching when applying " ++ show f)
-<<<<<<< HEAD
-      __IMPOSSIBLE__
-
--- Andreas, 2013-03-20 recursive invokations of unfoldCorecursion
--- need also to instantiate metas, see Issue 826.
-unfoldCorecursionE :: Elim -> ReduceM (Blocked Elim)
-unfoldCorecursionE e@(Proj f)           = return $ notBlocked e
-unfoldCorecursionE (Apply (Arg info v)) = fmap (Apply . Arg info) <$>
-  unfoldCorecursion v
-
-unfoldCorecursion :: Term -> ReduceM (Blocked Term)
-unfoldCorecursion v = do
-  v <- instantiate' v
-  case compressPointerChain v of
-    Def f es -> unfoldDefinitionE True unfoldCorecursion (Def f []) f es
-    v@(Shared p) ->
-      case derefPtr p of
-        Def{} -> updateSharedFM unfoldCorecursion v
-        _     -> reduceB' v
-    _ -> reduceB' v
-=======
-      __IMPOSSIBLE__
->>>>>>> a841d387
+      __IMPOSSIBLE__
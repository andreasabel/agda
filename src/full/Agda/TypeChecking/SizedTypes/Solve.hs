--- conflicted
+++ resolved
@@ -783,12 +783,8 @@
       _           -> return Nothing
   where
     isVar (Proj{})  = Nothing
-<<<<<<< HEAD
     isVar (IApply _ _ v) = isVar (Apply (defaultArg v))
-    isVar (Apply v) = case ignoreSharing $ unArg v of
-=======
     isVar (Apply v) = case unArg v of
->>>>>>> 85568e82
       Var i [] -> Just i
       _        -> Nothing
 

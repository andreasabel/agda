{-# LANGUAGE BangPatterns       #-}
{-# LANGUAGE CPP                #-}
{-# LANGUAGE DeriveDataTypeable #-}
{-# LANGUAGE UndecidableInstances   #-}

{-# OPTIONS_GHC -fno-warn-orphans #-}

-- | This module contains the definition of hereditary substitution
-- and application operating on internal syntax which is in β-normal
-- form (β including projection reductions).
--
-- Further, it contains auxiliary functions which rely on substitution
-- but not on reduction.

module Agda.TypeChecking.Substitute
  ( module Agda.TypeChecking.Substitute
  , module Agda.TypeChecking.Substitute.Class
  , module Agda.TypeChecking.Substitute.DeBruijn
  , Substitution'(..), Substitution
  ) where

import Control.Arrow (first, second)
import Data.Function
import Data.Functor
import qualified Data.List as List
import Data.Map (Map)
import Data.Maybe
import Data.Monoid

import Debug.Trace (trace)
import Language.Haskell.TH.Syntax (thenCmp) -- lexicographic combination of Ordering

import Agda.Syntax.Common
import Agda.Syntax.Internal
import Agda.Syntax.Internal.Pattern
import qualified Agda.Syntax.Abstract as A
import Agda.Syntax.Position (Range)

import Agda.TypeChecking.Monad.Base
import Agda.TypeChecking.Free as Free
import Agda.TypeChecking.CompiledClause
import Agda.TypeChecking.Positivity.Occurrence as Occ

import Agda.TypeChecking.Substitute.Class
import Agda.TypeChecking.Substitute.DeBruijn

import Agda.Utils.Empty
import Agda.Utils.Functor
import Agda.Utils.List
import Agda.Utils.Permutation
import Agda.Utils.Size
import Agda.Utils.Tuple
import Agda.Utils.HashMap (HashMap)

#include "undefined.h"
import Agda.Utils.Impossible

instance Apply Term where
  applyE m [] = m
  applyE m es =
    case m of
      Var i es'   -> Var i (es' ++ es)
      Def f es'   -> defApp f es' es  -- remove projection redexes
      Con c ci args -> conApp c ci args es
      Lam _ b     ->
        case es of
          Apply a : es0 -> lazyAbsApp b (unArg a) `applyE` es0
          IApply _ _ a : es0 -> lazyAbsApp b a `applyE` es0
          _             -> __IMPOSSIBLE__
      MetaV x es' -> MetaV x (es' ++ es)
      Shared p    -> Shared $ applyE p es
      Lit{}       -> __IMPOSSIBLE__
      Level{}     -> __IMPOSSIBLE__
      Pi _ _      -> __IMPOSSIBLE__
      Sort _      -> __IMPOSSIBLE__
      DontCare mv -> dontCare $ mv `applyE` es  -- Andreas, 2011-10-02
        -- need to go under DontCare, since "with" might resurrect irrelevant term

-- | If $v$ is a record value, @canProject f v@
--   returns its field @f@.
canProject :: QName -> Term -> Maybe (Arg Term)
canProject f v =
  case ignoreSharing v of
    (Con (ConHead _ _ fs) _ vs) -> do
      i <- List.elemIndex f fs
      isApplyElim =<< headMaybe (drop i vs)
    _ -> Nothing

-- | Eliminate a constructed term.
conApp :: ConHead -> ConInfo -> Elims -> Elims -> Term
conApp ch                  ci args []             = Con ch ci args
conApp ch                  ci args (a@Apply{} : es) = conApp ch ci (args ++ [a]) es
conApp ch                  ci args (a@IApply{} : es) = conApp ch ci (args ++ [a]) es
conApp ch@(ConHead c _ fs) ci args (Proj o f : es) =
  let failure = flip trace __IMPOSSIBLE__ $
        "conApp: constructor " ++ show c ++
        " with fields " ++ show fs ++
        " projected by " ++ show f
      isApply e = fromMaybe __IMPOSSIBLE__ $ isApplyElim e
      i = maybe failure id            $ List.elemIndex f fs
      v = maybe failure (argToDontCare . isApply)  $ headMaybe $ drop i args
  in  applyE v es

  -- -- Andreas, 2016-07-20 futile attempt to magically fix ProjOrigin
  --     fallback = v
  -- in  if not $ null es then applyE v es else
  --     -- If we have no more eliminations, we can return v
  --     if o == ProjSystem then fallback else
  --       -- If the result is a projected term with ProjSystem,
  --       -- we can can restore it to ProjOrigin o.
  --       -- Otherwise, we get unpleasant printing with eta-expanded record metas.
  --     caseMaybe (hasElims v) fallback $ \ (hd, es0) ->
  --       caseMaybe (initLast es0) fallback $ \ (es1, e2) ->
  --         case e2 of
  --           -- We want to replace this ProjSystem by o.
  --           Proj ProjSystem q -> hd (es1 ++ [Proj o q])
  --             -- Andreas, 2016-07-21 for the whole testsuite
  --             -- this case was never triggered!
  --           _ -> fallback

{-
      i = maybe failure id    $ elemIndex f $ map unArg fs
      v = maybe failure unArg $ headMaybe $ drop i args
      -- Andreas, 2013-10-20 see Issue543a:
      -- protect result of irrelevant projection.
      r = maybe __IMPOSSIBLE__ getRelevance $ headMaybe $ drop i fs
      u | Irrelevant <- r = DontCare v
        | otherwise       = v
  in  applyE v es
-}

-- | @defApp f us vs@ applies @Def f us@ to further arguments @vs@,
--   eliminating top projection redexes.
--   If @us@ is not empty, we cannot have a projection redex, since
--   the record argument is the first one.
defApp :: QName -> Elims -> Elims -> Term
defApp f [] (Apply a : es) | Just v <- canProject f (unArg a)
  = argToDontCare v `applyE` es
defApp f es0 es = Def f $ es0 ++ es

-- protect irrelevant fields (see issue 610)
argToDontCare :: Arg Term -> Term
argToDontCare (Arg ai v)
  | Irrelevant <- getRelevance ai     = dontCare v
  | otherwise                         = v

-- Andreas, 2016-01-19: In connection with debugging issue #1783,
-- I consider the Apply instance for Type harmful, as piApply is not
-- safe if the type is not sufficiently reduced.
-- (piApply is not in the monad and hence cannot unfold type synonyms).
--
-- Without apply for types, one has to at least use piApply and be
-- aware of doing something which has a precondition
-- (type sufficiently reduced).
--
-- By grepping for piApply, one can quickly get an overview over
-- potentially harmful uses.
--
-- In general, piApplyM is preferable over piApply since it is more robust
-- and fails earlier than piApply, which may only fail at serialization time,
-- when all thunks are forced.

-- REMOVED:
-- instance Apply Type where
--   apply = piApply
--   -- Maybe an @applyE@ instance would be useful here as well.
--   -- A record type could be applied to a projection name
--   -- to yield the field type.
--   -- However, this works only in the monad where we can
--   -- look up the fields of a record type.

instance Apply Sort where
  applyE s [] = s
  applyE s _  = __IMPOSSIBLE__

instance Apply a => Apply (Ptr a) where
  applyE p xs = fmap (`applyE` xs) p

-- @applyE@ does not make sense for telecopes, definitions, clauses etc.

instance Subst Term a => Apply (Tele a) where
  apply tel               []       = tel
  apply EmptyTel          _        = __IMPOSSIBLE__
  apply (ExtendTel _ tel) (t : ts) = lazyAbsApp tel (unArg t) `apply` ts

instance Apply Definition where
  apply (Defn info x t pol occ df m c inst copy ma nc inj d) args =
    Defn info x (piApply t args) (apply pol args) (apply occ args) df m c inst copy ma nc inj (apply d args)

instance Apply RewriteRule where
  apply r args =
    let newContext = apply (rewContext r) args
        sub        = liftS (size newContext) $ parallelS $
                       reverse $ map (PTerm . unArg) args
    in RewriteRule
       { rewName    = rewName r
       , rewContext = newContext
       , rewHead    = rewHead r
       , rewPats    = applySubst sub (rewPats r)
       , rewRHS     = applyNLPatSubst sub (rewRHS r)
       , rewType    = applyNLPatSubst sub (rewType r)
       }

instance {-# OVERLAPPING #-} Apply [Occ.Occurrence] where
  apply occ args = List.drop (length args) occ

instance {-# OVERLAPPING #-} Apply [Polarity] where
  apply pol args = List.drop (length args) pol

-- | Make sure we only drop variable patterns.
instance {-# OVERLAPPING #-} Apply [NamedArg (Pattern' a)] where
  apply ps args = loop (length args) ps
    where
    loop 0 ps = ps
    loop n [] = __IMPOSSIBLE__
    loop n (p : ps) =
      let recurse = loop (n - 1) ps
      in  case namedArg p of
            VarP{}  -> recurse
            DotP{}  -> __IMPOSSIBLE__
            LitP{}  -> __IMPOSSIBLE__
            ConP{}  -> __IMPOSSIBLE__
            ProjP{} -> __IMPOSSIBLE__

instance Apply Projection where
  apply p args = p
    { projIndex = projIndex p - size args
    , projLams  = projLams p `apply` args
    }

instance Apply ProjLams where
  apply (ProjLams lams) args = ProjLams $ List.drop (length args) lams

instance Apply Defn where
  apply d [] = d
  apply d args = case d of
    Axiom{} -> d
    AbstractDefn d -> AbstractDefn $ apply d args
    Function{ funClauses = cs, funCompiled = cc, funInv = inv
            , funExtLam = extLam
            , funProjection = Nothing } ->
      d { funClauses    = apply cs args
        , funCompiled   = apply cc args
        , funInv        = apply inv args
        , funExtLam     = modifySystem (`apply` args) <$> extLam
        }

    Function{ funClauses = cs, funCompiled = cc, funInv = inv
            , funExtLam = extLam
            , funProjection = Just p0} ->
      case p0 `apply` args of
        p@Projection{ projIndex = n }
          | n < 0     -> __IMPOSSIBLE__
          -- case: applied only to parameters
          | n > 0     -> d { funProjection = Just p }
          -- case: applied also to record value (n == 0)
          | otherwise ->
              d { funClauses        = apply cs args'
                , funCompiled       = apply cc args'
                , funInv            = apply inv args'
                , funProjection     = if isVar0 then Just p{ projIndex = 0 } else Nothing
                , funExtLam         = modifySystem (\ _ -> __IMPOSSIBLE__) <$> extLam
                }
              where
                larg  = last args -- the record value
                args' = [larg]
                isVar0 = case ignoreSharing $ unArg larg of Var 0 [] -> True; _ -> False
{-
    Function{ funClauses = cs, funCompiled = cc, funInv = inv
            , funProjection = Just p@Projection{ projIndex = n } }
        -- case: only applying parameters
      | size args < n -> d { funProjection = Just $ p `apply` args }
        -- case: apply also to record value
      | otherwise     ->
        d { funClauses        = apply cs args'
          , funCompiled       = apply cc args'
          , funInv            = apply inv args'
          , funProjection     = Just $ p { projIndex = 0 } -- Nothing ?
          }
      where args' = [last args]  -- the record value
-}
    Datatype{ dataPars = np, dataClause = cl } ->
      d { dataPars = np - size args
        , dataClause     = apply cl args
        }
    Record{ recPars = np, recClause = cl, recTel = tel
          {-, recArgOccurrences = occ-} } ->
      d { recPars = np - size args
        , recClause = apply cl args, recTel = apply tel args
--        , recArgOccurrences = List.drop (length args) occ
        }
    Constructor{ conPars = np } ->
      d { conPars = np - size args }
    Primitive{ primClauses = cs } ->
      d { primClauses = apply cs args }

instance Apply PrimFun where
    apply (PrimFun x ar def) args   = PrimFun x (ar - size args) $ \vs -> def (args ++ vs)

instance Apply Clause where
    -- This one is a little bit tricksy after the parameter refinement change.
    -- It is assumed that we only apply a clause to "parameters", i.e.
    -- arguments introduced by lambda lifting. The problem is that these aren't
    -- necessarily the first elements of the clause telescope.
    apply cls@(Clause rl rf tel ps b t catchall unreachable) args
      | length args > length ps = __IMPOSSIBLE__
      | otherwise =
      Clause rl rf
             tel'
             (applySubst rhoP $ drop (length args) ps)
             (applySubst rho b)
             (applySubst rho t)
             catchall
             unreachable
      where
        -- We have
        --  Γ ⊢ args, for some outer context Γ
        --  Δ ⊢ ps,   where Δ is the clause telescope (tel)
        rargs = map unArg $ reverse args
        rps   = reverse $ take (length args) ps
        n     = size tel

        -- This is the new telescope. Created by substituting the args into the
        -- appropriate places in the old telescope. We know where those are by
        -- looking at the deBruijn indices of the patterns.
        tel' = newTel n tel rps rargs

        -- We then have to create a substitution from the old telescope to the
        -- new telescope that we can apply to dot patterns and the clause body.
        rhoP :: PatternSubstitution
        rhoP = mkSub dotP n rps rargs
        rho  = mkSub id   n rps rargs

        substP :: Nat -> Term -> [NamedArg DeBruijnPattern] -> [NamedArg DeBruijnPattern]
        substP i v = subst i (dotP v)

        -- Building the substitution from the old telescope to the new. The
        -- interesting case is when we have a variable pattern:
        --  We need Δ′ ⊢ ρ : Δ
        --  where Δ′ = newTel Δ (xⁱ : ps) (v : vs)
        --           = newTel Δ[xⁱ:=v] ps[xⁱ:=v'] vs
        --  Note that we need v' = raise (|Δ| - 1) v, to make Γ ⊢ v valid in
        --  ΓΔ[xⁱ:=v].
        --  A recursive call ρ′ = mkSub (substP i v' ps) vs gets us
        --    Δ′ ⊢ ρ′ : Δ[xⁱ:=v]
        --  so we just need Δ[xⁱ:=v] ⊢ σ : Δ and then ρ = ρ′ ∘ σ.
        --  That's achieved by σ = singletonS i v'.
        mkSub :: Subst a a => (Term -> a) -> Nat -> [NamedArg DeBruijnPattern] -> [Term] -> Substitution' a
        mkSub _ _ [] [] = idS
        mkSub tm n (p : ps) (v : vs) =
          case namedArg p of
            VarP _ (DBPatVar _ i) -> mkSub tm (n - 1) (substP i v' ps) vs `composeS` singletonS i (tm v')
              where v' = raise (n - 1) v
            DotP{}  -> mkSub tm n ps vs
            ConP c _ ps' -> mkSub tm n (ps' ++ ps) (projections c v ++ vs)
            LitP{}  -> __IMPOSSIBLE__
            ProjP{} -> __IMPOSSIBLE__
        mkSub _ _ _ _ = __IMPOSSIBLE__

        -- The parameter patterns 'ps' are all variables or dot patterns, or eta
        -- expanded record patterns (issue #2550). If they are variables they
        -- can appear anywhere in the clause telescope. This function
        -- constructs the new telescope with 'vs' substituted for 'ps'.
        -- Example:
        --    tel = (x : A) (y : B) (z : C) (w : D)
        --    ps  = y@3 w@0
        --    vs  = u v
        --    newTel tel ps vs = (x : A) (z : C[u/y])
        newTel :: Nat -> Telescope -> [NamedArg DeBruijnPattern] -> [Term] -> Telescope
        newTel n tel [] [] = tel
        newTel n tel (p : ps) (v : vs) =
          case namedArg p of
            VarP _ (DBPatVar _ i) -> newTel (n - 1) (subTel (size tel - 1 - i) v tel) (substP i (raise (n - 1) v) ps) vs
            DotP{}              -> newTel n tel ps vs
            ConP c _ ps'        -> newTel n tel (ps' ++ ps) (projections c v ++ vs)
            LitP{}              -> __IMPOSSIBLE__
            ProjP{}             -> __IMPOSSIBLE__
        newTel _ tel _ _ = __IMPOSSIBLE__

        projections c v = [ applyE v [Proj ProjSystem f] | f <- conFields c ]

        -- subTel i v (Δ₁ (xᵢ : A) Δ₂) = Δ₁ Δ₂[xᵢ = v]
        subTel i v EmptyTel = __IMPOSSIBLE__
        subTel 0 v (ExtendTel _ tel) = absApp tel v
        subTel i v (ExtendTel a tel) = ExtendTel a $ subTel (i - 1) (raise 1 v) <$> tel

instance Apply CompiledClauses where
  apply cc args = case cc of
    Fail     -> Fail
    Done hs t
      | length hs >= len ->
         let sub = parallelS $ map var [0..length hs - len - 1] ++ map unArg args
         in  Done (List.drop len hs) $ applySubst sub t
      | otherwise -> __IMPOSSIBLE__
    Case n bs
      | unArg n >= len -> Case (n <&> \ m -> m - len) (apply bs args)
      | otherwise -> __IMPOSSIBLE__
    where
      len = length args

instance Apply ExtLamInfo where
  apply (ExtLamInfo n h sys) args = ExtLamInfo n h (apply sys args)

instance Apply System where
  -- We assume we apply a system only to arguments introduced by
  -- lambda lifting.
  apply (System tel sys) args
      = if nargs > ntel then __IMPOSSIBLE__
        else System newTel (map (map (f -*- id) -*- f) sys)

    where
      f = applySubst sigma
      nargs = length args
      ntel = size tel
      newTel = apply tel args
      -- newTel ⊢ σ : tel
      sigma = liftS (ntel - nargs) (parallelS (reverse $ map unArg args))

instance Apply a => Apply (WithArity a) where
  apply  (WithArity n a) args = WithArity n $ apply  a args
  applyE (WithArity n a) es   = WithArity n $ applyE a es

instance Apply a => Apply (Case a) where
<<<<<<< HEAD
  apply (Branches cop cs ls m b lz) args =
    Branches cop (apply cs args) (apply ls args) (apply m args) b lz
  applyE (Branches cop cs ls m b lz) es =
    Branches cop (applyE cs es) (applyE ls es) (applyE m es) b lz
=======
  apply (Branches cop cs eta ls m lz) args =
    Branches cop (apply cs args) (second (`apply` args) <$> eta) (apply ls args) (apply m args) lz
  applyE (Branches cop cs eta ls m lz) es =
    Branches cop (applyE cs es) (second (`applyE` es) <$> eta)(applyE ls es) (applyE m es) lz
>>>>>>> 855c235b

instance Apply FunctionInverse where
  apply NotInjective  args = NotInjective
  apply (Inverse inv) args = Inverse $ apply inv args

instance Apply DisplayTerm where
  apply (DTerm v)          args = DTerm $ apply v args
  apply (DDot v)           args = DDot  $ apply v args
  apply (DCon c ci vs)     args = DCon c ci $ vs ++ map (fmap DTerm) args
  apply (DDef c es)        args = DDef c $ es ++ map (Apply . fmap DTerm) args
  apply (DWithApp v ws es) args = DWithApp v ws $ es ++ map Apply args

  applyE (DTerm v)           es = DTerm $ applyE v es
  applyE (DDot v)            es = DDot  $ applyE v es
  applyE (DCon c ci vs)      es = DCon c ci $ vs ++ map (fmap DTerm) ws
    where ws = fromMaybe __IMPOSSIBLE__ $ allApplyElims es
  applyE (DDef c es')        es = DDef c $ es' ++ map (fmap DTerm) es
  applyE (DWithApp v ws es') es = DWithApp v ws $ es' ++ es

instance {-# OVERLAPPABLE #-} Apply t => Apply [t] where
  apply  ts args = map (`apply` args) ts
  applyE ts es   = map (`applyE` es) ts

instance Apply t => Apply (Blocked t) where
  apply  b args = fmap (`apply` args) b
  applyE b es   = fmap (`applyE` es) b

instance Apply t => Apply (Maybe t) where
  apply  x args = fmap (`apply` args) x
  applyE x es   = fmap (`applyE` es) x

instance Apply v => Apply (Map k v) where
  apply  x args = fmap (`apply` args) x
  applyE x es   = fmap (`applyE` es) x

instance Apply v => Apply (HashMap k v) where
  apply  x args = fmap (`apply` args) x
  applyE x es   = fmap (`applyE` es) x

instance (Apply a, Apply b) => Apply (a,b) where
  apply  (x,y) args = (apply  x args, apply  y args)
  applyE (x,y) es   = (applyE x es  , applyE y es  )

instance (Apply a, Apply b, Apply c) => Apply (a,b,c) where
  apply  (x,y,z) args = (apply  x args, apply  y args, apply  z args)
  applyE (x,y,z) es   = (applyE x es  , applyE y es  , applyE z es  )

instance DoDrop a => Apply (Drop a) where
  apply x args = dropMore (size args) x

instance DoDrop a => Abstract (Drop a) where
  abstract tel x = unDrop (size tel) x

instance Apply Permutation where
  -- The permutation must start with [0..m - 1]
  -- NB: section (- m) not possible (unary minus), hence (flip (-) m)
  apply (Perm n xs) args = Perm (n - m) $ map (flip (-) m) $ drop m xs
    where
      m = size args

instance Abstract Permutation where
  abstract tel (Perm n xs) = Perm (n + m) $ [0..m - 1] ++ map (+ m) xs
    where
      m = size tel

-- | @(x:A)->B(x) `piApply` [u] = B(u)@
--
--   Precondition: The type must contain the right number of pis without
--   having to perform any reduction.
--
--   @piApply@ is potentially unsafe, the monadic 'piApplyM' is preferable.
piApply :: Type -> Args -> Type
piApply t []                      = t
piApply (El _ (Pi  _ b)) (a:args) = lazyAbsApp b (unArg a) `piApply` args
piApply (El s (Shared p)) args    = piApply (El s $ derefPtr p) args
piApply t args                    =
  trace ("piApply t = " ++ show t ++ "\n  args = " ++ show args) __IMPOSSIBLE__

---------------------------------------------------------------------------
-- * Abstraction
---------------------------------------------------------------------------

instance Abstract Term where
  abstract = teleLam

instance Abstract Type where
  abstract = telePi_

instance Abstract Sort where
  abstract EmptyTel s = s
  abstract _        s = __IMPOSSIBLE__

instance Abstract Telescope where
  EmptyTel           `abstract` tel = tel
  ExtendTel arg xtel `abstract` tel = ExtendTel arg $ xtel <&> (`abstract` tel)

instance Abstract Definition where
  abstract tel (Defn info x t pol occ df m c inst copy ma nc inj d) =
    Defn info x (abstract tel t) (abstract tel pol) (abstract tel occ) df m c inst copy ma nc inj (abstract tel d)

-- | @tel ⊢ (Γ ⊢ lhs ↦ rhs : t)@ becomes @tel, Γ ⊢ lhs ↦ rhs : t)@
--   we do not need to change lhs, rhs, and t since they live in Γ.
--   See 'Abstract Clause'.
instance Abstract RewriteRule where
  abstract tel (RewriteRule q gamma f ps rhs t) =
    RewriteRule q (abstract tel gamma) f ps rhs t

instance {-# OVERLAPPING #-} Abstract [Occ.Occurrence] where
  abstract tel []  = []
  abstract tel occ = replicate (size tel) Mixed ++ occ -- TODO: check occurrence

instance {-# OVERLAPPING #-} Abstract [Polarity] where
  abstract tel []  = []
  abstract tel pol = replicate (size tel) Invariant ++ pol -- TODO: check polarity

instance Abstract Projection where
  abstract tel p = p
    { projIndex = size tel + projIndex p
    , projLams  = abstract tel $ projLams p
    }

instance Abstract ProjLams where
  abstract tel (ProjLams lams) = ProjLams $
    map (\ !dom -> argFromDom (fst <$> dom)) (telToList tel) ++ lams

instance Abstract System where
  abstract tel (System tel1 sys) = System (abstract tel tel1) sys

instance Abstract Defn where
  abstract tel d = case d of
    Axiom{} -> d
    AbstractDefn d -> AbstractDefn $ abstract tel d
    Function{ funClauses = cs, funCompiled = cc, funInv = inv
            , funExtLam = extLam
            , funProjection = Nothing  } ->
      d { funClauses  = abstract tel cs
        , funCompiled = abstract tel cc
        , funInv      = abstract tel inv
        , funExtLam   = modifySystem (abstract tel) <$> extLam
        }
    Function{ funClauses = cs, funCompiled = cc, funInv = inv
            , funExtLam = extLam
            , funProjection = Just p } ->
      -- Andreas, 2015-05-11 if projection was applied to Var 0
      -- then abstract over last element of tel (the others are params).
      if projIndex p > 0 then d' else
        d' { funClauses  = abstract tel1 cs
           , funCompiled = abstract tel1 cc
           , funInv      = abstract tel1 inv
           , funExtLam   = modifySystem (\ _ -> __IMPOSSIBLE__) <$> extLam
           }
        where
          d' = d { funProjection = Just $ abstract tel p }
          tel1 = telFromList $ drop (size tel - 1) $ telToList tel

    Datatype{ dataPars = np, dataClause = cl } ->
      d { dataPars       = np + size tel
        , dataClause     = abstract tel cl
        }
    Record{ recPars = np, recClause = cl, recTel = tel' } ->
      d { recPars    = np + size tel
        , recClause  = abstract tel cl
        , recTel     = abstract tel tel'
        }
    Constructor{ conPars = np } ->
      d { conPars = np + size tel }
    Primitive{ primClauses = cs } ->
      d { primClauses = abstract tel cs }

instance Abstract PrimFun where
    abstract tel (PrimFun x ar def) = PrimFun x (ar + n) $ \ts -> def $ drop n ts
        where n = size tel

instance Abstract Clause where
  abstract tel (Clause rl rf tel' ps b t catchall unreachable) =
    Clause rl rf (abstract tel tel')
           (namedTelVars m tel ++ ps)
           b
           t -- nothing to do for t, since it lives under the telescope
           catchall
           unreachable
      where m = size tel + size tel'

instance Abstract CompiledClauses where
  abstract tel Fail = Fail
  abstract tel (Done xs t) = Done (map (argFromDom . fmap fst) (telToList tel) ++ xs) t
  abstract tel (Case n bs) =
    Case (n <&> \ i -> i + size tel) (abstract tel bs)

instance Abstract a => Abstract (WithArity a) where
  abstract tel (WithArity n a) = WithArity n $ abstract tel a

instance Abstract a => Abstract (Case a) where
<<<<<<< HEAD
  abstract tel (Branches cop cs ls m b lz) =
    Branches cop (abstract tel cs) (abstract tel ls) (abstract tel m) b lz
=======
  abstract tel (Branches cop cs eta ls m lz) =
    Branches cop (abstract tel cs) (second (abstract tel) <$> eta)
                 (abstract tel ls) (abstract tel m) lz
>>>>>>> 855c235b

telVars :: Int -> Telescope -> [Arg DeBruijnPattern]
telVars m = map (fmap namedThing) . (namedTelVars m)

namedTelVars :: Int -> Telescope -> [NamedArg DeBruijnPattern]
namedTelVars m EmptyTel                     = []
namedTelVars m (ExtendTel !dom tel) =
  Arg (domInfo dom) (namedDBVarP (m-1) $ absName tel) :
  namedTelVars (m-1) (unAbs tel)

instance Abstract FunctionInverse where
  abstract tel NotInjective  = NotInjective
  abstract tel (Inverse inv) = Inverse $ abstract tel inv

instance {-# OVERLAPPABLE #-} Abstract t => Abstract [t] where
  abstract tel = map (abstract tel)

instance Abstract t => Abstract (Maybe t) where
  abstract tel x = fmap (abstract tel) x

instance Abstract v => Abstract (Map k v) where
  abstract tel m = fmap (abstract tel) m

instance Abstract v => Abstract (HashMap k v) where
  abstract tel m = fmap (abstract tel) m

abstractArgs :: Abstract a => Args -> a -> a
abstractArgs args x = abstract tel x
    where
        tel   = foldr (\arg@(Arg info x) -> ExtendTel (sort Prop <$ domFromArg arg) . Abs x)
                      EmptyTel
              $ zipWith (<$) names args
        names = cycle $ map (stringToArgName . (:[])) ['a'..'z']

---------------------------------------------------------------------------
-- * Substitution and raising/shifting/weakening
---------------------------------------------------------------------------

-- | If @permute π : [a]Γ -> [a]Δ@, then @applySubst (renaming _ π) : Term Γ -> Term Δ@
renaming :: forall a. DeBruijn a => Empty -> Permutation -> Substitution' a
renaming err p = prependS err gamma $ raiseS $ size p
  where
    gamma :: [Maybe a]
    gamma = inversePermute p (deBruijnVar :: Int -> a)
    -- gamma = safePermute (invertP (-1) p) $ map deBruijnVar [0..]

-- | If @permute π : [a]Γ -> [a]Δ@, then @applySubst (renamingR π) : Term Δ -> Term Γ@
renamingR :: DeBruijn a => Permutation -> Substitution' a
renamingR p@(Perm n _) = permute (reverseP p) (map deBruijnVar [0..]) ++# raiseS n

-- | The permutation should permute the corresponding context. (right-to-left list)
renameP :: Subst t a => Empty -> Permutation -> a -> a
renameP err p = applySubst (renaming err p)

instance Subst a a => Subst a (Substitution' a) where
  applySubst rho sgm = composeS rho sgm

instance Subst Term Term where
  applySubst IdS t = t
  applySubst rho t    = case t of
    Var i es    -> lookupS rho i `applyE` applySubst rho es
    Lam h m     -> Lam h $ applySubst rho m
    Def f es    -> defApp f [] $ applySubst rho es
    Con c ci vs -> Con c ci $ applySubst rho vs
    MetaV x es  -> MetaV x $ applySubst rho es
    Lit l       -> Lit l
    Level l     -> levelTm $ applySubst rho l
    Pi a b      -> uncurry Pi $ applySubst rho (a,b)
    Sort s      -> sortTm $ applySubst rho s
    Shared p    -> Shared $ applySubst rho p
    DontCare mv -> dontCare $ applySubst rho mv

instance Subst t a => Subst t (Ptr a) where
  applySubst rho = fmap (applySubst rho)

instance Subst Term a => Subst Term (Type' a) where
  applySubst rho (El s t) = applySubst rho s `El` applySubst rho t

instance Subst Term Sort where
  applySubst rho s = case s of
    Type n     -> levelSort $ sub n
    Prop       -> Prop
    Inf        -> Inf
    SizeUniv   -> SizeUniv
    DLub s1 s2 -> DLub (sub s1) (sub s2)
    where sub x = applySubst rho x

instance Subst Term Level where
  applySubst rho (Max as) = Max $ applySubst rho as

instance Subst Term PlusLevel where
  applySubst rho l@ClosedLevel{} = l
  applySubst rho (Plus n l) = Plus n $ applySubst rho l

instance Subst Term LevelAtom where
  applySubst rho (MetaLevel m vs)   = MetaLevel m    $ applySubst rho vs
  applySubst rho (BlockedLevel m v) = BlockedLevel m $ applySubst rho v
  applySubst rho (NeutralLevel _ v) = UnreducedLevel $ applySubst rho v
  applySubst rho (UnreducedLevel v) = UnreducedLevel $ applySubst rho v

instance Subst Term Name where
  applySubst rho = id

instance {-# OVERLAPPING #-} Subst Term String where
  applySubst rho = id

instance Subst Term ConPatternInfo where
  applySubst rho i = i{ conPType = applySubst rho $ conPType i }

instance Subst Term Pattern where
  applySubst rho p = case p of
    ConP c mt ps -> ConP c (applySubst rho mt) $ applySubst rho ps
    DotP o t     -> DotP o $ applySubst rho t
    VarP o s     -> p
    LitP l       -> p
    ProjP{}      -> p

instance Subst Term A.ProblemEq where
  applySubst rho (A.ProblemEq p v a) =
    uncurry (A.ProblemEq p) $ applySubst rho (v,a)


instance DeBruijn NLPat where
  deBruijnVar i = PVar i []
  deBruijnView p = case p of
    PVar i []   -> Just i
    PVar{}      -> Nothing
    PWild{}     -> Nothing
    PDef{}      -> Nothing
    PLam{}      -> Nothing
    PPi{}       -> Nothing
    PBoundVar{} -> Nothing -- or... ?
    PTerm{}     -> Nothing -- or... ?

applyNLPatSubst :: (Subst Term a) => Substitution' NLPat -> a -> a
applyNLPatSubst = applySubst . fmap nlPatToTerm
  where
    nlPatToTerm :: NLPat -> Term
    nlPatToTerm p = case p of
      PVar i xs      -> Var i $ map (Apply . fmap var) xs
      PTerm u        -> u
      PWild          -> __IMPOSSIBLE__
      PDef f es      -> __IMPOSSIBLE__
      PLam i u       -> __IMPOSSIBLE__
      PPi a b        -> __IMPOSSIBLE__
      PBoundVar i es -> __IMPOSSIBLE__

instance Subst NLPat NLPat where
  applySubst rho p = case p of
    PVar i bvs -> lookupS rho i `applyBV` bvs
    PWild  -> p
    PDef f es -> PDef f $ applySubst rho es
    PLam i u -> PLam i $ applySubst rho u
    PPi a b -> PPi (applySubst rho a) (applySubst rho b)
    PBoundVar i es -> PBoundVar i $ applySubst rho es
    PTerm u -> PTerm $ applyNLPatSubst rho u

    where
      applyBV :: NLPat -> [Arg Int] -> NLPat
      applyBV p ys = case p of
        PVar i xs      -> PVar i (xs ++ ys)
        PTerm u        -> PTerm $ u `apply` map (fmap var) ys
        PWild          -> __IMPOSSIBLE__
        PDef f es      -> __IMPOSSIBLE__
        PLam i u       -> __IMPOSSIBLE__
        PPi a b        -> __IMPOSSIBLE__
        PBoundVar i es -> __IMPOSSIBLE__

instance Subst NLPat NLPType where
  applySubst rho (NLPType s a) = NLPType (applySubst rho s) (applySubst rho a)

instance Subst NLPat RewriteRule where
  applySubst rho (RewriteRule q gamma f ps rhs t) =
    RewriteRule q (applyNLPatSubst rho gamma)
                f (applySubst (liftS n rho) ps)
                  (applyNLPatSubst (liftS n rho) rhs)
                  (applyNLPatSubst (liftS n rho) t)
    where n = size gamma

instance Subst t a => Subst t (Blocked a) where
  applySubst rho b = fmap (applySubst rho) b

instance Subst Term DisplayForm where
  applySubst rho (Display n ps v) =
    Display n (applySubst (liftS 1 rho) ps)
              (applySubst (liftS n rho) v)

instance Subst Term DisplayTerm where
  applySubst rho (DTerm v)        = DTerm $ applySubst rho v
  applySubst rho (DDot v)         = DDot  $ applySubst rho v
  applySubst rho (DCon c ci vs)   = DCon c ci $ applySubst rho vs
  applySubst rho (DDef c es)      = DDef c $ applySubst rho es
  applySubst rho (DWithApp v vs es) = uncurry3 DWithApp $ applySubst rho (v, vs, es)

instance Subst t a => Subst t (Tele a) where
  applySubst rho  EmptyTel         = EmptyTel
  applySubst rho (ExtendTel t tel) = uncurry ExtendTel $ applySubst rho (t, tel)

instance Subst Term Constraint where
  applySubst rho c = case c of
    ValueCmp cmp a u v       -> ValueCmp cmp (rf a) (rf u) (rf v)
    ValueCmpOnFace cmp p t u v -> ValueCmpOnFace cmp (rf p) (rf t) (rf u) (rf v)
    ElimCmp ps fs a v e1 e2  -> ElimCmp ps fs (rf a) (rf v) (rf e1) (rf e2)
    TypeCmp cmp a b          -> TypeCmp cmp (rf a) (rf b)
    TelCmp a b cmp tel1 tel2 -> TelCmp (rf a) (rf b) cmp (rf tel1) (rf tel2)
    SortCmp cmp s1 s2        -> SortCmp cmp (rf s1) (rf s2)
    LevelCmp cmp l1 l2       -> LevelCmp cmp (rf l1) (rf l2)
    Guarded c cs             -> Guarded (rf c) cs
    IsEmpty r a              -> IsEmpty r (rf a)
    CheckSizeLtSat t         -> CheckSizeLtSat (rf t)
    FindInScope m b cands    -> FindInScope m b (rf cands)
    UnBlock{}                -> c
    CheckFunDef{}            -> c
    where
      rf x = applySubst rho x

instance Subst t a => Subst t (Elim' a) where
  applySubst rho e = case e of
    Apply v -> Apply $ applySubst rho v
    IApply x y r -> IApply (applySubst rho x) (applySubst rho y) (applySubst rho r)
    Proj{}  -> e

instance Subst t a => Subst t (Abs a) where
  applySubst rho (Abs x a)   = Abs x $ applySubst (liftS 1 rho) a
  applySubst rho (NoAbs x a) = NoAbs x $ applySubst rho a

instance Subst t a => Subst t (Arg a) where
  applySubst rho = fmap (applySubst rho)

instance Subst t a => Subst t (Named name a) where
  applySubst rho = fmap (applySubst rho)

instance Subst t a => Subst t (Dom a) where
  applySubst rho = fmap (applySubst rho)

instance Subst t a => Subst t (Maybe a) where
  applySubst rho = fmap (applySubst rho)

instance Subst t a => Subst t [a] where
  applySubst rho = map (applySubst rho)

instance (Ord k, Subst t a) => Subst t (Map k a) where
  applySubst rho = fmap (applySubst rho)

instance Subst Term () where
  applySubst _ _ = ()

instance (Subst t a, Subst t b) => Subst t (a, b) where
  applySubst rho (x,y) = (applySubst rho x, applySubst rho y)

instance (Subst t a, Subst t b, Subst t c) => Subst t (a, b, c) where
  applySubst rho (x,y,z) = (applySubst rho x, applySubst rho y, applySubst rho z)

instance (Subst t a, Subst t b, Subst t c, Subst t d) => Subst t (a, b, c, d) where
  applySubst rho (x,y,z,u) = (applySubst rho x, applySubst rho y, applySubst rho z, applySubst rho u)

instance Subst Term Candidate where
  applySubst rho (Candidate u t eti ov) = Candidate (applySubst rho u) (applySubst rho t) eti ov

instance Subst Term EqualityView where
  applySubst rho (OtherType t) = OtherType
    (applySubst rho t)
  applySubst rho (EqualityType s eq l t a b) = EqualityType
    (applySubst rho s)
    eq
    (map (applySubst rho) l)
    (applySubst rho t)
    (applySubst rho a)
    (applySubst rho b)

instance DeBruijn DeBruijnPattern where
  debruijnNamedVar n i             = varP $ DBPatVar n i
  -- deBruijnView returns Nothing, to prevent consS and the like
  -- from dropping the names and origins when building a substitution.
  deBruijnView _                   = Nothing

fromPatternSubstitution :: PatternSubstitution -> Substitution
fromPatternSubstitution = fmap patternToTerm

applyPatSubst :: (Subst Term a) => PatternSubstitution -> a -> a
applyPatSubst = applySubst . fromPatternSubstitution

instance Subst DeBruijnPattern DeBruijnPattern where
  applySubst IdS p = p
  applySubst rho p = case p of
    VarP o x     -> useOrigin o $ useName (dbPatVarName x) $ lookupS rho $ dbPatVarIndex x
    DotP o u     -> DotP o $ applyPatSubst rho u
    ConP c ci ps -> ConP c ci $ applySubst rho ps
    LitP x       -> p
    ProjP{}      -> p
    where
      useName :: PatVarName -> DeBruijnPattern -> DeBruijnPattern
      useName n (VarP o x) | isUnderscore (dbPatVarName x) = debruijnNamedVar n (dbPatVarIndex x)
      useName _ x = x

      useOrigin :: PatOrigin -> DeBruijnPattern -> DeBruijnPattern
      useOrigin o p = case patternOrigin p of
        Nothing         -> p
        Just PatOSplit  -> p
        Just PatOAbsurd -> p
        Just _          -> case p of
          (VarP _ x) -> VarP o x
          (DotP _ u) -> DotP o u
          (ConP c (ConPatternInfo (Just _) ft b l) ps)
            -> ConP c (ConPatternInfo (Just o) ft b l) ps
          ConP{}  -> __IMPOSSIBLE__
          LitP{}  -> __IMPOSSIBLE__
          ProjP{} -> __IMPOSSIBLE__

instance Subst Term Range where
  applySubst _ = id

---------------------------------------------------------------------------
-- * Projections
---------------------------------------------------------------------------

-- | @projDropParsApply proj o args = 'projDropPars' proj o `'apply'` args@
--
--   This function is an optimization, saving us from construction lambdas we
--   immediately remove through application.
projDropParsApply :: Projection -> ProjOrigin -> Args -> Term
projDropParsApply (Projection prop d r _ lams) o args =
  case initLast $ getProjLams lams of
    -- If we have no more abstractions, we must be a record field
    -- (projection applied already to record value).
    Nothing -> if proper then Def d $ map Apply args else __IMPOSSIBLE__
    Just (pars, Arg i y) ->
      let core = if proper then Lam i $ Abs y $ Var 0 [Proj o d]
                           else Lam i $ Abs y $ Def d [Apply $ Var 0 [] <$ r] -- Issue2226: get ArgInfo for principal argument from projFromType
      -- Now drop pars many args
          (pars', args') = dropCommon pars args
      -- We only have to abstract over the parameters that exceed the arguments.
      -- We only have to apply to the arguments that exceed the parameters.
      in List.foldr (\ (Arg ai x) -> Lam ai . NoAbs x) (core `apply` args') pars'
  where proper = isJust prop

---------------------------------------------------------------------------
-- * Telescopes
---------------------------------------------------------------------------

-- ** Telescope view of a type

type TelView = TelV Type
data TelV a  = TelV { theTel :: Tele (Dom a), theCore :: a }
  deriving (Show, Functor)

deriving instance (Subst t a, Eq  a) => Eq  (TelV a)
deriving instance (Subst t a, Ord a) => Ord (TelV a)

-- | Takes off all exposed function domains from the given type.
--   This means that it does not reduce to expose @Pi@-types.
telView' :: Type -> TelView
telView' = telView'UpTo (-1)

-- | @telView'UpTo n t@ takes off the first @n@ exposed function types of @t@.
-- Takes off all (exposed ones) if @n < 0@.
telView'UpTo :: Int -> Type -> TelView
telView'UpTo 0 t = TelV EmptyTel t
telView'UpTo n t = case ignoreSharing $ unEl t of
  Pi a b  -> absV a (absName b) $ telView'UpTo (n - 1) (absBody b)
  _       -> TelV EmptyTel t
  where
    absV a x (TelV tel t) = TelV (ExtendTel a (Abs x tel)) t


-- ** Creating telescopes from lists of types

-- | Turn a typed binding @(x1 .. xn : A)@ into a telescope.
bindsToTel' :: (Name -> a) -> [Name] -> Dom Type -> ListTel' a
bindsToTel' f []     t = []
bindsToTel' f (x:xs) t = fmap (f x,) t : bindsToTel' f xs (raise 1 t)

bindsToTel :: [Name] -> Dom Type -> ListTel
bindsToTel = bindsToTel' nameToArgName

-- | Turn a typed binding @(x1 .. xn : A)@ into a telescope.
bindsWithHidingToTel' :: (Name -> a) -> [WithHiding Name] -> Dom Type -> ListTel' a
bindsWithHidingToTel' f []                    t = []
bindsWithHidingToTel' f (WithHiding h x : xs) t =
  fmap (f x,) (mapHiding (mappend h) t) : bindsWithHidingToTel' f xs (raise 1 t)

bindsWithHidingToTel :: [WithHiding Name] -> Dom Type -> ListTel
bindsWithHidingToTel = bindsWithHidingToTel' nameToArgName


-- ** Abstracting in terms and types

-- | @mkPi dom t = telePi (telFromList [dom]) t@
mkPi :: Dom (ArgName, Type) -> Type -> Type
mkPi !dom b = el $ Pi a (mkAbs x b)
  where
    x = fst $ unDom dom
    a = snd <$> dom
    el = El $ dLub (getSort a) (Abs x (getSort b)) -- dLub checks x freeIn

mkLam :: Arg ArgName -> Term -> Term
mkLam a v = Lam (argInfo a) (Abs (unArg a) v)

telePi' :: (Abs Type -> Abs Type) -> Telescope -> Type -> Type
telePi' reAbs = telePi where
  telePi EmptyTel          t = t
  telePi (ExtendTel u tel) t = el $ Pi u $ reAbs b
    where
      b  = (`telePi` t) <$> tel
      s1 = getSort u
      s2 = getSort <$> b
      el = El $ dLub s1 s2

-- | Uses free variable analysis to introduce 'NoAbs' bindings.
telePi :: Telescope -> Type -> Type
telePi = telePi' reAbs

-- | Everything will be an 'Abs'.
telePi_ :: Telescope -> Type -> Type
telePi_ = telePi' id

-- | Abstract over a telescope in a term, producing lambdas.
--   Dumb abstraction: Always produces 'Abs', never 'NoAbs'.
--
--   The implementation is sound because 'Telescope' does not use 'NoAbs'.
teleLam :: Telescope -> Term -> Term
teleLam  EmptyTel         t = t
teleLam (ExtendTel u tel) t = Lam (domInfo u) $ flip teleLam t <$> tel

-- | Performs void ('noAbs') abstraction over telescope.
class TeleNoAbs a where
  teleNoAbs :: a -> Term -> Term

instance TeleNoAbs ListTel where
  teleNoAbs tel t = foldr (\ (Dom{domInfo = ai, unDom = (x, _)}) -> Lam ai . NoAbs x) t tel

instance TeleNoAbs Telescope where
  teleNoAbs tel = teleNoAbs $ telToList tel


-- ** Telescope typing

-- | Given arguments @vs : tel@ (vector typing), extract their individual types.
--   Returns @Nothing@ is @tel@ is not long enough.

typeArgsWithTel :: Telescope -> [Term] -> Maybe [Dom Type]
typeArgsWithTel _ []                         = return []
typeArgsWithTel (ExtendTel dom tel) (v : vs) = (dom :) <$> typeArgsWithTel (absApp tel v) vs
typeArgsWithTel EmptyTel{} (_:_)             = Nothing

---------------------------------------------------------------------------
-- * Clauses
---------------------------------------------------------------------------

-- | In compiled clauses, the variables in the clause body are relative to the
--   pattern variables (including dot patterns) instead of the clause telescope.
compiledClauseBody :: Clause -> Maybe Term
compiledClauseBody cl = applySubst (renamingR perm) $ clauseBody cl
  where perm = fromMaybe __IMPOSSIBLE__ $ clausePerm cl

---------------------------------------------------------------------------
-- * Syntactic equality and order
--
-- Needs weakening.
---------------------------------------------------------------------------

deriving instance Eq Substitution
deriving instance Ord Substitution

deriving instance Eq Sort
deriving instance Ord Sort
deriving instance Eq Level
deriving instance Ord Level
deriving instance Eq PlusLevel
deriving instance Ord LevelAtom
deriving instance Eq NotBlocked
deriving instance Ord NotBlocked
deriving instance Eq t => Eq (Blocked t)
deriving instance Ord t => Ord (Blocked t)
deriving instance Eq Candidate

deriving instance (Subst t a, Eq a)  => Eq  (Tele a)
deriving instance (Subst t a, Ord a) => Ord (Tele a)

deriving instance Eq Constraint
deriving instance Eq Section

instance Ord PlusLevel where
  compare ClosedLevel{} Plus{}            = LT
  compare Plus{} ClosedLevel{}            = GT
  compare (ClosedLevel n) (ClosedLevel m) = compare n m
  -- Compare on the atom first. Makes most sense for levelMax.
  compare (Plus n a) (Plus m b)           = compare (a,n) (b,m)

instance Eq LevelAtom where
  (==) = (==) `on` unLevelAtom

-- | Syntactic 'Type' equality, ignores sort annotations.
instance Eq a => Eq (Type' a) where
  (==) = (==) `on` unEl

instance Ord a => Ord (Type' a) where
  compare = compare `on` unEl

-- | Syntactic 'Term' equality, ignores stuff below @DontCare@ and sharing.
instance Eq Term where
  Var x vs   == Var x' vs'   = x == x' && vs == vs'
  Lam h v    == Lam h' v'    = h == h' && v  == v'
  Lit l      == Lit l'       = l == l'
  Def x vs   == Def x' vs'   = x == x' && vs == vs'
  Con x _ vs == Con x' _ vs' = x == x' && vs == vs'
  Pi a b     == Pi a' b'     = a == a' && b == b'
  Sort s     == Sort s'      = s == s'
  Level l    == Level l'     = l == l'
  MetaV m vs == MetaV m' vs' = m == m' && vs == vs'
  DontCare _ == DontCare _   = True
  Shared p   == Shared q     = p == q || derefPtr p == derefPtr q
  Shared p   == b            = derefPtr p == b
  a          == Shared q     = a == derefPtr q
  _          == _            = False

instance Ord Term where
  Shared a   `compare` Shared x | a == x = EQ
  Shared a   `compare` x          = compare (derefPtr a) x
  a          `compare` Shared x   = compare a (derefPtr x)
  Var a b    `compare` Var x y    = compare x a `thenCmp` compare b y -- sort de Bruijn indices down (#2765)
  Var{}      `compare` _          = LT
  _          `compare` Var{}      = GT
  Def a b    `compare` Def x y    = compare (a, b) (x, y)
  Def{}      `compare` _          = LT
  _          `compare` Def{}      = GT
  Con a _ b  `compare` Con x _ y  = compare (a, b) (x, y)
  Con{}      `compare` _          = LT
  _          `compare` Con{}      = GT
  Lit a      `compare` Lit x      = compare a x
  Lit{}      `compare` _          = LT
  _          `compare` Lit{}      = GT
  Lam a b    `compare` Lam x y    = compare (a, b) (x, y)
  Lam{}      `compare` _          = LT
  _          `compare` Lam{}      = GT
  Pi a b     `compare` Pi x y     = compare (a, b) (x, y)
  Pi{}       `compare` _          = LT
  _          `compare` Pi{}       = GT
  Sort a     `compare` Sort x     = compare a x
  Sort{}     `compare` _          = LT
  _          `compare` Sort{}     = GT
  Level a    `compare` Level x    = compare a x
  Level{}    `compare` _          = LT
  _          `compare` Level{}    = GT
  MetaV a b  `compare` MetaV x y  = compare (a, b) (x, y)
  MetaV{}    `compare` _          = LT
  _          `compare` MetaV{}    = GT
  DontCare{} `compare` DontCare{} = EQ

-- Andreas, 2017-10-04, issue #2775, ignore irrelevant arguments during with-abstraction.
--
-- For reasons beyond my comprehension, the following Eq instances are not employed
-- by with-abstraction in TypeChecking.Abstract.isPrefixOf.
-- Instead, I modified the general Eq instance for Arg to ignore the argument
-- if irrelevant.

-- -- | Ignore irrelevant arguments in equality check.
-- --   Also ignore origin.
-- instance {-# OVERLAPPING #-} Eq (Arg Term) where
--   a@(Arg (ArgInfo h r _o) t) == a'@(Arg (ArgInfo h' r' _o') t') = trace ("Eq (Arg Term) on " ++ show a ++ " and " ++ show a') $
--     h == h' && ((r == Irrelevant) || (r' == Irrelevant) || (t == t'))
--     -- Andreas, 2017-10-04: According to Syntax.Common, equality on Arg ignores Relevance and Origin.

-- instance {-# OVERLAPPING #-} Eq Args where
--   us == vs = length us == length vs && and (zipWith (==) us vs)

-- instance {-# OVERLAPPING #-} Eq Elims where
--   us == vs = length us == length vs && and (zipWith (==) us vs)

-- | Equality of binders relies on weakening
--   which is a special case of renaming
--   which is a special case of substitution.
instance (Subst t a, Eq a) => Eq (Abs a) where
  NoAbs _ a == NoAbs _ b = a == b
  Abs   _ a == Abs   _ b = a == b
  a         == b         = absBody a == absBody b

instance (Subst t a, Ord a) => Ord (Abs a) where
  NoAbs _ a `compare` NoAbs _ b = a `compare` b
  Abs   _ a `compare` Abs   _ b = a `compare` b
  a         `compare` b         = absBody a `compare` absBody b

instance (Subst t a, Eq a)  => Eq  (Elim' a) where
  Apply  a == Apply  b = a == b
  Proj _ x == Proj _ y = x == y
  IApply x y r == IApply x' y' r' = x == x' && y == y' && r == r'
  _ == _ = False

instance (Subst t a, Ord a) => Ord (Elim' a) where
  Apply  a `compare` Apply  b = a `compare` b
  Proj _ x `compare` Proj _ y = x `compare` y
  IApply x y r `compare` IApply x' y' r' = compare x x' `mappend` compare y y' `mappend` compare r r'
  Apply{}  `compare` _        = LT
  _        `compare` Apply{}  = GT
  Proj{}   `compare` _        = LT
  _        `compare` Proj{}   = GT


---------------------------------------------------------------------------
-- * Level stuff
---------------------------------------------------------------------------

-- | The ``rule'', if Agda is considered as a functional
--   pure type system (pts).
--
--   TODO: This needs to be properly implemented, requiring
--   refactoring of Agda's handling of levels.
--   Without impredicativity or 'SizeUniv', Agda's pts rule is
--   just the least upper bound, which is total and commutative.
--   The handling of levels relies on this simplification.
pts :: Sort -> Sort -> Sort
pts = sLub

sLub :: Sort -> Sort -> Sort
sLub s Prop = s
sLub Prop s = s
sLub Inf _ = Inf
sLub _ Inf = Inf
sLub SizeUniv s = s         -- one can freely quantify over sizes in any Set
sLub _ SizeUniv = SizeUniv  -- but everything resulting in a size lives in the SizeUniv
sLub (Type (Max as)) (Type (Max bs)) = Type $ levelMax (as ++ bs)
-- sLub (DLub a b) c = DLub (sLub a c) b -- no longer commutative!
sLub (DLub a NoAbs{}) c = __IMPOSSIBLE__
sLub (DLub a (Abs x b)) c = DLub a $ Abs x $ sLub b $ raise 1 c
sLub a (DLub b c) = DLub (sLub a b) c

-- | Dependent least upper bound, to assign a level to expressions
--   like @forall i -> Set i@.
--
--   @dLub s1 \i.s2 = \omega@ if @i@ appears in the rigid variables of @s2@.
dLub :: Sort -> Abs Sort -> Sort
dLub Inf _ = Inf
dLub s1 (NoAbs _ s2) = sLub s1 s2
dLub s1 b@(Abs _ s2) = case occurrence 0 s2 of
  Flexible _    -> DLub s1 b
  -- Andreas, 2017-01-18, issue #2408:
  -- The sort of @.(a : A) → Set (f a)@ in context @f : .A → Level@
  -- is @dLub Set λ a → Set (lsuc (f a))@, but @DLub@s are not serialized.
  -- Alternatives:
  -- 1. -- Irrelevantly -> sLub s1 (absApp b $ DontCare $ Sort Prop)
  --    We cheat here by simplifying the sort to @Set (lsuc (f *))@
  --    where * is a dummy value.  The rationale is that @f * = f a@ (irrelevance!)
  --    and that if we already have a neutral level @f a@
  --    it should not hurt to have @f *@ even if type @A@ is empty.
  --    However: sorts are printed in error messages when sorts do not match.
  --    Also, sorts with a dummy like Prop would be ill-typed.
  -- 2. We keep the DLub, and serialize it.
  --    That's clean and principled, even though DLubs make level solving harder.
  Irrelevantly  -> DLub s1 b
  NoOccurrence  -> sLub s1 (noabsApp __IMPOSSIBLE__ b)
  StronglyRigid -> Inf
  Unguarded     -> Inf
  WeaklyRigid   -> Inf

lvlView :: Term -> Level
lvlView v = case ignoreSharing v of
  Level l       -> l
  Sort (Type l) -> l
  _             -> Max [Plus 0 $ UnreducedLevel v]

levelMax :: [PlusLevel] -> Level
levelMax as0 = Max $ ns ++ List.sort bs
  where
    as = Prelude.concatMap expand as0
    -- ns is empty or a singleton
    ns = case [ n | ClosedLevel n <- as, n > 0 ] of
      []  -> []
      ns  -> [ ClosedLevel n | let n = Prelude.maximum ns, n > greatestB ]
    bs = subsume [ b | b@Plus{} <- as ]
    greatestB | null bs   = 0
              | otherwise = Prelude.maximum [ n | Plus n _ <- bs ]

    expand l@ClosedLevel{} = [l]
    expand (Plus n l) = map (plus n) $ expand0 $ expandAtom l

    expand0 [] = [ClosedLevel 0]
    expand0 as = as

    expandAtom l = case l of
      BlockedLevel _ v -> expandTm v
      NeutralLevel _ v -> expandTm v
      UnreducedLevel v -> expandTm v
      MetaLevel{}      -> [Plus 0 l]
      where
        expandTm v = case ignoreSharing v of
          Level (Max as)       -> as
          Sort (Type (Max as)) -> as
          _                    -> [Plus 0 l]

    plus n (ClosedLevel m) = ClosedLevel (n + m)
    plus n (Plus m l)      = Plus (n + m) l

    subsume (ClosedLevel{} : _) = __IMPOSSIBLE__
    subsume [] = []
    subsume (Plus n a : bs)
      | not $ null ns = subsume bs
      | otherwise     = Plus n a : subsume [ b | b@(Plus _ a') <- bs, a /= a' ]
      where
        ns = [ m | Plus m a'  <- bs, a == a', m > n ]

sortTm :: Sort -> Term
sortTm (Type l) = Sort $ levelSort l
sortTm s        = Sort s

levelSort :: Level -> Sort
levelSort (Max as)
  | List.any (levelIs Inf     ) as = Inf
  | List.any (levelIs SizeUniv) as = SizeUniv
  where
    levelIs s ClosedLevel{}     = False
    levelIs s (Plus _ l)        = atomIs s l
    atomIs s (NeutralLevel _ a) = tmIs s a
    atomIs s (UnreducedLevel a) = tmIs s a
    atomIs s MetaLevel{}        = False
    atomIs s BlockedLevel{}     = False
    tmIs s (Sort s')            = s == s'
    tmIs s (Shared p)           = tmIs s $ derefPtr p
    tmIs s _                    = False
levelSort l =
  case ignoreSharing $ levelTm l of
    Sort s -> s
    _      -> Type l

levelTm :: Level -> Term
levelTm l =
  case l of
    Max [Plus 0 l] -> unLevelAtom l
    _              -> Level l

unLevelAtom :: LevelAtom -> Term
unLevelAtom (MetaLevel x es)   = MetaV x es
unLevelAtom (NeutralLevel _ v) = v
unLevelAtom (UnreducedLevel v) = v
unLevelAtom (BlockedLevel _ v) = v<|MERGE_RESOLUTION|>--- conflicted
+++ resolved
@@ -421,17 +421,10 @@
   applyE (WithArity n a) es   = WithArity n $ applyE a es
 
 instance Apply a => Apply (Case a) where
-<<<<<<< HEAD
-  apply (Branches cop cs ls m b lz) args =
-    Branches cop (apply cs args) (apply ls args) (apply m args) b lz
-  applyE (Branches cop cs ls m b lz) es =
-    Branches cop (applyE cs es) (applyE ls es) (applyE m es) b lz
-=======
-  apply (Branches cop cs eta ls m lz) args =
-    Branches cop (apply cs args) (second (`apply` args) <$> eta) (apply ls args) (apply m args) lz
-  applyE (Branches cop cs eta ls m lz) es =
-    Branches cop (applyE cs es) (second (`applyE` es) <$> eta)(applyE ls es) (applyE m es) lz
->>>>>>> 855c235b
+  apply (Branches cop cs eta ls m b lz) args =
+    Branches cop (apply cs args) (second (`apply` args) <$> eta) (apply ls args) (apply m args) b lz
+  applyE (Branches cop cs eta ls m b lz) es =
+    Branches cop (applyE cs es) (second (`applyE` es) <$> eta)(applyE ls es) (applyE m es) b lz
 
 instance Apply FunctionInverse where
   apply NotInjective  args = NotInjective
@@ -625,14 +618,9 @@
   abstract tel (WithArity n a) = WithArity n $ abstract tel a
 
 instance Abstract a => Abstract (Case a) where
-<<<<<<< HEAD
-  abstract tel (Branches cop cs ls m b lz) =
-    Branches cop (abstract tel cs) (abstract tel ls) (abstract tel m) b lz
-=======
-  abstract tel (Branches cop cs eta ls m lz) =
+  abstract tel (Branches cop cs eta ls m b lz) =
     Branches cop (abstract tel cs) (second (abstract tel) <$> eta)
-                 (abstract tel ls) (abstract tel m) lz
->>>>>>> 855c235b
+                 (abstract tel ls) (abstract tel m) b lz
 
 telVars :: Int -> Telescope -> [Arg DeBruijnPattern]
 telVars m = map (fmap namedThing) . (namedTelVars m)

--- conflicted
+++ resolved
@@ -203,9 +203,5 @@
 checkTypeCheckingProblem p = case p of
   CheckExpr e t                  -> checkExpr e t
   CheckArgs eh r args t0 t1 k    -> checkArguments' eh r args t0 t1 k
-<<<<<<< HEAD
-  CheckLambda args body target   -> checkPostponedLambda args body target
-=======
   CheckLambda args body target   -> checkPostponedLambda args body target
   UnquoteTactic tac hole t       -> unquoteTactic tac hole t $ return hole
->>>>>>> 97c5415e

--- conflicted
+++ resolved
@@ -302,16 +302,10 @@
   -- re #3498: checking a fundef would normally be cached, but here it's
   -- happening out of order so it would only corrupt the caching log.
   checkFunDef d i q cs
-<<<<<<< HEAD
-solveConstraint_ (HasBiggerSort a)            = hasBiggerSort a
-solveConstraint_ (HasPTSRule a b)             = hasPTSRule a b
-solveConstraint_ (CheckLockedVars a b c d)    = checkLockedVars a b c d
-solveConstraint_ (CheckMetaInst m)            = checkMetaInst m
-=======
+solveConstraint_ (CheckLockedVars a b c d)   = checkLockedVars a b c d
 solveConstraint_ (HasBiggerSort a)      = hasBiggerSort a
 solveConstraint_ (HasPTSRule a b)       = hasPTSRule a b
 solveConstraint_ (CheckMetaInst m)      = checkMetaInst m
->>>>>>> 6289bb7c
 
 checkTypeCheckingProblem :: TypeCheckingProblem -> TCM Term
 checkTypeCheckingProblem p = case p of

--- conflicted
+++ resolved
@@ -120,11 +120,7 @@
 -- 32-bit machines). Word64 does not have these problems.
 
 currentInterfaceVersion :: Word64
-<<<<<<< HEAD
-currentInterfaceVersion = 20150404 * 10 + 0
-=======
 currentInterfaceVersion = 20150501 * 10 + 0
->>>>>>> 2ea7af96
 
 -- | Constructor tag (maybe omitted) and argument indices.
 

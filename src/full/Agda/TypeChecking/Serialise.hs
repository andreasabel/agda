
-- Andreas, Makoto, Francesco 2014-10-15 AIM XX:
-- -O2 does not have any noticable effect on runtime
-- but sabotages cabal repl with -Werror
-- (due to a conflict with --interactive warning)
-- {-# OPTIONS_GHC -O2                      #-}

-- | Structure-sharing serialisation of Agda interface files.

-- -!-!-!-!-!-!-!-!-!-!-!-!-!-!-!-!-!-!-!-!-!-!-!-!-!-!-!-!-!-!-!-!-!-!-
-- NOTE: Every time the interface format is changed the interface
-- version number should be bumped _in the same patch_.
--
-- See 'currentInterfaceVersion' below.
--
-- -!-!-!-!-!-!-!-!-!-!-!-!-!-!-!-!-!-!-!-!-!-!-!-!-!-!-!-!-!-!-!-!-!-!-

module Agda.TypeChecking.Serialise
  ( encode, encodeFile, encodeInterface
  , decode, decodeFile, decodeInterface, decodeHashes
  , EmbPrj
  )
  where

import Control.Arrow (second)
import Control.DeepSeq
import qualified Control.Exception as E
import Control.Monad
import Control.Monad.Reader
import Control.Monad.State.Strict

import Data.Array.IArray
import Data.Word
import qualified Data.ByteString.Lazy as L
import qualified Data.HashTable.IO as H
import qualified Data.Map as Map
import qualified Data.Binary as B
import qualified Data.Binary.Get as B
import qualified Data.Binary.Put as B
import qualified Data.List as List
import Data.Function

import qualified Codec.Compression.GZip as G

import qualified Agda.TypeChecking.Monad.Benchmark as Bench

import Agda.TypeChecking.Serialise.Base
import Agda.TypeChecking.Serialise.Instances ()

import Agda.TypeChecking.Monad

import Agda.Utils.Hash
import Agda.Utils.IORef
import Agda.Utils.Lens

import Agda.Utils.Except

-- Note that the Binary instance for Int writes 64 bits, but throws
-- away the 32 high bits when reading (at the time of writing, on
-- 32-bit machines). Word64 does not have these problems.

currentInterfaceVersion :: Word64
<<<<<<< HEAD
currentInterfaceVersion = 20181205 * 10 + 0
=======
currentInterfaceVersion = 20181220 * 10 + 0
>>>>>>> 6e1b11e6

-- | Encodes something. To ensure relocatability file paths in
-- positions are replaced with module names.

encode :: EmbPrj a => a -> TCM L.ByteString
encode a = do
    collectStats <- hasVerbosity "profile.serialize" 20
    fileMod <- sourceToModule
    newD@(Dict nD sD bD iD dD _tD
      _nameD
      _qnameD
      nC sC bC iC dC tC
      nameC
      qnameC
      stats _ _) <- liftIO $ emptyDict collectStats
    root <- liftIO $ (`runReaderT` newD) $ do
       icodeFileMod fileMod  -- Only fills absPathD from fileMod
       icode a
    nL <- benchSort $ l nD
    sL <- benchSort $ l sD
    bL <- benchSort $ l bD
    iL <- benchSort $ l iD
    dL <- benchSort $ l dD
    -- Record reuse statistics.
    verboseS "profile.sharing" 10 $ do
      statistics "pointers" tC
    verboseS "profile.serialize" 10 $ do
      statistics "Integer"  iC
      statistics "String"   sC
      statistics "Text"     bC
      statistics "Double"   dC
      statistics "Node"     nC
      statistics "Shared Term" tC
      statistics "A.QName"  qnameC
      statistics "A.Name"  nameC
    when collectStats $ do
      stats <- Map.fromList . map (second toInteger) <$> do
        liftIO $ H.toList stats
      modifyStatistics $ Map.union stats
    -- Encode hashmaps and root, and compress.
    bits1 <- Bench.billTo [ Bench.Serialization, Bench.BinaryEncode ] $
      return $!! B.encode (root, nL, sL, bL, iL, dL)
    let compressParams = G.defaultCompressParams
          { G.compressLevel    = G.bestSpeed
          , G.compressStrategy = G.huffmanOnlyStrategy
          }
    cbits <- Bench.billTo [ Bench.Serialization, Bench.Compress ] $
      return $!! G.compressWith compressParams bits1
    let x = B.encode currentInterfaceVersion `L.append` cbits
    return x
  where
    l h = List.map fst . List.sortBy (compare `on` snd) <$> H.toList h
    benchSort = Bench.billTo [Bench.Serialization, Bench.Sort] . liftIO
    statistics :: String -> IORef FreshAndReuse -> TCM ()
    statistics kind ioref = do
      FreshAndReuse fresh reused <- liftIO $ readIORef ioref
      tickN (kind ++ "  (fresh)") $ fromIntegral fresh
      tickN (kind ++ " (reused)") $ fromIntegral reused

-- encode :: EmbPrj a => a -> TCM L.ByteString
-- encode a = do
--     fileMod <- sourceToModule
--     (x, shared, total) <- liftIO $ do
--       newD@(Dict nD sD iD dD _ _ _ _ _ stats _) <- emptyDict fileMod
--       root <- runReaderT (icode a) newD
--       nL <- l nD; sL <- l sD; iL <- l iD; dL <- l dD
--       (shared, total) <- readIORef stats
--       return (B.encode currentInterfaceVersion `L.append`
--               G.compress (B.encode (root, nL, sL, iL, dL)), shared, total)
--     verboseS "profile.sharing" 10 $ do
--       tickN "pointers (reused)" $ fromIntegral shared
--       tickN "pointers" $ fromIntegral total
--     return x
--   where
--   l h = List.map fst . List.sortBy (compare `on` snd) <$> H.toList h

-- | Decodes something. The result depends on the include path.
--
-- Returns 'Nothing' if the input does not start with the right magic
-- number or some other decoding error is encountered.

decode :: EmbPrj a => L.ByteString -> TCM (Maybe a)
decode s = do
  mf   <- useTC stModuleToSource
  incs <- getIncludeDirs

  -- Note that B.runGetState and G.decompress can raise errors if the
  -- input is malformed. The decoder is (intended to be) strict enough
  -- to ensure that all such errors can be caught by the handler here.

  (mf, r) <- liftIO $ E.handle (\(E.ErrorCall s) -> noResult s) $ do

    (ver, s, _) <- return $ runGetState B.get s 0
    if ver /= currentInterfaceVersion
     then noResult "Wrong interface version."
     else do

      ((r, nL, sL, bL, iL, dL), s, _) <-
        return $ runGetState B.get (G.decompress s) 0
      if s /= L.empty
         -- G.decompress seems to throw away garbage at the end, so
         -- the then branch is possibly dead code.
       then noResult "Garbage at end."
       else do

        st <- St (ar nL) (ar sL) (ar bL) (ar iL) (ar dL)
                <$> liftIO H.new
                <*> return mf <*> return incs
        (r, st) <- runStateT (runExceptT (value r)) st
        return (Just $ modFile st, r)

  case mf of
    Nothing -> return ()
    Just mf -> stModuleToSource `setTCLens` mf

  case r of
    Right x   -> return (Just x)
    Left  err -> do
      reportSLn "import.iface" 5 $ "Error when decoding interface file"
      -- Andreas, 2014-06-11 deactivated debug printing
      -- in order to get rid of dependency of Serialize on TCM.Pretty
      -- reportSDoc "import.iface" 5 $
      --   "Error when decoding interface file:"
      --   $+$ nest 2 (prettyTCM err)
      return Nothing

  where
  ar l = listArray (0, List.genericLength l - 1) l

  noResult s = return (Nothing, Left $ GenericError s)

encodeInterface :: Interface -> TCM L.ByteString
encodeInterface i = L.append hashes <$> encode i
  where
    hashes :: L.ByteString
    hashes = B.runPut $ B.put (iSourceHash i) >> B.put (iFullHash i)

-- | Encodes something. To ensure relocatability file paths in
-- positions are replaced with module names.

encodeFile :: FilePath -> Interface -> TCM ()
encodeFile f i = liftIO . L.writeFile f =<< encodeInterface i

-- | Decodes something. The result depends on the include path.
--
-- Returns 'Nothing' if the file does not start with the right magic
-- number or some other decoding error is encountered.

decodeInterface :: L.ByteString -> TCM (Maybe Interface)
decodeInterface s = decode $ L.drop 16 s

decodeHashes :: L.ByteString -> Maybe (Hash, Hash)
decodeHashes s
  | L.length s < 16 = Nothing
  | otherwise       = Just $ B.runGet getH $ L.take 16 s
  where getH = (,) <$> B.get <*> B.get

decodeFile :: FilePath -> TCM (Maybe Interface)
decodeFile f = decodeInterface =<< liftIO (L.readFile f)

-- | Store a 'SourceToModule' (map from 'AbsolutePath' to 'TopLevelModuleName')
--   as map from 'AbsolutePath' to 'Int32', in order to directly get the identifiers
--   from absolute pathes rather than going through top level module names.
icodeFileMod
  :: SourceToModule
     -- ^ Maps file names to the corresponding module names.
     --   Must contain a mapping for every file name that is later encountered.
  -> S ()
icodeFileMod fileMod = do
  hmap <- asks absPathD
  forM_ (Map.toList fileMod) $ \ (absolutePath, topLevelModuleName) -> do
    i <- icod_ topLevelModuleName
    liftIO $ H.insert hmap absolutePath i<|MERGE_RESOLUTION|>--- conflicted
+++ resolved
@@ -60,11 +60,7 @@
 -- 32-bit machines). Word64 does not have these problems.
 
 currentInterfaceVersion :: Word64
-<<<<<<< HEAD
-currentInterfaceVersion = 20181205 * 10 + 0
-=======
 currentInterfaceVersion = 20181220 * 10 + 0
->>>>>>> 6e1b11e6
 
 -- | Encodes something. To ensure relocatability file paths in
 -- positions are replaced with module names.

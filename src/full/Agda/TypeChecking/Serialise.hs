{-# LANGUAGE CPP #-}

-- Andreas, Makoto, Francesco 2014-10-15 AIM XX:
-- -O2 does not have any noticable effect on runtime
-- but sabotages cabal repl with -Werror
-- (due to a conflict with --interactive warning)
-- {-# OPTIONS_GHC -O2                      #-}

-- | Structure-sharing serialisation of Agda interface files.

-- -!-!-!-!-!-!-!-!-!-!-!-!-!-!-!-!-!-!-!-!-!-!-!-!-!-!-!-!-!-!-!-!-!-!-
-- NOTE: Every time the interface format is changed the interface
-- version number should be bumped _in the same patch_.
--
-- See 'currentInterfaceVersion' below.
--
-- -!-!-!-!-!-!-!-!-!-!-!-!-!-!-!-!-!-!-!-!-!-!-!-!-!-!-!-!-!-!-!-!-!-!-

module Agda.TypeChecking.Serialise
  ( encode, encodeFile, encodeInterface
  , decode, decodeFile, decodeInterface, decodeHashes
  , EmbPrj
  )
  where

import System.Directory ( createDirectoryIfMissing )
import System.FilePath ( takeDirectory )

import Control.Arrow (second)
import Control.DeepSeq
import qualified Control.Exception as E
import Control.Monad
import Control.Monad.Except
import Control.Monad.Reader
import Control.Monad.State.Strict

import Data.Array.IArray
import Data.Word
import qualified Data.ByteString.Builder as L
import qualified Data.ByteString.Lazy as L
import qualified Data.HashTable.IO as H
import qualified Data.Map as Map
import qualified Data.Binary as B
import qualified Data.Binary.Get as B
import qualified Data.Binary.Put as B
import qualified Data.List as List
import Data.Function
#if !(MIN_VERSION_base(4,11,0))
import Data.Semigroup((<>))
#endif

import qualified Codec.Compression.GZip as G
import qualified Codec.Compression.Zlib.Internal as Z

#if __GLASGOW_HASKELL__ >= 804
import GHC.Compact as C
#endif

import qualified Agda.TypeChecking.Monad.Benchmark as Bench

import Agda.TypeChecking.Serialise.Base
import Agda.TypeChecking.Serialise.Instances () --instance only

import Agda.TypeChecking.Monad

import Agda.Utils.Hash
import Agda.Utils.IORef

-- Note that the Binary instance for Int writes 64 bits, but throws
-- away the 32 high bits when reading (at the time of writing, on
-- 32-bit machines). Word64 does not have these problems.

currentInterfaceVersion :: Word64
<<<<<<< HEAD
currentInterfaceVersion = 20190410 * 10 + 0
=======
currentInterfaceVersion = 20200603 * 10 + 0

-- | The result of 'encode' and 'encodeInterface'.

data Encoded = Encoded
  { uncompressed :: L.ByteString
    -- ^ The uncompressed bytestring, without hashes and the interface
    -- version.
  , compressed :: L.ByteString
    -- ^ The compressed bytestring.
  }
>>>>>>> 8255ee2a

-- | Encodes something. To ensure relocatability file paths in
-- positions are replaced with module names.

encode :: EmbPrj a => a -> TCM Encoded
encode a = do
    collectStats <- hasVerbosity "profile.serialize" 20
    fileMod <- sourceToModule
    newD@(Dict nD ltD stD bD iD dD _tD
      _nameD
      _qnameD
      nC ltC stC bC iC dC tC
      nameC
      qnameC
      stats _ _) <- liftIO $ emptyDict collectStats
    root <- liftIO $ (`runReaderT` newD) $ do
       icodeFileMod fileMod  -- Only fills absPathD from fileMod
       icode a
    nL  <- benchSort $ l nD
    stL <- benchSort $ l stD
    ltL <- benchSort $ l ltD
    bL  <- benchSort $ l bD
    iL  <- benchSort $ l iD
    dL  <- benchSort $ l dD
    -- Record reuse statistics.
    verboseS "profile.sharing" 10 $ do
      statistics "pointers" tC
    verboseS "profile.serialize" 10 $ do
      statistics "Integer"     iC
      statistics "Lazy Text"   ltC
      statistics "Strict Text" stC
      statistics "Text"        bC
      statistics "Double"      dC
      statistics "Node"        nC
      statistics "Shared Term" tC
      statistics "A.QName"     qnameC
      statistics "A.Name"      nameC
    when collectStats $ do
      stats <- Map.fromList . map (second toInteger) <$> do
        liftIO $ H.toList stats
      modifyStatistics $ Map.union stats
    -- Encode hashmaps and root, and compress.
    bits1 <- Bench.billTo [ Bench.Serialization, Bench.BinaryEncode ] $
      return $!! B.encode (root, nL, ltL, stL, bL, iL, dL)
    let compressParams = G.defaultCompressParams
          { G.compressLevel    = G.bestSpeed
          , G.compressStrategy = G.huffmanOnlyStrategy
          }
    cbits <- Bench.billTo [ Bench.Serialization, Bench.Compress ] $
      return $!! G.compressWith compressParams bits1
    let x = B.encode currentInterfaceVersion `L.append` cbits
    return (Encoded { uncompressed = bits1, compressed = x })
  where
    l h = List.map fst . List.sortBy (compare `on` snd) <$> H.toList h
    benchSort = Bench.billTo [Bench.Serialization, Bench.Sort] . liftIO
    statistics :: String -> IORef FreshAndReuse -> TCM ()
    statistics kind ioref = do
      FreshAndReuse fresh
#ifdef DEBUG
                          reused
#endif
                                 <- liftIO $ readIORef ioref
      tickN (kind ++ "  (fresh)") $ fromIntegral fresh
#ifdef DEBUG
      tickN (kind ++ " (reused)") $ fromIntegral reused
#endif

-- encode :: EmbPrj a => a -> TCM L.ByteString
-- encode a = do
--     fileMod <- sourceToModule
--     (x, shared, total) <- liftIO $ do
--       newD@(Dict nD sD iD dD _ _ _ _ _ stats _) <- emptyDict fileMod
--       root <- runReaderT (icode a) newD
--       nL <- l nD; sL <- l sD; iL <- l iD; dL <- l dD
--       (shared, total) <- readIORef stats
--       return (B.encode currentInterfaceVersion `L.append`
--               G.compress (B.encode (root, nL, sL, iL, dL)), shared, total)
--     verboseS "profile.sharing" 10 $ do
--       tickN "pointers (reused)" $ fromIntegral shared
--       tickN "pointers" $ fromIntegral total
--     return x
--   where
--   l h = List.map fst . List.sortBy (compare `on` snd) <$> H.toList h

-- | Decodes an uncompressed bytestring (without extra hashes or magic
-- numbers). The result depends on the include path.
--
-- Returns 'Nothing' if a decoding error is encountered.

decode :: EmbPrj a => L.ByteString -> TCM (Maybe a)
decode s = do
  mf   <- useTC stModuleToSource
  incs <- getIncludeDirs

  -- Note that runGetState can raise errors if the input is malformed.
  -- The decoder is (intended to be) strict enough to ensure that all
  -- such errors can be caught by the handler here.

  (mf, r) <- liftIO $ E.handle (\(E.ErrorCall s) -> noResult s) $ do

    ((r, nL, ltL, stL, bL, iL, dL), s, _) <- return $ runGetState B.get s 0
    if s /= L.empty
     then noResult "Garbage at end."
     else do

      st <- St (ar nL) (ar ltL) (ar stL) (ar bL) (ar iL) (ar dL)
              <$> liftIO H.new
              <*> return mf <*> return incs
      (r, st) <- runStateT (runExceptT (value r)) st
      return (Just $ modFile st, r)

  forM_ mf (setTCLens stModuleToSource)

  case r of
    Right x -> do
#if __GLASGOW_HASKELL__ >= 804
      -- "Compact" the interfaces (without breaking sharing) to
      -- reduce the amount of memory that is traversed by the
      -- garbage collector.
      Bench.billTo [Bench.Deserialization, Bench.Compaction] $
        liftIO (Just . C.getCompact <$> C.compactWithSharing x)
#else
      return (Just x)
#endif
    Left err -> do
      reportSLn "import.iface" 5 $ "Error when decoding interface file"
      -- Andreas, 2014-06-11 deactivated debug printing
      -- in order to get rid of dependency of Serialize on TCM.Pretty
      -- reportSDoc "import.iface" 5 $
      --   "Error when decoding interface file:"
      --   $+$ nest 2 (prettyTCM err)
      return Nothing

  where
  ar l = listArray (0, List.genericLength l - 1) l

  noResult s = return (Nothing, Left $ GenericError s)

encodeInterface :: Interface -> TCM Encoded
encodeInterface i = do
  r <- encode i
  return (r { compressed = L.append hashes (compressed r) })
  where
    hashes :: L.ByteString
    hashes = B.runPut $ B.put (iSourceHash i) >> B.put (iFullHash i)

-- | Encodes an interface. To ensure relocatability file paths in
-- positions are replaced with module names.
--
-- An uncompressed bytestring corresponding to the encoded interface
-- is returned.

encodeFile :: FilePath -> Interface -> TCM L.ByteString
encodeFile f i = do
  r <- encodeInterface i
  liftIO $ createDirectoryIfMissing True (takeDirectory f)
  liftIO $ L.writeFile f (compressed r)
  return (uncompressed r)

-- | Decodes an interface. The result depends on the include path.
--
-- Returns 'Nothing' if the file does not start with the right magic
-- number or some other decoding error is encountered.

decodeInterface :: L.ByteString -> TCM (Maybe Interface)
decodeInterface s = do

  -- Note that runGetState and the decompression code below can raise
  -- errors if the input is malformed. The decoder is (intended to be)
  -- strict enough to ensure that all such errors can be caught by the
  -- handler here or the one in decode.

  s <- liftIO $
       E.handle (\(E.ErrorCall s) -> return (Left s)) $
       E.evaluate $
       let (ver, s', _) = runGetState B.get (L.drop 16 s) 0 in
       if ver /= currentInterfaceVersion
       then Left "Wrong interface version."
       else Right $
            L.toLazyByteString $
            Z.foldDecompressStreamWithInput
              (\s -> (L.byteString s <>))
              (\s -> if L.null s
                     then mempty
                     else error "Garbage at end.")
              (\err -> error (show err))
              (Z.decompressST Z.gzipFormat Z.defaultDecompressParams)
              s'

  case s of
    Right s  -> decode s
    Left err -> do
      reportSLn "import.iface" 5 $
        "Error when decoding interface file: " ++ err
      return Nothing

decodeHashes :: L.ByteString -> Maybe (Hash, Hash)
decodeHashes s
  | L.length s < 16 = Nothing
  | otherwise       = Just $ B.runGet getH $ L.take 16 s
  where getH = (,) <$> B.get <*> B.get

decodeFile :: FilePath -> TCM (Maybe Interface)
decodeFile f = decodeInterface =<< liftIO (L.readFile f)

-- | Store a 'SourceToModule' (map from 'AbsolutePath' to 'TopLevelModuleName')
--   as map from 'AbsolutePath' to 'Int32', in order to directly get the identifiers
--   from absolute pathes rather than going through top level module names.
icodeFileMod
  :: SourceToModule
     -- ^ Maps file names to the corresponding module names.
     --   Must contain a mapping for every file name that is later encountered.
  -> S ()
icodeFileMod fileMod = do
  hmap <- asks absPathD
  forM_ (Map.toList fileMod) $ \ (absolutePath, topLevelModuleName) -> do
    i <- icod_ topLevelModuleName
    liftIO $ H.insert hmap absolutePath i<|MERGE_RESOLUTION|>--- conflicted
+++ resolved
@@ -71,10 +71,7 @@
 -- 32-bit machines). Word64 does not have these problems.
 
 currentInterfaceVersion :: Word64
-<<<<<<< HEAD
-currentInterfaceVersion = 20190410 * 10 + 0
-=======
-currentInterfaceVersion = 20200603 * 10 + 0
+currentInterfaceVersion = 20200620 * 10 + 0
 
 -- | The result of 'encode' and 'encodeInterface'.
 
@@ -85,7 +82,6 @@
   , compressed :: L.ByteString
     -- ^ The compressed bytestring.
   }
->>>>>>> 8255ee2a
 
 -- | Encodes something. To ensure relocatability file paths in
 -- positions are replaced with module names.

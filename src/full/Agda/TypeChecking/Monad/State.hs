{-# LANGUAGE CPP #-}

-- | Lenses for 'TCState' and more.

module Agda.TypeChecking.Monad.State where

import Control.Arrow (first)
import Control.Applicative
import qualified Control.Exception as E
<<<<<<< HEAD
import Control.Monad.State (put, get, gets, modify)
import Control.Monad.Trans (liftIO)
import Data.Set (Set)
=======
import Control.Monad.State

>>>>>>> 5f7963ed
import Data.Map as Map
import Data.Monoid
import Data.Set (Set)
import qualified Data.Set as Set

import Agda.Benchmarking

-- import {-# SOURCE #-} Agda.Interaction.Response
import Agda.Interaction.Response
  (InteractionOutputCallback, Response)

import Agda.Syntax.Common
import Agda.Syntax.Scope.Base
import qualified Agda.Syntax.Concrete.Name as C
import Agda.Syntax.Abstract (PatternSynDefn, PatternSynDefns)
import Agda.Syntax.Abstract.Name
import Agda.Syntax.Internal

import Agda.TypeChecking.Monad.Base
import {-# SOURCE #-} Agda.TypeChecking.Monad.Options
import Agda.TypeChecking.Positivity.Occurrence

import Agda.Utils.Hash
import qualified Agda.Utils.HashMap as HMap
import Agda.Utils.Lens
import Agda.Utils.Monad (bracket_, modify')
import Agda.Utils.Pretty
import Agda.Utils.Tuple

#include "undefined.h"
import Agda.Utils.Impossible

-- | Resets the non-persistent part of the type checking state.

resetState :: TCM ()
resetState = do
    pers <- gets stPersistentState
    put $ initState { stPersistentState = pers }

-- | Resets all of the type checking state.
--
--   Keep only 'Benchmark' information.

resetAllState :: TCM ()
resetAllState = do
    b <- getBenchmark
    put $ updatePersistentState (\ s -> s { stBenchmark = b }) initState
-- resetAllState = put initState

-- | Restore 'TCState' after performing subcomputation.
--
--   In contrast to 'Agda.Utils.Monad.localState', the 'Benchmark'
--   info from the subcomputation is saved.
localTCState :: TCM a -> TCM a
localTCState = disableDestructiveUpdate . bracket_ get (\ s -> do
   b <- getBenchmark
   put s
   modifyBenchmark $ const b)

-- | Same as 'localTCState' but also returns the state in which we were just
--   before reverting it.
localTCStateSaving :: TCM a -> TCM (a, TCState)
localTCStateSaving compute = do
  oldState <- get
  result <- compute
  newState <- get
  do
    b <- getBenchmark
    put oldState
    modifyBenchmark $ const b
  return (result, newState)


---------------------------------------------------------------------------
-- * Lens for persistent states and its fields
---------------------------------------------------------------------------

lensPersistentState :: Lens' PersistentTCState TCState
lensPersistentState f s =
  f (stPersistentState s) <&> \ p -> s { stPersistentState = p }

updatePersistentState
  :: (PersistentTCState -> PersistentTCState) -> (TCState -> TCState)
updatePersistentState f s = s { stPersistentState = f (stPersistentState s) }

modifyPersistentState :: (PersistentTCState -> PersistentTCState) -> TCM ()
modifyPersistentState = modify . updatePersistentState

-- | Lens for 'stAccumStatistics'.

lensAccumStatisticsP :: Lens' Statistics PersistentTCState
lensAccumStatisticsP f s = f (stAccumStatistics s) <&> \ a ->
  s { stAccumStatistics = a }

lensAccumStatistics :: Lens' Statistics TCState
lensAccumStatistics =  lensPersistentState . lensAccumStatisticsP

---------------------------------------------------------------------------
-- * Scope
---------------------------------------------------------------------------

-- | Get the current scope.
getScope :: TCM ScopeInfo
getScope = use stScope

-- | Set the current scope.
setScope :: ScopeInfo -> TCM ()
setScope scope = modifyScope (const scope)

-- | Modify the current scope.
modifyScope :: (ScopeInfo -> ScopeInfo) -> TCM ()
modifyScope f = stScope %= f

-- | Run a computation in a local scope.
withScope :: ScopeInfo -> TCM a -> TCM (a, ScopeInfo)
withScope s m = do
  s' <- getScope
  setScope s
  x   <- m
  s'' <- getScope
  setScope s'
  return (x, s'')

-- | Same as 'withScope', but discard the scope from the computation.
withScope_ :: ScopeInfo -> TCM a -> TCM a
withScope_ s m = fst <$> withScope s m

-- | Discard any changes to the scope by a computation.
localScope :: TCM a -> TCM a
localScope m = do
  scope <- getScope
  x <- m
  setScope scope
  return x

-- | Scope error.
notInScope :: C.QName -> TCM a
notInScope x = do
  printScope "unbound" 5 ""
  typeError $ NotInScope [x]

-- | Debug print the scope.
printScope :: String -> Int -> String -> TCM ()
printScope tag v s = verboseS ("scope." ++ tag) v $ do
  scope <- getScope
  reportSDoc ("scope." ++ tag) v $ return $ vcat [ text s, text $ show scope ]

---------------------------------------------------------------------------
-- * Signature
---------------------------------------------------------------------------

-- ** Lens for 'stSignature' and 'stImports'

modifySignature :: (Signature -> Signature) -> TCM ()
modifySignature f = stSignature %= f

modifyImportedSignature :: (Signature -> Signature) -> TCM ()
modifyImportedSignature f = stImports %= f

getSignature :: TCM Signature
getSignature = use stSignature

getImportedSignature :: TCM Signature
getImportedSignature = use stImports

setSignature :: Signature -> TCM ()
setSignature sig = modifySignature $ const sig

setImportedSignature :: Signature -> TCM ()
setImportedSignature sig = stImports .= sig

-- | Run some computation in a different signature, restore original signature.
withSignature :: Signature -> TCM a -> TCM a
withSignature sig m = do
  sig0 <- getSignature
  setSignature sig
  r <- m
  setSignature sig0
  return r

-- ** Modifiers for rewrite rules

mapRewriteRules :: (RewriteRuleMap -> RewriteRuleMap) -> Signature -> Signature
mapRewriteRules f sig = sig { sigRewriteRules = f (sigRewriteRules sig) }

addRewriteRulesFor :: QName -> RewriteRules -> Signature -> Signature
addRewriteRulesFor f rews = mapRewriteRules $ HMap.insertWith mappend f rews

-- ** Modifiers for parts of the signature

lookupDefinition :: QName -> Signature -> Maybe Definition
lookupDefinition q sig = HMap.lookup q $ sigDefinitions sig

updateDefinitions :: (Definitions -> Definitions) -> Signature -> Signature
updateDefinitions f sig = sig { sigDefinitions = f (sigDefinitions sig) }

updateDefinition :: QName -> (Definition -> Definition) -> Signature -> Signature
updateDefinition q f = updateDefinitions $ HMap.adjust f q

updateTheDef :: (Defn -> Defn) -> (Definition -> Definition)
updateTheDef f def = def { theDef = f (theDef def) }

updateDefType :: (Type -> Type) -> (Definition -> Definition)
updateDefType f def = def { defType = f (defType def) }

updateDefArgOccurrences :: ([Occurrence] -> [Occurrence]) -> (Definition -> Definition)
updateDefArgOccurrences f def = def { defArgOccurrences = f (defArgOccurrences def) }

updateDefPolarity :: ([Polarity] -> [Polarity]) -> (Definition -> Definition)
updateDefPolarity f def = def { defPolarity = f (defPolarity def) }

updateDefCompiledRep :: (CompiledRepresentation -> CompiledRepresentation) -> (Definition -> Definition)
updateDefCompiledRep f def = def { defCompiledRep = f (defCompiledRep def) }

updateFunClauses :: ([Clause] -> [Clause]) -> (Defn -> Defn)
updateFunClauses f def@Function{ funClauses = cs} = def { funClauses = f cs }
updateFunClauses f _                              = __IMPOSSIBLE__

---------------------------------------------------------------------------
-- * Top level module
---------------------------------------------------------------------------

-- | Set the top-level module. This affects the global module id of freshly
--   generated names.

-- TODO: Is the hash-function collision-free? If not, then the
-- implementation of 'setTopLevelModule' should be changed.

setTopLevelModule :: C.QName -> TCM ()
setTopLevelModule x = stFreshNameId .= NameId 0 (hashString (show x))

-- | Use a different top-level module for a computation. Used when generating
--   names for imported modules.
withTopLevelModule :: C.QName -> TCM a -> TCM a
withTopLevelModule x m = do
  next <- use stFreshNameId
  setTopLevelModule x
  y <- m
  stFreshNameId .= next
  return y

---------------------------------------------------------------------------
-- * Haskell imports
---------------------------------------------------------------------------

-- | Tell the compiler to import the given Haskell module.
addHaskellImport :: String -> TCM ()
addHaskellImport i = stHaskellImports %= Set.insert i

-- | Get the Haskell imports.
getHaskellImports :: TCM (Set String)
getHaskellImports = use stHaskellImports

-- | Tell the compiler to import the given Haskell module.
addHaskellImportUHC :: String -> TCM ()
addHaskellImportUHC i = stHaskellImportsUHC %= Set.insert i

-- | Get the Haskell imports.
getHaskellImportsUHC :: TCM (Set String)
getHaskellImportsUHC = use stHaskellImportsUHC

---------------------------------------------------------------------------
-- * Interaction output callback
---------------------------------------------------------------------------

getInteractionOutputCallback :: TCM InteractionOutputCallback
getInteractionOutputCallback
  = gets $ stInteractionOutputCallback . stPersistentState

appInteractionOutputCallback :: Response -> TCM ()
appInteractionOutputCallback r
  = getInteractionOutputCallback >>= \ cb -> cb r

setInteractionOutputCallback :: InteractionOutputCallback -> TCM ()
setInteractionOutputCallback cb
  = modifyPersistentState $ \ s -> s { stInteractionOutputCallback = cb }

---------------------------------------------------------------------------
-- * Pattern synonyms
---------------------------------------------------------------------------

getPatternSyns :: TCM PatternSynDefns
getPatternSyns = use stPatternSyns

setPatternSyns :: PatternSynDefns -> TCM ()
setPatternSyns m = modifyPatternSyns (const m)

-- | Lens for 'stPatternSyns'.
modifyPatternSyns :: (PatternSynDefns -> PatternSynDefns) -> TCM ()
modifyPatternSyns f = stPatternSyns %= f

getPatternSynImports :: TCM PatternSynDefns
getPatternSynImports = use stPatternSynImports

lookupPatternSyn :: QName -> TCM PatternSynDefn
lookupPatternSyn x = do
    s <- getPatternSyns
    case Map.lookup x s of
        Just d  -> return d
        Nothing -> do
            si <- getPatternSynImports
            case Map.lookup x si of
                Just d  -> return d
                Nothing -> notInScope $ qnameToConcrete x

---------------------------------------------------------------------------
-- * Benchmark
---------------------------------------------------------------------------

-- | Lens getter for 'Benchmark' from 'TCState'.
theBenchmark :: TCState -> Benchmark
theBenchmark = stBenchmark . stPersistentState

-- | Lens map for 'Benchmark'.
updateBenchmark :: (Benchmark -> Benchmark) -> TCState -> TCState
updateBenchmark f = updatePersistentState $ \ s -> s { stBenchmark = f (stBenchmark s) }

-- | Lens getter for 'Benchmark' from 'TCM'.
getBenchmark :: TCM Benchmark
getBenchmark = gets $ theBenchmark

-- | Lens modify for 'Benchmark'.
modifyBenchmark :: (Benchmark -> Benchmark) -> TCM ()
modifyBenchmark = modify' . updateBenchmark

-- | Run a fresh instance of the TCM (with initial state).
--   'Benchmark' info is preserved.
freshTCM :: TCM a -> TCM (Either TCErr a)
freshTCM m = do
  -- Prepare an initial state with current benchmark info.
  b <- getBenchmark
  a <- use lensAccumStatistics
  let s = updateBenchmark (const b)
        . set lensAccumStatistics a
        $ initState
  -- Run subcomputation in initial state.
  -- If we encounter an exception, we lose the state and the
  -- benchmark info.
  -- We could retrieve i from a type error, which carries the state,
  -- but we do not care for benchmarking in the presence of errors.
  r <- liftIO $ (Right <$> runTCM initEnv s m) `E.catch` (return . Left)
  case r of
    Left err     -> return $ Left err
    Right (a, s) -> do
      -- Keep only the benchmark info from the final state of the subcomp.
      modifyBenchmark $ const $ theBenchmark s
      lensAccumStatistics .= (s^.lensAccumStatistics)
      return $ Right a

---------------------------------------------------------------------------
-- * Instance definitions
---------------------------------------------------------------------------

-- | Look through the signature and reconstruct the instance table.
addSignatureInstances :: Signature -> TCM ()
addSignatureInstances sig = do
  let itable = Map.fromListWith (++)
               [ (c, [i]) | (i, Defn{ defInstance = Just c }) <- HMap.toList $ sigDefinitions sig ]
  modifyInstanceDefs $ first $ Map.unionWith (++) itable

-- | Lens for 'stInstanceDefs'.
updateInstanceDefs :: (TempInstanceTable -> TempInstanceTable) -> (TCState -> TCState)
updateInstanceDefs = over stInstanceDefs

modifyInstanceDefs :: (TempInstanceTable -> TempInstanceTable) -> TCM ()
modifyInstanceDefs = modify . updateInstanceDefs

getAllInstanceDefs :: TCM TempInstanceTable
getAllInstanceDefs = use stInstanceDefs

getAnonInstanceDefs :: TCM [QName]
getAnonInstanceDefs = snd <$> getAllInstanceDefs

-- | Remove all instances whose type is still unresolved.
clearAnonInstanceDefs :: TCM ()
clearAnonInstanceDefs = modifyInstanceDefs $ mapSnd $ const []

-- | Add an instance whose type is still unresolved.
addUnknownInstance :: QName -> TCM ()
addUnknownInstance x = do
  reportSLn "tc.decl.instance" 10 $ "adding definition " ++ show x ++ " to the instance table (the type is not yet known)"
  modifyInstanceDefs $ mapSnd (x:)

-- | Add instance to some ``class''.
addNamedInstance
  :: QName  -- ^ Name of the instance.
  -> QName  -- ^ Name of the class.
  -> TCM ()
addNamedInstance x n = do
  reportSLn "tc.decl.instance" 10 $ ("adding definition " ++ show x ++ " to instance table for " ++ show n)
  -- Mark x as instance for n.
  modifySignature $ updateDefinition x $ \ d -> d { defInstance = Just n }
  -- Add x to n's instances.
  modifyInstanceDefs $ mapFst $ Map.insertWith (++) n [x]<|MERGE_RESOLUTION|>--- conflicted
+++ resolved
@@ -7,14 +7,9 @@
 import Control.Arrow (first)
 import Control.Applicative
 import qualified Control.Exception as E
-<<<<<<< HEAD
 import Control.Monad.State (put, get, gets, modify)
 import Control.Monad.Trans (liftIO)
-import Data.Set (Set)
-=======
-import Control.Monad.State
-
->>>>>>> 5f7963ed
+
 import Data.Map as Map
 import Data.Monoid
 import Data.Set (Set)

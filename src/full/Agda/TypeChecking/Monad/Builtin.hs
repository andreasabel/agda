--- conflicted
+++ resolved
@@ -438,9 +438,6 @@
     ([Hidden, Hidden], Def equality _) -> equality
     ([Hidden],         Def equality _) -> equality
     ([],               Def equality _) -> equality
-<<<<<<< HEAD
-    _                                  -> __IMPOSSIBLE__
-=======
     _                                  -> __IMPOSSIBLE__
 
 -- | Check whether the type is actually an equality (lhs ≡ rhs)
@@ -463,5 +460,4 @@
 equalityUnview :: EqualityView -> Type
 equalityUnview (OtherType t) = t
 equalityUnview (EqualityType s equality l t lhs rhs) =
-  El s $ Def equality $ map Apply [l, t, lhs, rhs]
->>>>>>> 0f96053d
+  El s $ Def equality $ map Apply [l, t, lhs, rhs]
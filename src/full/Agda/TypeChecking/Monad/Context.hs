{-# LANGUAGE CPP               #-}

#if __GLASGOW_HASKELL__ <= 708
{-# LANGUAGE OverlappingInstances #-}
#endif

module Agda.TypeChecking.Monad.Context where

import Control.Applicative
import Control.Monad.Reader
import Control.Monad.State

import Data.List hiding (sort)
import Data.Map (Map)
import qualified Data.Map as Map
import Data.Monoid

import Agda.Syntax.Abstract.Name
import Agda.Syntax.Common
import Agda.Syntax.Internal
import Agda.Syntax.Scope.Monad (getLocalVars, setLocalVars)

import Agda.TypeChecking.Monad.Base
import Agda.TypeChecking.Monad.Debug
import Agda.TypeChecking.Substitute
import Agda.TypeChecking.Monad.Open
import Agda.TypeChecking.Monad.Options

import Agda.Utils.Except ( MonadError(catchError) )
import Agda.Utils.Functor
import Agda.Utils.Lens
import Agda.Utils.List ((!!!), downFrom)
import Agda.Utils.Pretty
import Agda.Utils.Size

-- * Modifying the context

-- | Modify the 'ctxEntry' field of a 'ContextEntry'.
modifyContextEntry :: (Dom (Name, Type) -> Dom (Name, Type)) -> ContextEntry -> ContextEntry
modifyContextEntry f ce = ce { ctxEntry = f (ctxEntry ce) }

-- | Modify all 'ContextEntry's.
modifyContextEntries :: (Dom (Name, Type) -> Dom (Name, Type)) -> Context -> Context
modifyContextEntries f = map (modifyContextEntry f)

-- | Modify a 'Context' in a computation.
{-# SPECIALIZE modifyContext :: (Context -> Context) -> TCM a -> TCM a #-}
modifyContext :: MonadTCM tcm => (Context -> Context) -> tcm a -> tcm a
modifyContext f = local $ \e -> e { envContext = f $ envContext e }

{-# SPECIALIZE mkContextEntry :: Dom (Name, Type) -> TCM ContextEntry #-}
mkContextEntry :: MonadTCM tcm => Dom (Name, Type) -> tcm ContextEntry
mkContextEntry x = do
  i <- fresh
  return $ Ctx i x

-- | Change to top (=empty) context.
--
--   TODO: currently, this makes the @ModuleParamDict@ ill-formed!
{-# SPECIALIZE inTopContext :: TCM a -> TCM a #-}
inTopContext :: MonadTCM tcm => tcm a -> tcm a
inTopContext cont = do
  locals <- liftTCM $ getLocalVars
  liftTCM $ setLocalVars []
  a <- modifyContext (const []) cont
  liftTCM $ setLocalVars locals
  return a

-- | Delete the last @n@ bindings from the context.
--
--   TODO: currently, this makes the @ModuleParamDict@ ill-formed!
{-# SPECIALIZE escapeContext :: Int -> TCM a -> TCM a #-}
escapeContext :: MonadTCM tcm => Int -> tcm a -> tcm a
escapeContext n = modifyContext $ drop n

-- * Manipulating module parameters --

-- | Locally set module parameters for a computation.

withModuleParameters :: ModuleParamDict -> TCM a -> TCM a
withModuleParameters mp ret = do
  old <- use stModuleParameters
  stModuleParameters .= mp
  x <- ret
  stModuleParameters .= old
  return x

-- | Apply a substitution to all module parameters.

updateModuleParameters :: (MonadTCM tcm, MonadDebug tcm)
                       => Substitution -> tcm a -> tcm a
updateModuleParameters sub ret = do
  pm <- use stModuleParameters
  let showMP pref mps = intercalate "\n" $
        [ p ++ show m ++ " : " ++ show (mpSubstitution mp)
        | (p, (m, mp)) <- zip (pref : repeat (map (const ' ') pref))
                              (Map.toList mps)
        ]
  verboseS "tc.cxt.param" 90 $ do
    cxt <- reverse <$> getContext
    reportSLn "tc.cxt.param" 90 $ unlines $
      [ "updatingModuleParameters"
      , "  sub = " ++ show sub
      , "  cxt (last added last in list) = " ++ unwords (map (show . fst . unDom) cxt)
      , showMP "  old = " pm
      ]
  let pm' = applySubst sub pm
  reportSLn "tc.cxt.param" 90 $ showMP "  new = " pm'
  stModuleParameters .= pm'
  x <- ret              -- We need to keep introduced modules around
  pm1 <- use stModuleParameters
  let pm'' = Map.union pm (defaultModuleParameters <$ Map.difference pm1 pm)
  stModuleParameters .= pm''
  reportSLn "tc.cxt.param" 90 $ showMP "  restored = " pm''
  return x

-- | Since the @ModuleParamDict@ is relative to the current context,
--   this function should be called everytime the context is extended.
--
weakenModuleParameters :: (MonadTCM tcm, MonadDebug tcm)
                       => Nat -> tcm a -> tcm a
weakenModuleParameters n = updateModuleParameters (raiseS n)

-- | Get substitution @Γ ⊢ ρ : Γm@ where @Γ@ is the current context
--   and @Γm@ is the module parameter telescope of module @m@.
--
--   In case the current 'ModuleParamDict' does not know @m@,
--   we return the identity substitution.
--   This is ok for instance if we are outside module @m@
--   (in which case we have to supply all module parameters to any
--   symbol defined within @m@ we want to refer).
getModuleParameterSub :: (Functor m, ReadTCState m) => ModuleName -> m Substitution
getModuleParameterSub m = do
  r <- (^. stModuleParameters) <$> getTCState
  case Map.lookup m r of
    Nothing -> return IdS
    Just mp -> return $ mpSubstitution mp


-- * Adding to the context

-- | @addCtx x arg cont@ add a variable to the context.
--
--   Chooses an unused 'Name'.
--
--   Warning: Does not update module parameter substitution!
{-# SPECIALIZE addCtx :: Name -> Dom Type -> TCM a -> TCM a #-}
addCtx :: MonadTCM tcm => Name -> Dom Type -> tcm a -> tcm a
addCtx x a ret = do
  ce <- mkContextEntry $ (x,) <$> a
  modifyContext (ce :) ret
      -- let-bindings keep track of own their context

-- | Pick a concrete name that doesn't shadow anything in the context.
unshadowName :: MonadTCM tcm => Name -> tcm Name
unshadowName x = do
  ctx <- map (nameConcrete . fst . unDom) <$> getContext
  return $ head $ filter (notTaken ctx) $ iterate nextName x
  where
    notTaken xs x = isNoName x || nameConcrete x `notElem` xs

-- | Various specializations of @addCtx@.
{-# SPECIALIZE addContext :: b -> TCM a -> TCM a #-}
class AddContext b where
  addContext  :: MonadTCM tcm => b -> tcm a -> tcm a
  contextSize :: b -> Nat

-- | Since the module parameter substitution is relative to
--   the current context, we need to weaken it when we
--   extend the context.  This function takes care of that.
--
addContext' :: (MonadTCM tcm, MonadDebug tcm, AddContext b)
            => b -> tcm a -> tcm a
addContext' cxt = addContext cxt . weakenModuleParameters (contextSize cxt)

#if __GLASGOW_HASKELL__ >= 710
instance {-# OVERLAPPABLE #-} AddContext a => AddContext [a] where
#else
instance AddContext a => AddContext [a] where
#endif
  addContext = flip (foldr addContext)
  contextSize = sum . map contextSize

instance AddContext (Name, Dom Type) where
  addContext = uncurry addCtx
  contextSize _ = 1

instance AddContext (Dom (Name, Type)) where
  addContext = addContext . distributeF
  -- addContext dom = addCtx (fst $ unDom dom) (snd <$> dom)
  contextSize _ = 1

instance AddContext ([Name], Dom Type) where
  addContext (xs, dom) = addContext (bindsToTel' id xs dom)
  contextSize (xs, _) = length xs

instance AddContext ([WithHiding Name], Dom Type) where
  addContext ([]                 , dom) = id
  addContext (WithHiding h x : xs, dom) =
    addContext (x , mapHiding (mappend h) dom) .
    addContext (xs, raise 1 dom)
  contextSize (xs, _) = length xs

instance AddContext (String, Dom Type) where
  addContext (s, dom) ret = do
    x <- unshadowName =<< freshName_ s
    addCtx x dom ret
  contextSize _ = 1

instance AddContext (Dom (String, Type)) where
  addContext = addContext . distributeF
  -- addContext dom = addContext (fst $ unDom dom, snd <$> dom)
  contextSize _ = 1

instance AddContext (Dom Type) where
  addContext dom = addContext ("_", dom)
  contextSize _ = 1

instance AddContext Name where
  addContext x = addContext (x, dummyDom)
  contextSize _ = 1

#if __GLASGOW_HASKELL__ >= 710
instance {-# OVERLAPPING #-} AddContext String where
#else
instance AddContext String where
#endif
  addContext s = addContext (s, dummyDom)
  contextSize _ = 1

instance AddContext Telescope where
  addContext tel ret = loop tel where
    loop EmptyTel          = ret
    loop (ExtendTel t tel) = underAbstraction t tel loop
  contextSize = size

-- | Context entries without a type have this dummy type.
dummyDom :: Dom Type
dummyDom = defaultDom typeDontCare

-- | Go under an abstraction.
{-# SPECIALIZE underAbstraction :: Subst t a => Dom Type -> Abs a -> (a -> TCM b) -> TCM b #-}
underAbstraction :: (Subst t a, MonadTCM tcm) => Dom Type -> Abs a -> (a -> tcm b) -> tcm b
underAbstraction _ (NoAbs _ v) k = k v
underAbstraction t a           k = do
    x <- unshadowName =<< freshName_ (realName $ absName a)
    addContext (x, t) $ k $ absBody a
  where
    realName s = if isNoName s then "x" else argNameToString s

-- | Go under an abstract without worrying about the type to add to the context.
{-# SPECIALIZE underAbstraction_ :: Subst t a => Abs a -> (a -> TCM b) -> TCM b #-}
underAbstraction_ :: (Subst t a, MonadTCM tcm) => Abs a -> (a -> tcm b) -> tcm b
underAbstraction_ = underAbstraction dummyDom

getLetBindings :: MonadTCM tcm => tcm [(Name,(Term,Dom Type))]
getLetBindings = do
  bs <- asks envLetBindings
  forM (Map.toList bs) $ \ (n,o) -> (,) n <$> getOpen o

-- | Add a let bound variable
{-# SPECIALIZE addLetBinding' :: Name -> Term -> Dom Type -> TCM a -> TCM a #-}
addLetBinding' :: MonadTCM tcm => Name -> Term -> Dom Type -> tcm a -> tcm a
addLetBinding' x v t ret = do
    vt <- liftTCM $ makeOpen (v, t)
    flip local ret $ \e -> e { envLetBindings = Map.insert x vt $ envLetBindings e }

-- | Add a let bound variable
{-# SPECIALIZE addLetBinding :: ArgInfo -> Name -> Term -> Type -> TCM a -> TCM a #-}
addLetBinding :: MonadTCM tcm => ArgInfo -> Name -> Term -> Type -> tcm a -> tcm a
addLetBinding info x v t0 ret = addLetBinding' x v (defaultArgDom info t0) ret


-- * Querying the context

-- | Get the current context.
{-# SPECIALIZE getContext :: TCM [Dom (Name, Type)] #-}
getContext :: MonadReader TCEnv m => m [Dom (Name, Type)]
getContext = asks $ map ctxEntry . envContext

-- | Get the size of the current context.
{-# SPECIALIZE getContextSize :: TCM Nat #-}
getContextSize :: (Applicative m, MonadReader TCEnv m) => m Nat
getContextSize = genericLength <$> asks envContext

-- | Generate @[var (n - 1), ..., var 0]@ for all declarations in the context.
{-# SPECIALIZE getContextArgs :: TCM Args #-}
getContextArgs :: (Applicative m, MonadReader TCEnv m) => m Args
getContextArgs = reverse . zipWith mkArg [0..] <$> getContext
  where mkArg i dom = var i <$ argFromDom dom

-- | Generate @[var (n - 1), ..., var 0]@ for all declarations in the context.
{-# SPECIALIZE getContextTerms :: TCM [Term] #-}
getContextTerms :: (Applicative m, MonadReader TCEnv m) => m [Term]
getContextTerms = map var . downFrom <$> getContextSize

-- | Get the current context as a 'Telescope'.
{-# SPECIALIZE getContextTelescope :: TCM Telescope #-}
getContextTelescope :: (Applicative m, MonadReader TCEnv m) => m Telescope
getContextTelescope = telFromList' nameToArgName . reverse <$> getContext

-- | Check if we are in a compatible context, i.e. an extension of the given context.
{-# SPECIALIZE getContextId :: TCM [CtxId] #-}
getContextId :: MonadReader TCEnv m => m [CtxId]
getContextId = asks $ map ctxId . envContext

-- | Get the names of all declarations in the context.
{-# SPECIALIZE getContextNames :: TCM [Name] #-}
getContextNames :: (Applicative m, MonadReader TCEnv m) => m [Name]
getContextNames = map (fst . unDom) <$> getContext

-- | get type of bound variable (i.e. deBruijn index)
--
{-# SPECIALIZE lookupBV :: Nat -> TCM (Dom (Name, Type)) #-}
lookupBV :: MonadReader TCEnv m => Nat -> m (Dom (Name, Type))
lookupBV n = do
  ctx <- getContext
  let failure = fail $ "de Bruijn index out of scope: " ++ show n ++
                       " in context " ++ prettyShow (map (fst . unDom) ctx)
  maybe failure (return . fmap (raise $ n + 1)) $ ctx !!! n

{-# SPECIALIZE typeOfBV' :: Nat -> TCM (Dom Type) #-}
typeOfBV' :: (Applicative m, MonadReader TCEnv m) => Nat -> m (Dom Type)
typeOfBV' n = fmap snd <$> lookupBV n

{-# SPECIALIZE typeOfBV :: Nat -> TCM Type #-}
typeOfBV :: (Applicative m, MonadReader TCEnv m) => Nat -> m Type
typeOfBV i = unDom <$> typeOfBV' i

{-# SPECIALIZE nameOfBV :: Nat -> TCM Name #-}
nameOfBV :: (Applicative m, MonadReader TCEnv m) => Nat -> m Name
nameOfBV n = fst . unDom <$> lookupBV n

-- | Get the term corresponding to a named variable. If it is a lambda bound
--   variable the deBruijn index is returned and if it is a let bound variable
--   its definition is returned.
{-# SPECIALIZE getVarInfo :: Name -> TCM (Term, Dom Type) #-}
getVarInfo
#if __GLASGOW_HASKELL__ <= 708
  :: (Applicative m, MonadReader TCEnv m)
#else
  :: MonadReader TCEnv m
#endif
  => Name -> m (Term, Dom Type)
getVarInfo x =
    do  ctx <- getContext
        def <- asks envLetBindings
        case findIndex ((==x) . fst . unDom) ctx of
            Just n -> do
                t <- typeOfBV' n
                return (var n, t)
            _       ->
                case Map.lookup x def of
                    Just vt -> getOpen vt
<<<<<<< HEAD
                    _       -> fail $ "unbound variable " ++ show (nameConcrete x, nameId x)
=======
                    _       -> fail $ "unbound variable " ++ prettyShow (nameConcrete x)
>>>>>>> 7f651f8d
<|MERGE_RESOLUTION|>--- conflicted
+++ resolved
@@ -352,8 +352,5 @@
             _       ->
                 case Map.lookup x def of
                     Just vt -> getOpen vt
-<<<<<<< HEAD
-                    _       -> fail $ "unbound variable " ++ show (nameConcrete x, nameId x)
-=======
-                    _       -> fail $ "unbound variable " ++ prettyShow (nameConcrete x)
->>>>>>> 7f651f8d
+                    _       -> fail $ "unbound variable " ++ prettyShow (nameConcrete x) ++
+                                " (id: " ++ show (nameId x) ++ ")"
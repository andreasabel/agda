
module Agda.TypeChecking.Monad.Constraints where

import Control.Arrow ((&&&))
import Control.Monad.Except

import qualified Data.Foldable as Fold
import qualified Data.List as List
import Data.Set (Set)
import qualified Data.Set as Set

import Agda.TypeChecking.Monad.Base
import Agda.TypeChecking.Monad.Closure
import Agda.TypeChecking.Monad.Debug

import Agda.Utils.Lens
import Agda.Utils.Monad

solvingProblem :: MonadConstraint m => ProblemId -> m a -> m a
solvingProblem pid = solvingProblems (Set.singleton pid)

solvingProblems :: MonadConstraint m => Set ProblemId -> m a -> m a
solvingProblems pids m = verboseBracket "tc.constr.solve" 50 ("working on problems " ++ show (Set.toList pids)) $ do
  x <- localTC (\e -> e { envActiveProblems = pids `Set.union` envActiveProblems e }) m
  Fold.forM_ pids $ \ pid -> do
    ifNotM (isProblemSolved pid)
        (reportSLn "tc.constr.solve" 50 $ "problem " ++ show pid ++ " was not solved.")
      $ {- else -} do
        reportSLn "tc.constr.solve" 50 $ "problem " ++ show pid ++ " was solved!"
        wakeConstraints (return . blockedOn pid . clValue . theConstraint)
  return x
  where
    blockedOn pid (Guarded _ pid') = pid == pid'
    blockedOn _ _ = False

isProblemSolved :: (MonadTCEnv m, ReadTCState m) => ProblemId -> m Bool
isProblemSolved pid =
  and2M (not . Set.member pid <$> asksTC envActiveProblems)
        (not . any (Set.member pid . constraintProblems) <$> getAllConstraints)

getConstraintsForProblem :: ReadTCState m => ProblemId -> m Constraints
getConstraintsForProblem pid = List.filter (Set.member pid . constraintProblems) <$> getAllConstraints

-- | Get the awake constraints
getAwakeConstraints :: ReadTCState m => m Constraints
getAwakeConstraints = useR stAwakeConstraints

-- danger...
dropConstraints :: MonadConstraint m => (ProblemConstraint -> Bool) -> m ()
dropConstraints crit = do
  let filt = List.filter $ not . crit
  modifySleepingConstraints filt
  modifyAwakeConstraints    filt

-- | Takes out all constraints matching given filter.
--   Danger!  The taken constraints need to be solved or put back at some point.
takeConstraints :: MonadConstraint m => (ProblemConstraint -> Bool) -> m Constraints
takeConstraints f = do
  (takeAwake , keepAwake ) <- List.partition f <$> useTC stAwakeConstraints
  (takeAsleep, keepAsleep) <- List.partition f <$> useTC stSleepingConstraints
  modifyAwakeConstraints    $ const keepAwake
  modifySleepingConstraints $ const keepAsleep
  return $ takeAwake ++ takeAsleep

putConstraintsToSleep :: MonadConstraint m => (ProblemConstraint -> Bool) -> m ()
putConstraintsToSleep sleepy = do
  awakeOnes <- useR stAwakeConstraints
  let (gotoSleep, stayAwake) = List.partition sleepy awakeOnes
  modifySleepingConstraints $ (++ gotoSleep)
  modifyAwakeConstraints    $ const stayAwake

putAllConstraintsToSleep :: MonadConstraint m => m ()
putAllConstraintsToSleep = putConstraintsToSleep (const True)

data ConstraintStatus = AwakeConstraint | SleepingConstraint
  deriving (Eq, Show)

-- | Suspend constraints matching the predicate during the execution of the
--   second argument. Caution: held sleeping constraints will not be woken up
--   by events that would normally trigger a wakeup call.
holdConstraints :: (ConstraintStatus -> ProblemConstraint -> Bool) -> TCM a -> TCM a
holdConstraints p m = do
  (holdAwake, stillAwake)   <- List.partition (p AwakeConstraint)    <$> useTC stAwakeConstraints
  (holdAsleep, stillAsleep) <- List.partition (p SleepingConstraint) <$> useTC stSleepingConstraints
  stAwakeConstraints    `setTCLens` stillAwake
  stSleepingConstraints `setTCLens` stillAsleep
  let restore = do
        stAwakeConstraints    `modifyTCLens` (holdAwake ++)
        stSleepingConstraints `modifyTCLens` (holdAsleep ++)
  catchError (m <* restore) (\ err -> restore *> throwError err)

takeAwakeConstraint :: MonadConstraint m => m (Maybe ProblemConstraint)
takeAwakeConstraint = takeAwakeConstraint' (const True)

takeAwakeConstraint'
  :: MonadConstraint m
  => (ProblemConstraint -> Bool) -> m (Maybe ProblemConstraint)
takeAwakeConstraint' p = do
  cs <- getAwakeConstraints
  case break p cs of
    (_, [])       -> return Nothing
    (cs0, c : cs) -> do
      modifyAwakeConstraints $ const (cs0 ++ cs)
      return $ Just c

getAllConstraints :: ReadTCState m => m Constraints
getAllConstraints = do
  s <- getTCState
  return $ s^.stAwakeConstraints ++ s^.stSleepingConstraints

withConstraint :: MonadConstraint m => (Constraint -> m a) -> ProblemConstraint -> m a
withConstraint f (PConstr pids c) = do
  -- We should preserve the problem stack and the isSolvingConstraint flag
  (pids', isSolving) <- asksTC $ envActiveProblems &&& envSolvingConstraints
  enterClosure c $ \c ->
    localTC (\e -> e { envActiveProblems = pids', envSolvingConstraints = isSolving }) $
    solvingProblems pids (f c)

buildProblemConstraint
  :: (MonadTCEnv m, ReadTCState m)
  => Set ProblemId -> Constraint -> m ProblemConstraint
buildProblemConstraint pids c = PConstr pids <$> buildClosure c

buildProblemConstraint_
  :: (MonadTCEnv m, ReadTCState m)
  => Constraint -> m ProblemConstraint
buildProblemConstraint_ = buildProblemConstraint Set.empty

buildConstraint :: Constraint -> TCM ProblemConstraint
buildConstraint c = flip buildProblemConstraint c =<< asksTC envActiveProblems

-- | Monad service class containing methods for adding and solving
--   constraints
class ( MonadTCEnv m
      , ReadTCState m
      , MonadError TCErr m
      , HasOptions m
      , MonadDebug m
      ) => MonadConstraint m where
  -- | Unconditionally add the constraint.
  addConstraint :: Constraint -> m ()

  -- | Add constraint as awake constraint.
  addAwakeConstraint :: Constraint -> m ()

  -- | `catchPatternErr handle m` runs m, handling pattern violations
  --    with `handle` (doesn't roll back the state)
  catchPatternErr :: m a -> m a -> m a

  solveConstraint :: Constraint -> m ()

  -- | Solve awake constraints matching the predicate. If the second argument is
  --   True solve constraints even if already 'isSolvingConstraints'.
  solveSomeAwakeConstraints :: (ProblemConstraint -> Bool) -> Bool -> m ()

  wakeConstraints :: (ProblemConstraint-> m Bool) -> m ()

  stealConstraints :: ProblemId -> m ()

  modifyAwakeConstraints :: (Constraints -> Constraints) -> m ()

  modifySleepingConstraints  :: (Constraints -> Constraints) -> m ()

-- | Add new a constraint
addConstraint' :: Constraint -> TCM ()
addConstraint' = addConstraintTo stSleepingConstraints

addAwakeConstraint' :: Constraint -> TCM ()
addAwakeConstraint' = addConstraintTo stAwakeConstraints

addConstraintTo :: Lens' Constraints TCState -> Constraint -> TCM ()
addConstraintTo bucket c = do
    pc <- build
    stDirty `setTCLens` True
    bucket `modifyTCLens` (pc :)
  where
    build | isBlocking c = buildConstraint c
          | otherwise    = buildProblemConstraint_ c
<<<<<<< HEAD
    isBlocking SortCmp{}     = False
    isBlocking LevelCmp{}    = False
    isBlocking ValueCmp{}    = True
    isBlocking ValueCmpOnFace{} = True
    isBlocking ElimCmp{}     = True
    isBlocking TypeCmp{}     = True
    isBlocking TelCmp{}      = True
    isBlocking (Guarded c _) = isBlocking c
    isBlocking UnBlock{}     = True
    isBlocking FindInstance{} = False
    isBlocking IsEmpty{}     = True
    isBlocking CheckSizeLtSat{} = True
    isBlocking CheckFunDef{} = True
    isBlocking HasBiggerSort{} = False
    isBlocking HasPTSRule{}  = False
    isBlocking UnquoteTactic{} = True
    isBlocking CheckLockedVars{} = True

-- | Add already awake constraints
addAwakeConstraints :: Constraints -> TCM ()
addAwakeConstraints cs = modifyAwakeConstraints (cs ++)
=======
    isBlocking = \case
      SortCmp{}        -> False
      LevelCmp{}       -> False
      ValueCmp{}       -> True
      ValueCmpOnFace{} -> True
      ElimCmp{}        -> True
      TelCmp{}         -> True
      Guarded c _      -> isBlocking c
      UnBlock{}        -> True
      FindInstance{}   -> False
      IsEmpty{}        -> True
      CheckSizeLtSat{} -> True
      CheckFunDef{}    -> True
      HasBiggerSort{}  -> False
      HasPTSRule{}     -> False
      UnquoteTactic{}  -> True
      CheckMetaInst{}  -> True
>>>>>>> 8255ee2a

-- | Start solving constraints
nowSolvingConstraints :: MonadTCEnv m => m a -> m a
nowSolvingConstraints = localTC $ \e -> e { envSolvingConstraints = True }

isSolvingConstraints :: MonadTCEnv m => m Bool
isSolvingConstraints = asksTC envSolvingConstraints

-- | Add constraint if the action raises a pattern violation
catchConstraint :: MonadConstraint m => Constraint -> m () -> m ()
catchConstraint c = catchPatternErr $ addConstraint c

---------------------------------------------------------------------------
-- * Lenses
---------------------------------------------------------------------------

mapAwakeConstraints :: (Constraints -> Constraints) -> TCState -> TCState
mapAwakeConstraints = over stAwakeConstraints

mapSleepingConstraints :: (Constraints -> Constraints) -> TCState -> TCState
mapSleepingConstraints = over stSleepingConstraints<|MERGE_RESOLUTION|>--- conflicted
+++ resolved
@@ -176,29 +176,6 @@
   where
     build | isBlocking c = buildConstraint c
           | otherwise    = buildProblemConstraint_ c
-<<<<<<< HEAD
-    isBlocking SortCmp{}     = False
-    isBlocking LevelCmp{}    = False
-    isBlocking ValueCmp{}    = True
-    isBlocking ValueCmpOnFace{} = True
-    isBlocking ElimCmp{}     = True
-    isBlocking TypeCmp{}     = True
-    isBlocking TelCmp{}      = True
-    isBlocking (Guarded c _) = isBlocking c
-    isBlocking UnBlock{}     = True
-    isBlocking FindInstance{} = False
-    isBlocking IsEmpty{}     = True
-    isBlocking CheckSizeLtSat{} = True
-    isBlocking CheckFunDef{} = True
-    isBlocking HasBiggerSort{} = False
-    isBlocking HasPTSRule{}  = False
-    isBlocking UnquoteTactic{} = True
-    isBlocking CheckLockedVars{} = True
-
--- | Add already awake constraints
-addAwakeConstraints :: Constraints -> TCM ()
-addAwakeConstraints cs = modifyAwakeConstraints (cs ++)
-=======
     isBlocking = \case
       SortCmp{}        -> False
       LevelCmp{}       -> False
@@ -216,7 +193,7 @@
       HasPTSRule{}     -> False
       UnquoteTactic{}  -> True
       CheckMetaInst{}  -> True
->>>>>>> 8255ee2a
+      CheckLockedVars{} -> True
 
 -- | Start solving constraints
 nowSolvingConstraints :: MonadTCEnv m => m a -> m a
